# coding=utf-8
import re
import sys

STATES = {
    0: 'EMPTY',
    1: 'PLANNING',
    2: 'QUEUED',
    3: 'PENDING',
    4: 'RUNNING'
}

TUMBLER = ['size', 'r', 'w', 'p', 'c']


def load_pool(filename):
    tumbler_pos = 0
    current_buffer = 0
    with open(filename) as mb:
        lines = mb.readlines()
    pool = {}
    for line in lines:
        if tumbler_pos < len(TUMBLER):
            buf = re.search('\(mpBuf_t\s\*\)\s(0x[0-9a-fA-F]+)', line)
            if buf:
                current_buffer = int(buf.groups()[0], 16)
                pool[TUMBLER[tumbler_pos]] = current_buffer
                print 'TUMBLER[tumbler_pos]: %s=%d' % (
                    TUMBLER[tumbler_pos], current_buffer
                )
            else:
                buf = re.search(' = ([0-9]+)', line)
                current_buffer = int(buf.groups()[0], 10)
                pool[TUMBLER[tumbler_pos]] = current_buffer

            tumbler_pos += 1
        else:
            buf = re.search('\(mpBuf_t\s\*\)\s(0x[0-9a-fA-F]+)', line)
            if buf:
                current_buffer = int(buf.groups()[0], 16)
                print "setup current_buffer: %s" % current_buffer
                pool[current_buffer] = {'move_time': 0}
                if current_buffer == pool['r']:
                    pool[current_buffer]['is_r'] = True
                if current_buffer == pool['w']:
                    pool[current_buffer]['is_w'] = True
                if current_buffer == pool['p']:
                    pool[current_buffer]['is_p'] = True
                if current_buffer == pool['c']:
                    pool[current_buffer]['is_c'] = True
            else:
                match = re.search('([a-zA-Z_]+)\s=\s((?:0x[0-9a-fA-F]+|'
                                  '[0-9.]+(?:e[-+][0-9]+)?|[A-Z_]+)|true|'
                                  'false)', line)
                if match:
                    # print "current_buffer: %s" % current_buffer
                    key, val = match.groups()
                    if key == 'pv':
                        pv = int(val, 16)
                        pool[current_buffer]['pv'] = pv
                        print "pv: %s" % pv
                    elif key == 'nx':
                        nx = int(val, 16)
                        pool[current_buffer]['nx'] = nx
                        print "nx: %s" % nx
                    elif key == 'buffer_state':
                        pool[current_buffer]['buffer_state'] = val
                    elif key == 'jerk':
                        pool[current_buffer]['jerk'] = val
                    elif key == 'linenum':
                        pool[current_buffer]['linenum'] = val
                    elif key == 'buffer_number':
                        pool[current_buffer]['buffer_number'] = val
                        print "#: %s" % val
                    elif key == 'junction_vmax':
                        pool[current_buffer]['junction_vmax'] = float(val)
                    elif key == 'cruise_velocity':
                        pool[current_buffer]['cruise_velocity'] = float(val)
                    elif key == 'cruise_vmax':
                        pool[current_buffer]['cruise_vmax'] = float(val)
                    elif key == 'exit_vmax':
                        pool[current_buffer]['exit_vmax'] = float(val)
                    elif key == 'exit_velocity':
                        pool[current_buffer]['exit_velocity'] = float(val)
                    elif key == 'length':
                        pool[current_buffer]['length'] = float(val)
                    elif key == 'move_time':
                        pool[current_buffer]['move_time'] = float(val)
                    elif key == 'plannable':
                        pool[current_buffer]['plannable'] = val
                    elif key == 'hint':
                        pool[current_buffer]['hint'] = val
                    elif key == 'iterations':
                        pool[current_buffer]['iterations'] = val
    return pool


def check_integrity(pool):
    key = pool.keys()[0]
    buffers = set()
    count = 0
    while True:
        if key in buffers:
            break
        buffers.add(key)
        key = pool[key]['nx']

        count += 1

    if count != pool['size']:
        raise Exception("Buffer pool integrity is bad.")


def check_pool(filename):
    pool = load_pool(filename)
    check_integrity(pool)
    return pool


def print_pool(pool):
    for key in sorted(pool.keys()):
        buffer = pool[key]
        if isinstance(buffer, dict):
            flags = [
                'r' if 'is_r' in buffer else None,
                'w' if 'is_w' in buffer else None,
                'p' if 'is_p' in buffer else None,
                'c' if 'is_c' in buffer else None
                ]
            if any(flags):
                pointer = '(%s)' % (','.join([flag for flag in flags if flag]))
            else:
                pointer = ''

            if buffer['cruise_velocity'] == buffer['cruise_vmax']:
                cruise_str = "="
            elif buffer['cruise_velocity'] < buffer['cruise_vmax']:
                cruise_str = "<"
            else:
                cruise_str = "!"

            if buffer['exit_velocity'] == buffer['exit_vmax']:
                exit_str = "="
            elif buffer['exit_velocity'] < buffer['exit_vmax']:
                exit_str = "<"
            else:
                exit_str = "!"

            if buffer['junction_vmax'] == buffer['exit_vmax']:
                junction_str = "="
            elif buffer['junction_vmax'] > buffer['exit_vmax']:
                junction_str = ">"
            else:
                junction_str = "!"

<<<<<<< HEAD
            print '0x%08x [%02d] : N%04d (%02dx) %-22s %-8s L% 8.2f Ti% 8.2f C% 10.2f %1s[% 10.2f] X% 10.2f %1s[% 10.2f] J%1s% 10.2f %5s %20s (%5.2f)' % (
                key,
                float(buffer['buffer_number']),
                float(buffer['linenum']),
                int(buffer['iterations']),
                buffer['buffer_state'].strip(),
                pointer,
                float(buffer['length']),
                float(buffer['move_time']),
                float(buffer['cruise_velocity']),
                cruise_str,
                float(buffer['cruise_vmax']),
                float(buffer['exit_velocity']),
                exit_str,
                float(buffer['exit_vmax']),
                junction_str,
                float(buffer['junction_vmax']),
                buffer['plannable'],
                buffer['hint'],
                float(buffer['jerk'])/1000000.0
                )
=======
            print '0x%08x [%02d] : N%06d (%02dx) %-22s %-8s L% 8.2f Ti% 8.2f '\
                  'C% 10.2f %1s[% 10.2f] X% 10.2f %1s[% 10.2f] J%1s% 10.2f ' \
                  '%5s %20s (%5.2f)' % (
                    key,
                    float(buffer['buffer_number']),  # []
                    float(buffer['linenum']),        # N
                    int(buffer['iterations']),       # ()
                    buffer['buffer_state'].strip(),
                    pointer,                         # (w,p,r)
                    float(buffer['length']),         # L
                    float(buffer['move_time']),      # Ti
                    float(buffer['cruise_velocity']),  # C
                    cruise_str,
                    float(buffer['cruise_vmax']),
                    float(buffer['exit_velocity']),  # X
                    exit_str,
                    float(buffer['exit_vmax']),
                    junction_str,                    # J
                    float(buffer['junction_vmax']),
                    buffer['plannable'],
                    buffer['hint'],
                    float(buffer['jerk'])/1000000.0
                    )

if __name__ == "__main__":
    pool = check_pool(sys.argv[1])
    print_pool(pool)
>>>>>>> 404106b7
<|MERGE_RESOLUTION|>--- conflicted
+++ resolved
@@ -153,29 +153,6 @@
             else:
                 junction_str = "!"
 
-<<<<<<< HEAD
-            print '0x%08x [%02d] : N%04d (%02dx) %-22s %-8s L% 8.2f Ti% 8.2f C% 10.2f %1s[% 10.2f] X% 10.2f %1s[% 10.2f] J%1s% 10.2f %5s %20s (%5.2f)' % (
-                key,
-                float(buffer['buffer_number']),
-                float(buffer['linenum']),
-                int(buffer['iterations']),
-                buffer['buffer_state'].strip(),
-                pointer,
-                float(buffer['length']),
-                float(buffer['move_time']),
-                float(buffer['cruise_velocity']),
-                cruise_str,
-                float(buffer['cruise_vmax']),
-                float(buffer['exit_velocity']),
-                exit_str,
-                float(buffer['exit_vmax']),
-                junction_str,
-                float(buffer['junction_vmax']),
-                buffer['plannable'],
-                buffer['hint'],
-                float(buffer['jerk'])/1000000.0
-                )
-=======
             print '0x%08x [%02d] : N%06d (%02dx) %-22s %-8s L% 8.2f Ti% 8.2f '\
                   'C% 10.2f %1s[% 10.2f] X% 10.2f %1s[% 10.2f] J%1s% 10.2f ' \
                   '%5s %20s (%5.2f)' % (
@@ -199,8 +176,3 @@
                     buffer['hint'],
                     float(buffer['jerk'])/1000000.0
                     )
-
-if __name__ == "__main__":
-    pool = check_pool(sys.argv[1])
-    print_pool(pool)
->>>>>>> 404106b7
