--- conflicted
+++ resolved
@@ -543,8 +543,6 @@
 uint8_t cm_get_runtime_busy(void);
 float cm_get_feed_rate(GCodeState_t *gcode_state);
 
-float cm_get_feed_rate(GCodeState_t *gcode_state);
-
 void cm_set_motion_mode(GCodeState_t *gcode_state, uint8_t motion_mode);
 void cm_set_spindle_mode(GCodeState_t *gcode_state, uint8_t spindle_mode);
 void cm_set_spindle_speed_parameter(GCodeState_t *gcode_state, float speed);
@@ -582,32 +580,9 @@
 // Representation (4.3.3)
 stat_t cm_select_plane(uint8_t plane);							// G17, G18, G19
 stat_t cm_set_units_mode(uint8_t mode);							// G20, G21
-<<<<<<< HEAD
-
-stat_t cm_homing_cycle_start(void);								// G28.2
-stat_t cm_homing_cycle_start_no_set(void);						// G28.4
-stat_t cm_homing_callback(void);								// G28.2/.4 main loop callback
-
-stat_t cm_set_origin_cycle_start(void);							// G28.3  (special function)
-stat_t cm_set_origin_callback(void);							// G28.3 main loop callback
-
-stat_t cm_jogging_callback(void);								// jogging cycle main loop
-stat_t cm_jogging_cycle_start(uint8_t axis);					// {"jogx":-100.3}
-float cm_get_jogging_dest(void);
-
-stat_t cm_set_g28_position(void);								// G28.1
-stat_t cm_goto_g28_position(float target[], float flags[]); 	// G28
-stat_t cm_set_g30_position(void);								// G30.1
-stat_t cm_goto_g30_position(float target[], float flags[]);		// G30
-
-stat_t cm_straight_probe(float target[], float flags[]);		// G38.2
-stat_t cm_probe_callback(void);									// G38.2 main loop callback
-=======
 stat_t cm_set_distance_mode(uint8_t mode);						// G90, G91
 stat_t cm_set_coord_offsets(uint8_t coord_system, float offset[], float flag[]); // G10 L2
->>>>>>> 076b75e8
-
-void cm_set_position(const float position[]);	// set absolute position
+
 stat_t cm_set_coord_system(uint8_t coord_system);				// G54 - G59
 stat_t cm_set_origin_offsets(float offset[], float flag[]);		// G92
 stat_t cm_reset_origin_offsets(void); 							// G92.1
