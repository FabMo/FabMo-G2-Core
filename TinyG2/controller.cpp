--- conflicted
+++ resolved
@@ -1,399 +1,388 @@
-/*
- * controller.cpp - tinyg2 controller and top level parser
- * This file is part of the TinyG project
- *
- * Copyright (c) 2010 - 2013 Alden S. Hart, Jr. 
- * Copyright (c) 2013 Robert Giseburt
- *
- * This file ("the software") is free software: you can redistribute it and/or modify
- * it under the terms of the GNU General Public License, version 2 as published by the
- * Free Software Foundation. You should have received a copy of the GNU General Public
- * License, version 2 along with the software.  If not, see <http://www.gnu.org/licenses/>.
- *
- * As a special exception, you may use this file as part of a software library without
- * restriction. Specifically, if other files instantiate templates or use macros or
- * inline functions from this file, or you compile this file and link it with  other
- * files to produce an executable, this file does not by itself cause the resulting
- * executable to be covered by the GNU General Public License. This exception does not
- * however invalidate any other reasons why the executable file might be covered by the
- * GNU General Public License.
- *
- * THE SOFTWARE IS DISTRIBUTED IN THE HOPE THAT IT WILL BE USEFUL, BUT WITHOUT ANY
- * WARRANTY OF ANY KIND, EXPRESS OR IMPLIED, INCLUDING BUT NOT LIMITED TO THE WARRANTIES
- * OF MERCHANTABILITY, FITNESS FOR A PARTICULAR PURPOSE AND NONINFRINGEMENT. IN NO EVENT
- * SHALL THE AUTHORS OR COPYRIGHT HOLDERS BE LIABLE FOR ANY CLAIM, DAMAGES OR OTHER
- * LIABILITY, WHETHER IN AN ACTION OF CONTRACT, TORT OR OTHERWISE, ARISING FROM, OUT OF
- * OR IN CONNECTION WITH THE SOFTWARE OR THE USE OR OTHER DEALINGS IN THE SOFTWARE.
- */
-
-#include "tinyg2.h"				// #1
-#include "config.h"				// #2
-#include "controller.h"
-#include "json_parser.h"
-#include "text_parser.h"
-#include "gcode_parser.h"
-#include "canonical_machine.h"
-#include "plan_arc.h"
-#include "planner.h"
-#include "stepper.h"
-#include "hardware.h"
-#include "switch.h"
-//#include "gpio.h"
-#include "report.h"
-#include "help.h"
-#include "util.h"
-#include "xio.h"
-
-#include "Reset.h"
-
-/***********************************************************************************
- **** STRUCTURE ALLOCATIONS *********************************************************
- ***********************************************************************************/
-
-controller_t cs;		// controller state structure
-
-/***********************************************************************************
- **** STATICS AND LOCALS ***********************************************************
- ***********************************************************************************/
-
-static void _controller_HSM(void);
-static stat_t _alarm_idler(void);
-static stat_t _normal_idler(void);
-static stat_t _limit_switch_handler(void);
-static stat_t _system_assertions(void);
-static stat_t _sync_to_planner(void);
-static stat_t _sync_to_tx_buffer(void);
-static stat_t _command_dispatch(void);
-
-// prep for export to other modules:
-stat_t hardware_hard_reset_handler(void);
-//stat_t hardware_bootloader_handler(void);
-
-
-/***********************************************************************************
- **** CODE *************************************************************************
- ***********************************************************************************/
-/*
- * controller_init() - controller init
- */
-
-void controller_init(uint8_t std_in, uint8_t std_out, uint8_t std_err) 
-{
-	cs.magic_start = MAGICNUM;
-	cs.magic_end = MAGICNUM;
-	cs.fw_build = TINYG_FIRMWARE_BUILD;
-	cs.fw_version = TINYG_FIRMWARE_VERSION;
-	cs.hw_platform = TINYG_HARDWARE_PLATFORM;		// NB: HW version is set from EEPROM
-	
-	cs.linelen = 0;									// initialize index for read_line()
-	cs.state = CONTROLLER_NOT_CONNECTED;			// find USB next
-//	cs.reset_requested = false;
-//	cs.bootloader_requested = false;
-
-//	xio_set_stdin(std_in);
-//	xio_set_stdout(std_out);
-//	xio_set_stderr(std_err);
-//	cs.default_src = std_in;
-<<<<<<< HEAD
-//	tg_set_active_source(cs.default_src);	// set active source
-
-//	IndicatorLed.setFrequency(1000);
-//	IndicatorLed2.setFrequency(1000);
-=======
-//	tg_set_primary_source(cs.default_src);
->>>>>>> 6c94155c
-}
-
-/* 
- * controller_run() - MAIN LOOP - top-level controller
- *
- * The order of the dispatched tasks is very important. 
- * Tasks are ordered by increasing dependency (blocking hierarchy).
- * Tasks that are dependent on completion of lower-level tasks must be
- * later in the list than the task(s) they are dependent upon. 
- *
- * Tasks must be written as continuations as they will be called repeatedly, 
- * and are called even if they are not currently active. 
- *
- * The DISPATCH macro calls the function and returns to the controller parent 
- * if not finished (STAT_EAGAIN), preventing later routines from running 
- * (they remain blocked). Any other condition - OK or ERR - drops through 
- * and runs the next routine in the list.
- *
- * A routine that had no action (i.e. is OFF or idle) should return STAT_NOOP
- */
-
-void controller_run() 
-{ 
-	while (true) { 
-		_controller_HSM();
-	}
-}
-
-#define	DISPATCH(func) if (func == STAT_EAGAIN) return; 
-static void _controller_HSM()
-{
-//----- Interrupt Service Routines are the highest priority controller functions ----//
-//      See hardware.h for a list of ISRs and their priorities.
-//
-//----- kernel level ISR handlers ----(flags are set in ISRs)------------------------//
-												// Order is important:
-	DISPATCH(hw_hard_reset_handler());			// 1. handle hard reset requests
-//	DISPATCH(hw_bootloader_handler());			// 2. handle requests to enter bootloader
-	DISPATCH(_alarm_idler());					// 3. idle in alarm state (shutdown)
-	DISPATCH( poll_switches());					// 4. run a switch polling cycle
-	DISPATCH(_limit_switch_handler());			// 5. limit switch has been thrown
-
-	DISPATCH(cm_feedhold_sequencing_callback());// 6a. feedhold state machine runner
-	DISPATCH(mp_plan_hold_callback());			// 6b. plan a feedhold from line runtime
-	DISPATCH(_system_assertions());				// 7. system integrity assertions
-
-//----- planner hierarchy for gcode and cycles ---------------------------------------//
-
-	DISPATCH(st_motor_power_callback());		// stepper motor power sequencing
-//	DISPATCH(switch_debounce_callback());		// debounce switches
-	DISPATCH(sr_status_report_callback());		// conditionally send status report
-	DISPATCH(qr_queue_report_callback());		// conditionally send queue report
-	DISPATCH(cm_arc_callback());				// arc generation runs behind lines
-	DISPATCH(cm_homing_callback());				// G28.2 continuation
-//	DISPATCH(cm_probe_callback());				// G38.2 continuation
-
-//----- command readers and parsers --------------------------------------------------//
-
-	DISPATCH(_sync_to_planner());				// ensure there is at least one free buffer in planning queue
-	DISPATCH(_sync_to_tx_buffer());				// sync with TX buffer (pseudo-blocking)
-//	DISPATCH(set_baud_callback());				// perform baud rate update (must be after TX sync)
-	DISPATCH(_command_dispatch());				// read and execute next command
-	DISPATCH(_normal_idler());					// blink LEDs slowly to show everything is OK
-}
-
-/***************************************************************************** 
- * _command_dispatch() - dispatch line received from active input device
- *
- *	Reads next command line and dispatches to relevant parser or action
- *	Accepts commands if the move queue has room - EAGAINS if it doesn't
- *	Manages cutback to serial input from file devices (EOF)
- *	Also responsible for prompts and for flow control 
- */
-
-static stat_t _command_dispatch()
-{
-	// detect USB connection and transition to disconnected state if it disconnected
-	if (SerialUSB.isConnected() == false) cs.state = CONTROLLER_NOT_CONNECTED;
-
-	// read input line or return if not a completed line
-	if (cs.state == CONTROLLER_READY) {
-		if (read_line(cs.in_buf, &cs.linelen, sizeof(cs.in_buf)) != STAT_OK) {
-			cs.bufp = cs.in_buf;
-			return (STAT_OK);	// returns OK for anything NOT OK, so the idler always runs
-		}
-
-	} else if (cs.state == CONTROLLER_NOT_CONNECTED) {
-		if (SerialUSB.isConnected() == false) return (STAT_OK);
-		cm_request_queue_flush();
-		rpt_print_system_ready_message();
-		cs.state = CONTROLLER_STARTUP;
-
-	} else if (cs.state == CONTROLLER_STARTUP) {		// run startup code
-//		strcpy(cs.in_buf, "$x");
-//		strcpy(cs.in_buf, "g1f400x100");
-//		strcpy(cs.in_buf, "?");
-//		cs.bufp = cs.in_buf;
-		cs.state = CONTROLLER_READY;
-
-	} else {
-		return (STAT_OK);
-	}
-	
-	// execute the text line
-//	strncpy(cs.saved_buf, cs.in_buf, SAVED_BUFFER_LEN-1);	// save input buffer for reporting
-	strncpy(cs.saved_buf, cs.bufp, SAVED_BUFFER_LEN-1);	// save input buffer for reporting
-	cs.linelen = 0;
-
-	// dispatch the new text line
-	switch (toupper(*cs.bufp)) {				// first char
-
-		case NUL: { 							// blank line (just a CR)
-			if (cfg.comm_mode != JSON_MODE) {
-				text_response(STAT_OK, cs.saved_buf);
-			}
-			break;
-		}
-		case 'H': { 							// intercept help screens
-			cfg.comm_mode = TEXT_MODE;
-			help_general((cmdObj_t *)NULL);
-			text_response(STAT_OK, cs.bufp);
-			break;
-		}
-		case '$': case '?':{ 					// text-mode configs
-			cfg.comm_mode = TEXT_MODE;
-			text_response(text_parser(cs.bufp), cs.saved_buf);
-			break;
-		}
-		case '{': { 							// JSON input
-			cfg.comm_mode = JSON_MODE;
-			json_parser(cs.bufp);
-			break;
-		}
-		default: {								// anything else must be Gcode
-			if (cfg.comm_mode == JSON_MODE) {
-				strncpy(cs.out_buf, cs.bufp, INPUT_BUFFER_LEN -8);					// use out_buf as temp
-				sprintf((char *)cs.bufp,"{\"gc\":\"%s\"}\n", (char *)cs.out_buf);	// '-8' is used for JSON chars
-				json_parser(cs.bufp);
-			} else {
-				text_response(gc_gcode_parser(cs.bufp), cs.saved_buf);
-			}
-		}
-	}
-	return (STAT_OK);
-}
-
-/**** Local Utilities ********************************************************/
-/*
- * _alarm_idler() - blink rapidly and prevent further activity from occurring
- * _normal_idler() - blink Indicator LED slowly to show everything is OK
- *
- *	Alarm idler flashes indicator LED rapidly to show everything is not OK. 
- *	Alarm function returns EAGAIN causing the control loop to never advance beyond 
- *	this point. It's important that the reset handler is still called so a SW reset 
- *	(ctrl-x) or bootloader request can be processed.
- */
-
-static stat_t _alarm_idler()
-{
-	if (cm_get_machine_state() != MACHINE_ALARM) { return (STAT_OK);}
-
-	if (SysTickTimer.getValue() > cs.led_timer) {
-		cs.led_timer = SysTickTimer.getValue() + LED_ALARM_TIMER;
-//		IndicatorLed.toggle();
-	}
-	return (STAT_EAGAIN);	// EAGAIN prevents any lower-priority actions from running
-}
-
-static stat_t _normal_idler()
-{
-	/*
-	 * S-curve heartbeat code. Uses forward-differencing math from the stepper code.
-	 * See plan_line.cpp for expalanations.
-	 * Here, the "velocity" goes from 0.0 to 1.0, then back.
-	 * t0 = 0, t1 = 0, t2 = 0.5, and we'll complete the S in 100 segments.
-	 */
-
-	// These are statics, and the assigments will only evaluate once.
-	static float indicator_led_value = 0.0;
-	static float indicator_led_forward_diff_1 = 50.0 * square(1.0/100.0);
-	static float indicator_led_forward_diff_2 = indicator_led_forward_diff_1 * 2.0;
-
-
-	if (SysTickTimer.getValue() > cs.led_timer) {
-		cs.led_timer = SysTickTimer.getValue() + LED_NORMAL_TIMER / 100;
-
-		indicator_led_value += indicator_led_forward_diff_1;
-		if (indicator_led_value > 100.0)
-			indicator_led_value = 100.0;
-
-		if ((indicator_led_forward_diff_2 > 0.0 && indicator_led_value >= 50.0) || (indicator_led_forward_diff_2 < 0.0 && indicator_led_value <= 50.0)) {
-			indicator_led_forward_diff_2 = -indicator_led_forward_diff_2;
-		}
-		else if (indicator_led_value <= 0.0) {
-			indicator_led_value = 0.0;
-
-			// Reset to account for rounding errors
-			indicator_led_forward_diff_1 = 50.0 * square(1.0/100.0);
-		} else {
-			indicator_led_forward_diff_1 += indicator_led_forward_diff_2;
-		}
-
-		IndicatorLed = indicator_led_value/100.0;
-		IndicatorLed2 = indicator_led_value/100.0;
-	}
-	return (STAT_OK);
-}
-
-/*
- * tg_reset_source() 		 - reset source to default input device (see note)
- * tg_set_primary_source() 	 - set current primary input source
- * tg_set_secondary_source() - set current primary input source
- *
- * Note: Once multiple serial devices are supported reset_source() should
- * be expanded to also set the stdout/stderr console device so the prompt
- * and other messages are sent to the active device.
- */
-/*
-void tg_reset_source() { tg_set_primary_source(cs.default_src);}
-void tg_set_primary_source(uint8_t dev) { cs.primary_src = dev;}
-void tg_set_secondary_source(uint8_t dev) { cs.secondary_src = dev;}
-*/
-
-/*
- * _sync_to_tx_buffer() - return eagain if TX queue is backed up
- * _sync_to_planner() - return eagain if planner is not ready for a new command
- */
-
-static stat_t _sync_to_tx_buffer()
-{
-//	if ((xio_get_tx_bufcount_usart(ds[XIO_DEV_USB].x) >= XOFF_TX_LO_WATER_MARK)) {
-//		return (STAT_EAGAIN);
-//	}
-	return (STAT_OK);
-}
-
-static stat_t _sync_to_planner()
-{
-<<<<<<< HEAD
-	if (mp_get_planner_buffers_available() < PLANNER_BUFFER_HEADROOM) {
-=======
-	if (mp_get_planner_buffers_available() < PLANNER_BUFFER_HEADROOM) { // allow up to N planner buffers for this line
->>>>>>> 6c94155c
-		return (STAT_EAGAIN);
-	}
-	return (STAT_OK);
-}
-
-/*
- * _limit_switch_handler() - shut down system if limit switch fired
- */
-static stat_t _limit_switch_handler(void)
-{
-/*
-	if (cm_get_machine_state() == MACHINE_ALARM) { return (STAT_NOOP);}
-	if (cm.limit_tripped_flag == false) { return (STAT_NOOP);}
-	cm.limit_tripped_flag = false;
-//	cm_alarm(0);
-*/
-	return (STAT_OK);
-}
-
-/* 
- * _controller_assertions() - check memory integrity of controller
- */
-stat_t _controller_assertions()
-{
-	if ((cs.magic_start != MAGICNUM) || (cs.magic_end != MAGICNUM)) return (STAT_MEMORY_FAULT);
-	return (STAT_OK);
-}
-
-/* 
- * _system_assertions() - check memory integrity and other assertions
- */
-stat_t _system_assertions()
-{
-	stat_t status;
-
-	for (;;) {	// run this loop only once, but enable breaks
-
-		if ((status = _controller_assertions()) != STAT_OK)  break;
-		if ((status = cm_assertions()) != STAT_OK) break;
-		if ((status = mp_assertions()) != STAT_OK) break;
-		if ((status = st_assertions()) != STAT_OK) break;
-//+++++	if ((status = xio_assertions()) != STAT_OK) break;
-//		if (rtc.magic_end 		!= MAGICNUM) { value = 19; }
-//		xio_assertions(&value);									// run xio assertions
-
-		break;
-	}
-	if (status == STAT_OK) return (STAT_OK);
-	cm_alarm(status);		// else report exception and shut down
-	return (STAT_EAGAIN);	// do not allow main loop to advance beyond this point
-}
-
+/*
+ * controller.cpp - tinyg2 controller and top level parser
+ * This file is part of the TinyG project
+ *
+ * Copyright (c) 2010 - 2013 Alden S. Hart, Jr. 
+ * Copyright (c) 2013 Robert Giseburt
+ *
+ * This file ("the software") is free software: you can redistribute it and/or modify
+ * it under the terms of the GNU General Public License, version 2 as published by the
+ * Free Software Foundation. You should have received a copy of the GNU General Public
+ * License, version 2 along with the software.  If not, see <http://www.gnu.org/licenses/>.
+ *
+ * As a special exception, you may use this file as part of a software library without
+ * restriction. Specifically, if other files instantiate templates or use macros or
+ * inline functions from this file, or you compile this file and link it with  other
+ * files to produce an executable, this file does not by itself cause the resulting
+ * executable to be covered by the GNU General Public License. This exception does not
+ * however invalidate any other reasons why the executable file might be covered by the
+ * GNU General Public License.
+ *
+ * THE SOFTWARE IS DISTRIBUTED IN THE HOPE THAT IT WILL BE USEFUL, BUT WITHOUT ANY
+ * WARRANTY OF ANY KIND, EXPRESS OR IMPLIED, INCLUDING BUT NOT LIMITED TO THE WARRANTIES
+ * OF MERCHANTABILITY, FITNESS FOR A PARTICULAR PURPOSE AND NONINFRINGEMENT. IN NO EVENT
+ * SHALL THE AUTHORS OR COPYRIGHT HOLDERS BE LIABLE FOR ANY CLAIM, DAMAGES OR OTHER
+ * LIABILITY, WHETHER IN AN ACTION OF CONTRACT, TORT OR OTHERWISE, ARISING FROM, OUT OF
+ * OR IN CONNECTION WITH THE SOFTWARE OR THE USE OR OTHER DEALINGS IN THE SOFTWARE.
+ */
+
+#include "tinyg2.h"				// #1
+#include "config.h"				// #2
+#include "controller.h"
+#include "json_parser.h"
+#include "text_parser.h"
+#include "gcode_parser.h"
+#include "canonical_machine.h"
+#include "plan_arc.h"
+#include "planner.h"
+#include "stepper.h"
+#include "hardware.h"
+#include "switch.h"
+//#include "gpio.h"
+#include "report.h"
+#include "help.h"
+#include "util.h"
+#include "xio.h"
+
+#include "Reset.h"
+
+/***********************************************************************************
+ **** STRUCTURE ALLOCATIONS *********************************************************
+ ***********************************************************************************/
+
+controller_t cs;		// controller state structure
+
+/***********************************************************************************
+ **** STATICS AND LOCALS ***********************************************************
+ ***********************************************************************************/
+
+static void _controller_HSM(void);
+static stat_t _alarm_idler(void);
+static stat_t _normal_idler(void);
+static stat_t _limit_switch_handler(void);
+static stat_t _system_assertions(void);
+static stat_t _sync_to_planner(void);
+static stat_t _sync_to_tx_buffer(void);
+static stat_t _command_dispatch(void);
+
+// prep for export to other modules:
+stat_t hardware_hard_reset_handler(void);
+//stat_t hardware_bootloader_handler(void);
+
+
+/***********************************************************************************
+ **** CODE *************************************************************************
+ ***********************************************************************************/
+/*
+ * controller_init() - controller init
+ */
+
+void controller_init(uint8_t std_in, uint8_t std_out, uint8_t std_err) 
+{
+	cs.magic_start = MAGICNUM;
+	cs.magic_end = MAGICNUM;
+	cs.fw_build = TINYG_FIRMWARE_BUILD;
+	cs.fw_version = TINYG_FIRMWARE_VERSION;
+	cs.hw_platform = TINYG_HARDWARE_PLATFORM;		// NB: HW version is set from EEPROM
+	
+	cs.linelen = 0;									// initialize index for read_line()
+	cs.state = CONTROLLER_NOT_CONNECTED;			// find USB next
+//	cs.reset_requested = false;
+//	cs.bootloader_requested = false;
+
+//	xio_set_stdin(std_in);
+//	xio_set_stdout(std_out);
+//	xio_set_stderr(std_err);
+//	cs.default_src = std_in;
+//	tg_set_primary_source(cs.default_src);
+}
+
+/* 
+ * controller_run() - MAIN LOOP - top-level controller
+ *
+ * The order of the dispatched tasks is very important. 
+ * Tasks are ordered by increasing dependency (blocking hierarchy).
+ * Tasks that are dependent on completion of lower-level tasks must be
+ * later in the list than the task(s) they are dependent upon. 
+ *
+ * Tasks must be written as continuations as they will be called repeatedly, 
+ * and are called even if they are not currently active. 
+ *
+ * The DISPATCH macro calls the function and returns to the controller parent 
+ * if not finished (STAT_EAGAIN), preventing later routines from running 
+ * (they remain blocked). Any other condition - OK or ERR - drops through 
+ * and runs the next routine in the list.
+ *
+ * A routine that had no action (i.e. is OFF or idle) should return STAT_NOOP
+ */
+
+void controller_run() 
+{ 
+	while (true) { 
+		_controller_HSM();
+	}
+}
+
+#define	DISPATCH(func) if (func == STAT_EAGAIN) return; 
+static void _controller_HSM()
+{
+//----- Interrupt Service Routines are the highest priority controller functions ----//
+//      See hardware.h for a list of ISRs and their priorities.
+//
+//----- kernel level ISR handlers ----(flags are set in ISRs)------------------------//
+												// Order is important:
+	DISPATCH(hw_hard_reset_handler());			// 1. handle hard reset requests
+//	DISPATCH(hw_bootloader_handler());			// 2. handle requests to enter bootloader
+	DISPATCH(_alarm_idler());					// 3. idle in alarm state (shutdown)
+	DISPATCH( poll_switches());					// 4. run a switch polling cycle
+	DISPATCH(_limit_switch_handler());			// 5. limit switch has been thrown
+
+	DISPATCH(cm_feedhold_sequencing_callback());// 6a. feedhold state machine runner
+	DISPATCH(mp_plan_hold_callback());			// 6b. plan a feedhold from line runtime
+	DISPATCH(_system_assertions());				// 7. system integrity assertions
+
+//----- planner hierarchy for gcode and cycles ---------------------------------------//
+
+	DISPATCH(st_motor_power_callback());		// stepper motor power sequencing
+//	DISPATCH(switch_debounce_callback());		// debounce switches
+	DISPATCH(sr_status_report_callback());		// conditionally send status report
+	DISPATCH(qr_queue_report_callback());		// conditionally send queue report
+	DISPATCH(cm_arc_callback());				// arc generation runs behind lines
+	DISPATCH(cm_homing_callback());				// G28.2 continuation
+//	DISPATCH(cm_probe_callback());				// G38.2 continuation
+
+//----- command readers and parsers --------------------------------------------------//
+
+	DISPATCH(_sync_to_planner());				// ensure there is at least one free buffer in planning queue
+	DISPATCH(_sync_to_tx_buffer());				// sync with TX buffer (pseudo-blocking)
+//	DISPATCH(set_baud_callback());				// perform baud rate update (must be after TX sync)
+	DISPATCH(_command_dispatch());				// read and execute next command
+	DISPATCH(_normal_idler());					// blink LEDs slowly to show everything is OK
+}
+
+/***************************************************************************** 
+ * _command_dispatch() - dispatch line received from active input device
+ *
+ *	Reads next command line and dispatches to relevant parser or action
+ *	Accepts commands if the move queue has room - EAGAINS if it doesn't
+ *	Manages cutback to serial input from file devices (EOF)
+ *	Also responsible for prompts and for flow control 
+ */
+
+static stat_t _command_dispatch()
+{
+	// detect USB connection and transition to disconnected state if it disconnected
+	if (SerialUSB.isConnected() == false) cs.state = CONTROLLER_NOT_CONNECTED;
+
+	// read input line or return if not a completed line
+	if (cs.state == CONTROLLER_READY) {
+		if (read_line(cs.in_buf, &cs.linelen, sizeof(cs.in_buf)) != STAT_OK) {
+			cs.bufp = cs.in_buf;
+			return (STAT_OK);	// returns OK for anything NOT OK, so the idler always runs
+		}
+
+	} else if (cs.state == CONTROLLER_NOT_CONNECTED) {
+		if (SerialUSB.isConnected() == false) return (STAT_OK);
+		cm_request_queue_flush();
+		rpt_print_system_ready_message();
+		cs.state = CONTROLLER_STARTUP;
+
+	} else if (cs.state == CONTROLLER_STARTUP) {		// run startup code
+//		strcpy(cs.in_buf, "$x");
+//		strcpy(cs.in_buf, "g1f400x100");
+//		strcpy(cs.in_buf, "?");
+//		cs.bufp = cs.in_buf;
+		cs.state = CONTROLLER_READY;
+
+	} else {
+		return (STAT_OK);
+	}
+	
+	// execute the text line
+//	strncpy(cs.saved_buf, cs.in_buf, SAVED_BUFFER_LEN-1);	// save input buffer for reporting
+	strncpy(cs.saved_buf, cs.bufp, SAVED_BUFFER_LEN-1);	// save input buffer for reporting
+	cs.linelen = 0;
+
+	// dispatch the new text line
+	switch (toupper(*cs.bufp)) {				// first char
+
+		case NUL: { 							// blank line (just a CR)
+			if (cfg.comm_mode != JSON_MODE) {
+				text_response(STAT_OK, cs.saved_buf);
+			}
+			break;
+		}
+		case 'H': { 							// intercept help screens
+			cfg.comm_mode = TEXT_MODE;
+			help_general((cmdObj_t *)NULL);
+			text_response(STAT_OK, cs.bufp);
+			break;
+		}
+		case '$': case '?':{ 					// text-mode configs
+			cfg.comm_mode = TEXT_MODE;
+			text_response(text_parser(cs.bufp), cs.saved_buf);
+			break;
+		}
+		case '{': { 							// JSON input
+			cfg.comm_mode = JSON_MODE;
+			json_parser(cs.bufp);
+			break;
+		}
+		default: {								// anything else must be Gcode
+			if (cfg.comm_mode == JSON_MODE) {
+				strncpy(cs.out_buf, cs.bufp, INPUT_BUFFER_LEN -8);					// use out_buf as temp
+				sprintf((char *)cs.bufp,"{\"gc\":\"%s\"}\n", (char *)cs.out_buf);	// '-8' is used for JSON chars
+				json_parser(cs.bufp);
+			} else {
+				text_response(gc_gcode_parser(cs.bufp), cs.saved_buf);
+			}
+		}
+	}
+	return (STAT_OK);
+}
+
+/**** Local Utilities ********************************************************/
+/*
+ * _alarm_idler() - blink rapidly and prevent further activity from occurring
+ * _normal_idler() - blink Indicator LED slowly to show everything is OK
+ *
+ *	Alarm idler flashes indicator LED rapidly to show everything is not OK. 
+ *	Alarm function returns EAGAIN causing the control loop to never advance beyond 
+ *	this point. It's important that the reset handler is still called so a SW reset 
+ *	(ctrl-x) or bootloader request can be processed.
+ */
+
+static stat_t _alarm_idler()
+{
+	if (cm_get_machine_state() != MACHINE_ALARM) { return (STAT_OK);}
+
+	if (SysTickTimer.getValue() > cs.led_timer) {
+		cs.led_timer = SysTickTimer.getValue() + LED_ALARM_TIMER;
+//		IndicatorLed.toggle();
+	}
+	return (STAT_EAGAIN);	// EAGAIN prevents any lower-priority actions from running
+}
+
+static stat_t _normal_idler()
+{
+	/*
+	 * S-curve heartbeat code. Uses forward-differencing math from the stepper code.
+	 * See plan_line.cpp for expalanations.
+	 * Here, the "velocity" goes from 0.0 to 1.0, then back.
+	 * t0 = 0, t1 = 0, t2 = 0.5, and we'll complete the S in 100 segments.
+	 */
+
+	// These are statics, and the assigments will only evaluate once.
+	static float indicator_led_value = 0.0;
+	static float indicator_led_forward_diff_1 = 50.0 * square(1.0/100.0);
+	static float indicator_led_forward_diff_2 = indicator_led_forward_diff_1 * 2.0;
+
+
+	if (SysTickTimer.getValue() > cs.led_timer) {
+		cs.led_timer = SysTickTimer.getValue() + LED_NORMAL_TIMER / 100;
+
+		indicator_led_value += indicator_led_forward_diff_1;
+		if (indicator_led_value > 100.0)
+			indicator_led_value = 100.0;
+
+		if ((indicator_led_forward_diff_2 > 0.0 && indicator_led_value >= 50.0) || (indicator_led_forward_diff_2 < 0.0 && indicator_led_value <= 50.0)) {
+			indicator_led_forward_diff_2 = -indicator_led_forward_diff_2;
+		}
+		else if (indicator_led_value <= 0.0) {
+			indicator_led_value = 0.0;
+
+			// Reset to account for rounding errors
+			indicator_led_forward_diff_1 = 50.0 * square(1.0/100.0);
+		} else {
+			indicator_led_forward_diff_1 += indicator_led_forward_diff_2;
+		}
+
+		IndicatorLed = indicator_led_value/100.0;
+		IndicatorLed2 = indicator_led_value/100.0;
+	}
+	return (STAT_OK);
+}
+
+/*
+ * tg_reset_source() 		 - reset source to default input device (see note)
+ * tg_set_primary_source() 	 - set current primary input source
+ * tg_set_secondary_source() - set current primary input source
+ *
+ * Note: Once multiple serial devices are supported reset_source() should
+ * be expanded to also set the stdout/stderr console device so the prompt
+ * and other messages are sent to the active device.
+ */
+/*
+void tg_reset_source() { tg_set_primary_source(cs.default_src);}
+void tg_set_primary_source(uint8_t dev) { cs.primary_src = dev;}
+void tg_set_secondary_source(uint8_t dev) { cs.secondary_src = dev;}
+*/
+
+/*
+ * _sync_to_tx_buffer() - return eagain if TX queue is backed up
+ * _sync_to_planner() - return eagain if planner is not ready for a new command
+ */
+
+static stat_t _sync_to_tx_buffer()
+{
+//	if ((xio_get_tx_bufcount_usart(ds[XIO_DEV_USB].x) >= XOFF_TX_LO_WATER_MARK)) {
+//		return (STAT_EAGAIN);
+//	}
+	return (STAT_OK);
+}
+
+static stat_t _sync_to_planner()
+{
+	if (mp_get_planner_buffers_available() < PLANNER_BUFFER_HEADROOM) { // allow up to N planner buffers for this line
+		return (STAT_EAGAIN);
+	}
+	return (STAT_OK);
+}
+
+/*
+ * _limit_switch_handler() - shut down system if limit switch fired
+ */
+static stat_t _limit_switch_handler(void)
+{
+/*
+	if (cm_get_machine_state() == MACHINE_ALARM) { return (STAT_NOOP);}
+	if (cm.limit_tripped_flag == false) { return (STAT_NOOP);}
+	cm.limit_tripped_flag = false;
+//	cm_alarm(0);
+*/
+	return (STAT_OK);
+}
+
+/* 
+ * _controller_assertions() - check memory integrity of controller
+ */
+stat_t _controller_assertions()
+{
+	if ((cs.magic_start != MAGICNUM) || (cs.magic_end != MAGICNUM)) return (STAT_MEMORY_FAULT);
+	return (STAT_OK);
+}
+
+/* 
+ * _system_assertions() - check memory integrity and other assertions
+ */
+stat_t _system_assertions()
+{
+	stat_t status;
+
+	for (;;) {	// run this loop only once, but enable breaks
+
+		if ((status = _controller_assertions()) != STAT_OK)  break;
+		if ((status = cm_assertions()) != STAT_OK) break;
+		if ((status = mp_assertions()) != STAT_OK) break;
+		if ((status = st_assertions()) != STAT_OK) break;
+//+++++	if ((status = xio_assertions()) != STAT_OK) break;
+//		if (rtc.magic_end 		!= MAGICNUM) { value = 19; }
+//		xio_assertions(&value);									// run xio assertions
+
+		break;
+	}
+	if (status == STAT_OK) return (STAT_OK);
+	cm_alarm(status);		// else report exception and shut down
+	return (STAT_EAGAIN);	// do not allow main loop to advance beyond this point
+}
+