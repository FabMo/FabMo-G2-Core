/*
 * gcode_parser.cpp - rs274/ngc Gcode parser
 * This file is part of the TinyG project
 *
 * Copyright (c) 2010 - 2014 Alden S. Hart, Jr.
 *
 * This file ("the software") is free software: you can redistribute it and/or modify
 * it under the terms of the GNU General Public License, version 2 as published by the
 * Free Software Foundation. You should have received a copy of the GNU General Public
 * License, version 2 along with the software.  If not, see <http://www.gnu.org/licenses/>.
 *
 * THE SOFTWARE IS DISTRIBUTED IN THE HOPE THAT IT WILL BE USEFUL, BUT WITHOUT ANY
 * WARRANTY OF ANY KIND, EXPRESS OR IMPLIED, INCLUDING BUT NOT LIMITED TO THE WARRANTIES
 * OF MERCHANTABILITY, FITNESS FOR A PARTICULAR PURPOSE AND NONINFRINGEMENT. IN NO EVENT
 * SHALL THE AUTHORS OR COPYRIGHT HOLDERS BE LIABLE FOR ANY CLAIM, DAMAGES OR OTHER
 * LIABILITY, WHETHER IN AN ACTION OF CONTRACT, TORT OR OTHERWISE, ARISING FROM, OUT OF
 * OR IN CONNECTION WITH THE SOFTWARE OR THE USE OR OTHER DEALINGS IN THE SOFTWARE.
 */
#include "tinyg2.h"			// #1
#include "config.h"			// #2
#include "controller.h"
#include "gcode_parser.h"
#include "canonical_machine.h"
#include "spindle.h"
#include "util.h"
#include "xio.h"			// for char definitions

#ifdef __cplusplus
extern "C"{
#endif // __cplusplus

struct gcodeParserSingleton {	 	  // struct to manage globals
	uint8_t modals[MODAL_GROUP_COUNT];// collects modal groups in a block
}; struct gcodeParserSingleton gp;

// local helper functions and macros
static void _normalize_gcode_block(char_t *cmd, char_t **com, char_t **msg, uint8_t *block_delete_flag);
static stat_t _get_next_gcode_word(char **pstr, char *letter, float *value);
static stat_t _point(float value);
static stat_t _validate_gcode_block(void);
static stat_t _parse_gcode_block(char_t *line);	// Parse the block into the GN/GF structs
static stat_t _execute_gcode_block(void);		// Execute the gcode block

#define SET_MODAL(m,parm,val) ({cm.gn.parm=val; cm.gf.parm=1; gp.modals[m]+=1; break;})
#define SET_NON_MODAL(parm,val) ({cm.gn.parm=val; cm.gf.parm=1; break;})
#define EXEC_FUNC(f,v) if((uint8_t)cm.gf.v != false) { status = f(cm.gn.v);}

/*
 * gc_gcode_parser() - parse a block (line) of gcode
 *
 *	Top level of gcode parser. Normalizes block and looks for special cases
 */

stat_t gc_gcode_parser(char_t *block)
{
	char_t *cmd = block;					// gcode command or NUL string
	char_t none = NUL;
	char_t *com = &none;					// gcode comment or NUL string
	char_t *msg = &none;					// gcode message or NUL string
	uint8_t block_delete_flag;

	// don't process Gcode blocks if in alarmed state
	if (cm.machine_state == MACHINE_ALARM) return (STAT_MACHINE_ALARMED);

	_normalize_gcode_block(cmd, &com, &msg, &block_delete_flag);
	
	// Block delete omits the line if a / char is present in the first space
	// For now this is unconditional and will always delete
//	if ((block_delete_flag == true) && (cm_get_block_delete_switch() == true)) {
	if (block_delete_flag == true) {
		return (STAT_NOOP);
	}

	// queue a "(MSG" response
	if (*msg != NUL) {
		(void)cm_message(msg);				// queue the message
	}

	return(_parse_gcode_block(block));
}

/*
 * _normalize_gcode_block() - normalize a block (line) of gcode in place
 *
 *	Normalization functions:
 *   - convert all letters to upper case
 *	 - remove white space, control and other invalid characters 
 *	 - remove (erroneous) leading zeros that might be taken to mean Octal
 *	 - identify and return start of comments and messages
 *	 - signal if a block-delete character (/) was encountered in the first space
 *
 *	So this: "  g1 x100 Y100 f400" becomes this: "G1X100Y100F400"
 *
 *	Comment and message handling:
 *	 - Comments field start with a '(' char or alternately a semicolon ';' 
 *	 - Comments and messages are not normalized - they are left alone
 *	 - The 'MSG' specifier in comment can have mixed case but cannot cannot have embedded white spaces
 *	 - Normalization returns true if there was a message to display, false otherwise
 *	 - Comments always terminate the block - i.e. leading or embedded comments are not supported
 *	 	- Valid cases (examples)			Notes:
 *		    G0X10							 - command only - no comment
 *		    (comment text)                   - There is no command on this line
 *		    G0X10 (comment text)
 *		    G0X10 (comment text				 - It's OK to drop the trailing paren
 *		    G0X10 ;comment text				 - It's OK to drop the trailing paren
 *
 *	 	- Invalid cases (examples)			Notes:
 *		    G0X10 comment text				 - Comment with no separator
 *		    N10 (comment) G0X10 			 - embedded comment. G0X10 will be ignored
 *		    (comment) G0X10 				 - leading comment. G0X10 will be ignored
 * 			G0X10 # comment					 - invalid separator
 *
 *	Returns:
 *	 - com points to comment string or to NUL if no comment
 *	 - msg points to message string or to NUL if no comment
 *	 - block_delete_flag is set true if block delete encountered, false otherwise
 */
static void _normalize_gcode_block(char_t *cmd, char_t **com, char_t **msg, uint8_t *block_delete_flag)
{
	char_t *rd = cmd;				// read pointer
	char_t *wr = cmd;				// write pointer

	// Preset comments and messages to NUL string
	// Not required if com and msg already point to NUL on entry
//	for (rd = cmd; *rd != NUL; rd++) { if (*rd == NUL) { *com = rd; *msg = rd; rd = cmd;} }

	// mark block deletes
	if (*rd == '/') { *block_delete_flag = true; } 
	else { *block_delete_flag = false; }
	
	// normalize the command block & find the comment (if any)
	for (; *wr != NUL; rd++) {
		if (*rd == NUL) { *wr = NUL; }
		else if ((*rd == '(') || (*rd == ';')) { *wr = NUL; *com = rd+1; }
		else if ((isalnum((char)*rd)) || (strchr("-.", *rd))) { // all valid characters
			*(wr++) = (char_t)toupper((char)*(rd));
		}
	}
	
	// Perform Octal stripping - remove invalid leading zeros in number strings
	rd = cmd;
	while (*rd != NUL) {
		if (*rd == '.') break;							// don't strip past a decimal point
		if ((!isdigit(*rd)) && (*(rd+1) == '0') && (isdigit(*(rd+2)))) {
			wr = rd+1;
			while (*wr != NUL) { *wr = *(wr+1); wr++;}	// copy forward w/overwrite
			continue;
		}
		rd++;
	}
	
	// process comments and messages
	if (**com != NUL) {
		rd = *com;
		while (isspace(*rd)) { rd++; }		// skip any leading spaces before "msg"
		if ((tolower(*rd) == 'm') && (tolower(*(rd+1)) == 's') && (tolower(*(rd+2)) == 'g')) {
			*msg = rd+3;
		}
		for (; *rd != NUL; rd++) {	
			if (*rd == ')') *rd = NUL;		// NUL terminate on trailing parenthesis, if any
		}
	}
}

/*
 * _get_next_gcode_word() - get gcode word consisting of a letter and a value
 *
 *	This function requires the Gcode string to be normalized.
 *	Normalization must remove any leading zeros or they will be converted to Octal
 *	G0X... is not interpreted as hexadecimal. This is trapped.
 */
static stat_t _get_next_gcode_word(char **pstr, char *letter, float *value) 
{
	if (**pstr == NUL) { return (STAT_COMPLETE); }	// no more words

	// get letter part
	if(isupper(**pstr) == false) { return (STAT_EXPECTED_COMMAND_LETTER); }
	*letter = **pstr;
	(*pstr)++;
	
	// X-axis-becomes-a-hexadecimal-number get-value case, e.g. G0X100 --> G255
	if ((**pstr == '0') && (*(*pstr+1) == 'X')) {
		*value = 0;
		(*pstr)++;
		return (STAT_OK);		// pointer points to X
	}

	// get-value general case
	char *end; 
	*value = strtof(*pstr, &end);
	if(end == *pstr) { return(STAT_BAD_NUMBER_FORMAT); }	// more robust test then checking for value=0;
	*pstr = end;
	return (STAT_OK);			// pointer points to next character after the word
}

/*
 * _point() - isolate the decimal point value as an integer
 */
static uint8_t _point(float value) 
{
	return((uint8_t)(value*10 - trunc(value)*10));	// isolate the decimal point as an int
}

/*
 * _validate_gcode_block() - check for some gross Gcode block semantic violations
 */

static stat_t _validate_gcode_block()
{
	//	Check for modal group violations. From NIST, section 3.4 "It is an error to put
	//	a G-code from group 1 and a G-code from group 0 on the same line if both of them
	//	use axis words. If an axis word-using G-code from group 1 is implicitly in effect
	//	on a line (by having been activated on an earlier line), and a group 0 G-code that
	//	uses axis words appears on the line, the activity of the group 1 G-code is suspended
	//	for that line. The axis word-using G-codes from group 0 are G10, G28, G30, and G92"

//	if ((gp.modals[MODAL_GROUP_G0] == true) && (gp.modals[MODAL_GROUP_G1] == true)) {
//		return (STAT_MODAL_GROUP_VIOLATION);
//	}

	// look for commands that require an axis word to be present
//	if ((gp.modals[MODAL_GROUP_G0] == true) || (gp.modals[MODAL_GROUP_G1] == true)) {
//		if (_axis_changed() == false)
//		return (STAT_GCODE_AXIS_WORD_MISSING);
//	}
	return (STAT_OK);
}

/*
 * _parse_gcode_block() - parses one line of NULL terminated G-Code. 
 *
 *	All the parser does is load the state values in gn (next model state) and set flags
 *	in gf (model state flags). The execute routine applies them. The buffer is assumed to 
 *	contain only uppercase characters and signed floats (no whitespace).
 *
 *	A number of implicit things happen when the gn struct is zeroed:
 *	  - inverse feed rate mode is canceled - set back to units_per_minute mode
 */
static stat_t _parse_gcode_block(char_t *buf) 
{
	char *pstr = (char *)buf;		// persistent pointer into gcode block for parsing words
  	char letter;					// parsed letter, eg.g. G or X or Y
	float value = 0;				// value parsed from letter (e.g. 2 for G2)
	stat_t status = STAT_OK;

	// set initial state for new move
	memset(&gp, 0, sizeof(gp));						// clear all parser values
	memset(&cm.gf, 0, sizeof(GCodeInput_t));		// clear all next-state flags
	memset(&cm.gn, 0, sizeof(GCodeInput_t));		// clear all next-state values
	cm.gn.motion_mode = cm_get_motion_mode(MODEL);	// get motion mode from previous block

	// extract commands and parameters
	while((status = _get_next_gcode_word(&pstr, &letter, &value)) == STAT_OK) {
		switch(letter) {
			case 'G':
			switch((uint8_t)value) {
				case 0:  SET_MODAL (MODAL_GROUP_G1, motion_mode, MOTION_MODE_STRAIGHT_TRAVERSE);
				case 1:  SET_MODAL (MODAL_GROUP_G1, motion_mode, MOTION_MODE_STRAIGHT_FEED);
				case 2:  SET_MODAL (MODAL_GROUP_G1, motion_mode, MOTION_MODE_CW_ARC);
				case 3:  SET_MODAL (MODAL_GROUP_G1, motion_mode, MOTION_MODE_CCW_ARC);
				case 4:  SET_NON_MODAL (next_action, NEXT_ACTION_DWELL);
				case 10: SET_MODAL (MODAL_GROUP_G0, next_action, NEXT_ACTION_SET_COORD_DATA);
				case 17: SET_MODAL (MODAL_GROUP_G2, select_plane, CANON_PLANE_XY);
				case 18: SET_MODAL (MODAL_GROUP_G2, select_plane, CANON_PLANE_XZ);
				case 19: SET_MODAL (MODAL_GROUP_G2, select_plane, CANON_PLANE_YZ);
				case 20: SET_MODAL (MODAL_GROUP_G6, units_mode, INCHES);
				case 21: SET_MODAL (MODAL_GROUP_G6, units_mode, MILLIMETERS);
				case 28: {
					switch (_point(value)) {
						case 0: SET_MODAL (MODAL_GROUP_G0, next_action, NEXT_ACTION_GOTO_G28_POSITION);
						case 1: SET_MODAL (MODAL_GROUP_G0, next_action, NEXT_ACTION_SET_G28_POSITION);
						case 2: SET_NON_MODAL (next_action, NEXT_ACTION_SEARCH_HOME);
						case 3: SET_NON_MODAL (next_action, NEXT_ACTION_SET_ORIGIN);
						case 4: SET_NON_MODAL (next_action, NEXT_ACTION_HOMING_NO_SET);
						default: status = STAT_UNRECOGNIZED_COMMAND;
					}
					break;
				}
				case 30: {
					switch (_point(value)) {
						case 0: SET_MODAL (MODAL_GROUP_G0, next_action, NEXT_ACTION_GOTO_G30_POSITION);
						case 1: SET_MODAL (MODAL_GROUP_G0, next_action, NEXT_ACTION_SET_G30_POSITION);
						default: status = STAT_UNRECOGNIZED_COMMAND;
					}
					break;
				}
				case 38: {
					switch (_point(value)) {
						case 2: SET_NON_MODAL (next_action, NEXT_ACTION_STRAIGHT_PROBE);
						default: status = STAT_UNRECOGNIZED_COMMAND;
					}
					break;
				}
				case 40: break;	// ignore cancel cutter radius compensation
				case 49: break;	// ignore cancel tool length offset comp.
				case 53: SET_NON_MODAL (absolute_override, true);
				case 54: SET_MODAL (MODAL_GROUP_G12, coord_system, G54);
				case 55: SET_MODAL (MODAL_GROUP_G12, coord_system, G55);
				case 56: SET_MODAL (MODAL_GROUP_G12, coord_system, G56);
				case 57: SET_MODAL (MODAL_GROUP_G12, coord_system, G57);
				case 58: SET_MODAL (MODAL_GROUP_G12, coord_system, G58);
				case 59: SET_MODAL (MODAL_GROUP_G12, coord_system, G59);
				case 61: {
					switch (_point(value)) {
						case 0: SET_MODAL (MODAL_GROUP_G13, path_control, PATH_EXACT_PATH);
						case 1: SET_MODAL (MODAL_GROUP_G13, path_control, PATH_EXACT_STOP);
						default: status = STAT_UNRECOGNIZED_COMMAND;
					}
					break;
				}
				case 64: SET_MODAL (MODAL_GROUP_G13,path_control, PATH_CONTINUOUS);
				case 80: SET_MODAL (MODAL_GROUP_G1, motion_mode,  MOTION_MODE_CANCEL_MOTION_MODE);
				case 90: SET_MODAL (MODAL_GROUP_G3, distance_mode, ABSOLUTE_MODE);
				case 91: SET_MODAL (MODAL_GROUP_G3, distance_mode, INCREMENTAL_MODE);
				case 92: {
					switch (_point(value)) {
						case 0: SET_MODAL (MODAL_GROUP_G0, next_action, NEXT_ACTION_SET_ORIGIN_OFFSETS);
						case 1: SET_NON_MODAL (next_action, NEXT_ACTION_RESET_ORIGIN_OFFSETS);
						case 2: SET_NON_MODAL (next_action, NEXT_ACTION_SUSPEND_ORIGIN_OFFSETS);
						case 3: SET_NON_MODAL (next_action, NEXT_ACTION_RESUME_ORIGIN_OFFSETS);
						default: status = STAT_UNRECOGNIZED_COMMAND;
					}
					break;
				}
				case 93: SET_MODAL (MODAL_GROUP_G5, feed_rate_mode, INVERSE_TIME_MODE);
				case 94: SET_MODAL (MODAL_GROUP_G5, feed_rate_mode, UNITS_PER_MINUTE_MODE);
//				case 95: SET_MODAL (MODAL_GROUP_G5, feed_rate_mode, UNITS_PER_REVOLUTION_MODE);
				default: status = STAT_UNRECOGNIZED_COMMAND;
			}
			break;

			case 'M':
			switch((uint8_t)value) {
				case 0: case 1: case 60:
						SET_MODAL (MODAL_GROUP_M4, program_flow, PROGRAM_STOP);
				case 2: case 30:
						SET_MODAL (MODAL_GROUP_M4, program_flow, PROGRAM_END);
				case 3: SET_MODAL (MODAL_GROUP_M7, spindle_mode, SPINDLE_CW);
				case 4: SET_MODAL (MODAL_GROUP_M7, spindle_mode, SPINDLE_CCW);
				case 5: SET_MODAL (MODAL_GROUP_M7, spindle_mode, SPINDLE_OFF);
				case 6: SET_NON_MODAL (tool_change, true);
				case 7: SET_MODAL (MODAL_GROUP_M8, mist_coolant, true);
				case 8: SET_MODAL (MODAL_GROUP_M8, flood_coolant, true);
				case 9: SET_MODAL (MODAL_GROUP_M8, flood_coolant, false);
				case 48: SET_MODAL (MODAL_GROUP_M9, override_enables, true);
				case 49: SET_MODAL (MODAL_GROUP_M9, override_enables, false);
				case 50: SET_MODAL (MODAL_GROUP_M9, feed_rate_override_enable, true); // conditionally true
				case 51: SET_MODAL (MODAL_GROUP_M9, spindle_override_enable, true);	  // conditionally true
				default: status = STAT_UNRECOGNIZED_COMMAND;
			}
			break;

			case 'T': SET_NON_MODAL (tool_select, (uint8_t)trunc(value));
			case 'F': SET_NON_MODAL (feed_rate, value);
			case 'P': SET_NON_MODAL (parameter, value);				// used for dwell time, G10 coord select
			case 'S': SET_NON_MODAL (spindle_speed, value);
			case 'X': SET_NON_MODAL (target[AXIS_X], value);
			case 'Y': SET_NON_MODAL (target[AXIS_Y], value);
			case 'Z': SET_NON_MODAL (target[AXIS_Z], value);
			case 'A': SET_NON_MODAL (target[AXIS_A], value);
			case 'B': SET_NON_MODAL (target[AXIS_B], value);
			case 'C': SET_NON_MODAL (target[AXIS_C], value);
		//	case 'U': SET_NON_MODAL (target[AXIS_U], value);		// reserved
		//	case 'V': SET_NON_MODAL (target[AXIS_V], value);		// reserved
		//	case 'W': SET_NON_MODAL (target[AXIS_W], value);		// reserved
			case 'I': SET_NON_MODAL (arc_offset[0], value);
			case 'J': SET_NON_MODAL (arc_offset[1], value);
			case 'K': SET_NON_MODAL (arc_offset[2], value);
			case 'R': SET_NON_MODAL (arc_radius, value);
			case 'N': SET_NON_MODAL (linenum,(uint32_t)value);		// line number
			case 'L': break;										// not used for anything
			default: status = STAT_UNRECOGNIZED_COMMAND;
		}
		if(status != STAT_OK) break;
	}
	if ((status != STAT_OK) && (status != STAT_COMPLETE)) return (status);
	ritorno(_validate_gcode_block());
	return (_execute_gcode_block());		// if successful execute the block
}

/*
 * _execute_gcode_block() - execute parsed block
 *
 *  Conditionally (based on whether a flag is set in gf) call the canonical 
 *	machining functions in order of execution as per RS274NGC_3 table 8 
 *  (below, with modifications):
 *
 *	    0. record the line number
 *		1. comment (includes message) [handled during block normalization]
 *		2. set feed rate mode (G93, G94 - inverse time or per minute)
 *		3. set feed rate (F)
 *		3a. set feed override rate (M50.1)
 *		3a. set traverse override rate (M50.2)
 *		4. set spindle speed (S)
 *		4a. set spindle override rate (M51.1)
 *		5. select tool (T)
 *		6. change tool (M6)
 *		7. spindle on or off (M3, M4, M5)
 *		8. coolant on or off (M7, M8, M9)
 *		9. enable or disable overrides (M48, M49, M50, M51)
 *		10. dwell (G4)
 *		11. set active plane (G17, G18, G19)
 *		12. set length units (G20, G21)
 *		13. cutter radius compensation on or off (G40, G41, G42)
 *		14. cutter length compensation on or off (G43, G49)
 *		15. coordinate system selection (G54, G55, G56, G57, G58, G59)
 *		16. set path control mode (G61, G61.1, G64)
 *		17. set distance mode (G90, G91)
 *		18. set retract mode (G98, G99)
 *		19a. homing functions (G28.2, G28.3, G28.1, G28, G30)
 *		19b. change coordinate system data (G10)
 *		19c. set axis offsets (G92, G92.1, G92.2, G92.3)
 *		20. perform motion (G0 to G3, G80-G89) as modified (possibly) by G53
 *		21. stop and end (M0, M1, M2, M30, M60)
 *
 *	Values in gn are in original units and should not be unit converted prior 
 *	to calling the canonical functions (which do the unit conversions)
 */

static stat_t _execute_gcode_block()
{
	stat_t status = STAT_OK;

	cm_set_model_linenum(cm.gn.linenum);
	EXEC_FUNC(cm_set_feed_rate_mode, feed_rate_mode);
	EXEC_FUNC(cm_set_feed_rate, feed_rate);
	EXEC_FUNC(cm_feed_rate_override_factor, feed_rate_override_factor);
	EXEC_FUNC(cm_traverse_override_factor, traverse_override_factor);
	EXEC_FUNC(cm_set_spindle_speed, spindle_speed);
	EXEC_FUNC(cm_spindle_override_factor, spindle_override_factor);
	EXEC_FUNC(cm_select_tool, tool_select);			// tool_select is where it's written
	EXEC_FUNC(cm_change_tool, tool_change);
	EXEC_FUNC(cm_spindle_control, spindle_mode); 	// spindle on or off
	EXEC_FUNC(cm_mist_coolant_control, mist_coolant);
	EXEC_FUNC(cm_flood_coolant_control, flood_coolant);	// also disables mist coolant if OFF
	EXEC_FUNC(cm_feed_rate_override_enable, feed_rate_override_enable);
	EXEC_FUNC(cm_traverse_override_enable, traverse_override_enable);
	EXEC_FUNC(cm_spindle_override_enable, spindle_override_enable);
	EXEC_FUNC(cm_override_enables, override_enables);

	if (cm.gn.next_action == NEXT_ACTION_DWELL) { 	// G4 - dwell
		ritorno(cm_dwell(cm.gn.parameter));			// return if error, otherwise complete the block
	}
	EXEC_FUNC(cm_select_plane, select_plane);
	EXEC_FUNC(cm_set_units_mode, units_mode);
	//--> cutter radius compensation goes here
	//--> cutter length compensation goes here
	EXEC_FUNC(cm_set_coord_system, coord_system);
	EXEC_FUNC(cm_set_path_control, path_control);
	EXEC_FUNC(cm_set_distance_mode, distance_mode);
	//--> set retract mode goes here

	switch (cm.gn.next_action) {
		case NEXT_ACTION_SET_G28_POSITION:  { status = cm_set_g28_position(); break;}								// G28.1
		case NEXT_ACTION_GOTO_G28_POSITION: { status = cm_goto_g28_position(cm.gn.target, cm.gf.target); break;}	// G28
		case NEXT_ACTION_SET_G30_POSITION:  { status = cm_set_g30_position(); break;}								// G30.1
		case NEXT_ACTION_GOTO_G30_POSITION: { status = cm_goto_g30_position(cm.gn.target, cm.gf.target); break;}	// G30

<<<<<<< HEAD
		case NEXT_ACTION_SEARCH_HOME: { status = cm_homing_cycle_start(); break;}									// G28.2
		case NEXT_ACTION_SET_ORIGIN: { status = cm_set_origin_cycle_start(); break;}								// G28.3
		case NEXT_ACTION_HOMING_NO_SET: { status = cm_homing_cycle_start_no_set(); break;}							// G28.4
=======
		case NEXT_ACTION_SEARCH_HOME:		{ status = cm_homing_cycle_start(); break;}								// G28.2
		case NEXT_ACTION_SET_ORIGIN:		{ status = cm_set_origin_cycle_start(); break;}							// G28.3
		case NEXT_ACTION_HOMING_NO_SET:		{ status = cm_homing_cycle_start_no_set(); break;}						// G28.4
		case NEXT_ACTION_STRAIGHT_PROBE:	{ status = cm_straight_probe(cm.gn.target, cm.gf.target); break;}		// G38.2
>>>>>>> 076b75e8

		case NEXT_ACTION_SET_COORD_DATA:	{ status = cm_set_coord_offsets(cm.gn.parameter, cm.gn.target, cm.gf.target); break;}
		case NEXT_ACTION_SET_ORIGIN_OFFSETS: { status = cm_set_origin_offsets(cm.gn.target, cm.gf.target); break;}
		case NEXT_ACTION_RESET_ORIGIN_OFFSETS: { status = cm_reset_origin_offsets(); break;}
		case NEXT_ACTION_SUSPEND_ORIGIN_OFFSETS: { status = cm_suspend_origin_offsets(); break;}
		case NEXT_ACTION_RESUME_ORIGIN_OFFSETS: { status = cm_resume_origin_offsets(); break;}

		case NEXT_ACTION_DEFAULT: {
			cm_set_absolute_override(MODEL, cm.gn.absolute_override);	// apply override setting to gm struct
			switch (cm.gn.motion_mode) {
				case MOTION_MODE_CANCEL_MOTION_MODE: { cm.gm.motion_mode = cm.gn.motion_mode; break;}
				case MOTION_MODE_STRAIGHT_TRAVERSE: { status = cm_straight_traverse(cm.gn.target, cm.gf.target); break;}
				case MOTION_MODE_STRAIGHT_FEED: { status = cm_straight_feed(cm.gn.target, cm.gf.target); break;}
				case MOTION_MODE_CW_ARC: case MOTION_MODE_CCW_ARC:
					// gf.radius sets radius mode if radius was collected in gn
					{ status = cm_arc_feed(cm.gn.target, cm.gf.target, cm.gn.arc_offset[0], cm.gn.arc_offset[1],
										   cm.gn.arc_offset[2], cm.gn.arc_radius, cm.gn.motion_mode); break;}
			}
		}
	}
	cm_set_absolute_override(MODEL, false);	 // un-set absolute override once the move is planned

	// do the M stops: M0, M1, M2, M30, M60
	if (cm.gf.program_flow == true) {
		if (cm.gn.program_flow == PROGRAM_STOP) { cm_program_stop(); }
		else { cm_program_end(); }
	}
	return (status);
}


/***********************************************************************************
 * CONFIGURATION AND INTERFACE FUNCTIONS
 * Functions to get and set variables from the cfgArray table
 ***********************************************************************************/

stat_t gc_get_gc(cmdObj_t *cmd)
{
	ritorno(cmd_copy_string(cmd, cs.in_buf));
	cmd->objtype = TYPE_STRING;
	return (STAT_OK);
}

stat_t gc_run_gc(cmdObj_t *cmd)
{
	return(gc_gcode_parser(*cmd->stringp));
}

/***********************************************************************************
 * TEXT MODE SUPPORT
 * Functions to print variables from the cfgArray table
 ***********************************************************************************/

#ifdef __TEXT_MODE

// no text mode functions here. Move along

#endif // __TEXT_MODE

#ifdef __cplusplus
}
#endif<|MERGE_RESOLUTION|>--- conflicted
+++ resolved
@@ -456,16 +456,10 @@
 		case NEXT_ACTION_SET_G30_POSITION:  { status = cm_set_g30_position(); break;}								// G30.1
 		case NEXT_ACTION_GOTO_G30_POSITION: { status = cm_goto_g30_position(cm.gn.target, cm.gf.target); break;}	// G30
 
-<<<<<<< HEAD
-		case NEXT_ACTION_SEARCH_HOME: { status = cm_homing_cycle_start(); break;}									// G28.2
-		case NEXT_ACTION_SET_ORIGIN: { status = cm_set_origin_cycle_start(); break;}								// G28.3
-		case NEXT_ACTION_HOMING_NO_SET: { status = cm_homing_cycle_start_no_set(); break;}							// G28.4
-=======
 		case NEXT_ACTION_SEARCH_HOME:		{ status = cm_homing_cycle_start(); break;}								// G28.2
 		case NEXT_ACTION_SET_ORIGIN:		{ status = cm_set_origin_cycle_start(); break;}							// G28.3
 		case NEXT_ACTION_HOMING_NO_SET:		{ status = cm_homing_cycle_start_no_set(); break;}						// G28.4
 		case NEXT_ACTION_STRAIGHT_PROBE:	{ status = cm_straight_probe(cm.gn.target, cm.gf.target); break;}		// G38.2
->>>>>>> 076b75e8
 
 		case NEXT_ACTION_SET_COORD_DATA:	{ status = cm_set_coord_offsets(cm.gn.parameter, cm.gn.target, cm.gf.target); break;}
 		case NEXT_ACTION_SET_ORIGIN_OFFSETS: { status = cm_set_origin_offsets(cm.gn.target, cm.gf.target); break;}
