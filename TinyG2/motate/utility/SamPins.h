/*
  utility/SamPins.h - Library for the Motate system
  http://tinkerin.gs/

  Copyright (c) 2013 Robert Giseburt

	This file is part of the Motate Library.

	This file ("the software") is free software: you can redistribute it and/or modify
	it under the terms of the GNU General Public License, version 2 as published by the
	Free Software Foundation. You should have received a copy of the GNU General Public
	License, version 2 along with the software. If not, see <http://www.gnu.org/licenses/>.

	As a special exception, you may use this file as part of a software library without
	restriction. Specifically, if other files instantiate templates or use macros or
	inline functions from this file, or you compile this file and link it with  other
	files to produce an executable, this file does not by itself cause the resulting
	executable to be covered by the GNU General Public License. This exception does not
	however invalidate any other reasons why the executable file might be covered by the
	GNU General Public License.

	THE SOFTWARE IS DISTRIBUTED IN THE HOPE THAT IT WILL BE USEFUL, BUT WITHOUT ANY
	WARRANTY OF ANY KIND, EXPRESS OR IMPLIED, INCLUDING BUT NOT LIMITED TO THE WARRANTIES
	OF MERCHANTABILITY, FITNESS FOR A PARTICULAR PURPOSE AND NONINFRINGEMENT. IN NO EVENT
	SHALL THE AUTHORS OR COPYRIGHT HOLDERS BE LIABLE FOR ANY CLAIM, DAMAGES OR OTHER
	LIABILITY, WHETHER IN AN ACTION OF CONTRACT, TORT OR OTHERWISE, ARISING FROM, OUT OF
	OR IN CONNECTION WITH THE SOFTWARE OR THE USE OR OTHER DEALINGS IN THE SOFTWARE.

*/

#ifndef SAMPINS_H_ONCE
#define SAMPINS_H_ONCE

// #include <chip.h>
#include "sam.h"
#include "SamCommon.h"

namespace Motate {
	// Numbering is arbitrary:
	enum PinMode {
		kUnchanged      = 0,
		kOutput         = 1,
		kInput          = 2,
		// These next two are NOT available on other platforms,
		// but cannot be masked out since they are required for
		// special pin functions. These should not be used in
		// end-user (sketch) code.
		kPeripheralA    = 3,
		kPeripheralB    = 4,
	};

	// Numbering is arbitrary, but bit unique for bitwise operations (unlike other architectures):
	enum PinOptions {
		kNormal         = 0,
		kTotem          = 0, // alias
		kPullUp         = 1<<1,
#if !defined(MOTATE_AVR_COMPATIBILITY)
		kWiredAnd       = 1<<2,
		kDriveLowOnly   = 1<<2, // alias
		kWiredAndPull   = kWiredAnd|kPullUp,
		kDriveLowPullUp = kDriveLowOnly|kPullUp, // alias
#endif // !MOTATE_AVR_COMPATIBILITY
#if !defined(MOTATE_AVR_COMPATIBILITY) && !defined(MOTATE_AVRX_COMPATIBILITY)
		kDeglitch       = 1<<4,
		kDebounce       = 1<<5,
#endif // !MOTATE_AVR_COMPATIBILITY && !MOTATE_SAM_COMPATIBILITY

		// For use on PWM pins only!
		kPWMPinInverted    = 1<<7,
	};
    
    enum PinInterruptOptions {
        kPinInterruptsOff                = 0,
        
        kPinInterruptOnChange            = 1,
        
        kPinInterruptOnRisingEdge        = 1<<1,
        kPinInterruptOnFallingEdge       = 2<<1,
        
        kPinInterruptOnLowLevel          = 3<<1,
        kPinInterruptOnHighLevel         = 4<<1,

        kPinInterruptAdvancedMask        = ((1<<3)-1)<<1,

        /* This turns the IRQ on, but doesn't set the timer to ever trigger it. */
		kPinInterruptOnSoftwareTrigger   = 1<<4,

        kPinInterruptTypeMask            = (1<<5)-1,
        
		/* Set priority levels here as well: */
		kPinInterruptPriorityHighest     = 1<<5,
		kPinInterruptPriorityHigh        = 1<<6,
		kPinInterruptPriorityMedium      = 1<<7,
		kPinInterruptPriorityLow         = 1<<8,
		kPinInterruptPriorityLowest      = 1<<9,
<<<<<<< HEAD
=======
        
        kPinInterruptPriorityMask        = ((1<<10) - (1<<5))
>>>>>>> aefe0fb6
    };
	
	typedef uint32_t uintPort_t;
    
	typedef const int8_t pin_number;

	template <unsigned char portLetter>
	struct Port32 {
		static const uint8_t letter = 0; // NULL stub!

		static Pio* portPtr() {
            return 0;
        };
		static const uint32_t pmcId() {
            return 0;
        };
		
		void setModes(const uintPort_t value, const uintPort_t mask = 0xffffffff) {
			// stub
		};
		void setOptions(const uint16_t options, const uintPort_t mask) {
			// stub
		};
		void getModes() {
			// stub
		};
		void getOptions() {
			// stub
		};
		void set(const uintPort_t value) {
			// stub
		};
		void clear(const uintPort_t value) {
			// stub
		};
		void write(const uintPort_t value) {
			// stub
		};
		void write(const uintPort_t value, const uintPort_t mask) {
			// stub
		};
		uintPort_t getInputValues(const uintPort_t mask = 0xffffffff) {
			// stub
			return 0;
		};
		uintPort_t getOutputValues(const uintPort_t mask = 0xffffffff) {
			// stub
			return 0;
		};
	};

	template<int8_t pinNum>
	struct Pin {
		static const int8_t number = -1;
		static const uint8_t portLetter = 0;
		static const uint32_t mask = 0;

		Pin() {};
		Pin(const PinMode type, const PinOptions options = kNormal) {};
		void operator=(const bool value) {};
		operator bool() { return 0; };
		
		void init(const PinMode type, const uint16_t options = kNormal, const bool fromConstructor=false) {};
		void setMode(const PinMode type, const bool fromConstructor=false) {};
		PinMode getMode() { return kUnchanged; };
		void setOptions(const uint16_t options, const bool fromConstructor=false) {};
		uint16_t getOptions() { return kNormal; };
		void set() {};
		void clear() {};
		void write(const bool value) {};
		void toggle() {};
		uint8_t get() { return 0; };
		uint8_t getInputValue() { return 0; };
		uint8_t getOutputValue() { return 0; };
		static uint32_t maskForPort(const uint8_t otherPortLetter) { return 0; };
		bool isNull() { return true; };
        
        /* Placeholder for user code. */\
        static void interrupt() __attribute__ ((weak));\
	};

    template<uint8_t portChar, uint8_t portPin>
	struct ReversePinLookup : Pin<-1> {
    };
    
	template<int8_t pinNum>
	struct InputPin : Pin<pinNum> {
		InputPin() : Pin<pinNum>(kInput) {};
		InputPin(const PinOptions options) : Pin<pinNum>(kInput, options) {};
		void init(const PinOptions options = kNormal  ) {Pin<pinNum>::init(kInput, options);};
		uint8_t get() {
			return Pin<pinNum>::getInputValue();
		};
		/*Override these to pick up new methods */
		operator bool() { return (get() != 0); };
	private: /* Make these private to catch them early. These are intentionally not defined. */
		void init(const PinMode type, const PinOptions options = kNormal);
		void operator=(const bool value) { Pin<pinNum>::write(value); };
		void write(const bool);
	};

	template<int8_t pinNum>
	struct OutputPin : Pin<pinNum> {
		OutputPin() : Pin<pinNum>(kOutput) {};
		OutputPin(const PinOptions options) : Pin<pinNum>(kOutput, options) {};
		void init(const PinOptions options = kNormal) {Pin<pinNum>::init(kOutput, options);};
		uint8_t get() {
			return Pin<pinNum>::getOutputValue();
		};
		void operator=(const bool value) { Pin<pinNum>::write(value); };
		/*Override these to pick up new methods */
		operator bool() { return (get() != 0); };
	private: /* Make these private to catch them early. */
		void init(const PinMode type, const PinOptions options = kNormal); /* Intentially not defined. */
	};	
	
	// TODO: Make the Pin<> use the appropriate Port<>, reducing duplication when there's no penalty
	
    #define _MAKE_MOTATE_PIN(pinNum, registerLetter, registerChar, registerPin)\
		template<>\
		struct Pin<pinNum> {\
		private: /* Lock the copy contructor.*/\
			Pin(const Pin<pinNum>&){};\
		public:\
			static const int8_t number = pinNum;\
			static const uint8_t portLetter = (uint8_t) registerChar;\
			static const uint32_t mask = (1u << registerPin);\
            \
			Pin() {};\
			Pin(const PinMode type, const PinOptions options = kNormal) {\
				init(type, options, /*fromConstructor=*/true);\
			};\
			void operator=(const bool value) { write(value); };\
			operator bool() { return (get() != 0); };\
			\
			void init(const PinMode type, const uint16_t options = kNormal, const bool fromConstructor=false) {\
				setMode(type, fromConstructor);\
				setOptions(options, fromConstructor);\
			};\
			void setMode(const PinMode type, const bool fromConstructor=false) {\
				switch (type) {\
					case kOutput:\
						(*PIO ## registerLetter).PIO_OER = mask ;\
						(*PIO ## registerLetter).PIO_PER = mask ;\
						/* if all pins are output, disable PIO Controller clocking, reduce power consumption */\
						if (!fromConstructor) {\
							if ( (*PIO ## registerLetter).PIO_OSR == 0xffffffff )\
							{\
								 Port32<registerChar>::disablePeripheralClock();\
							}\
						}\
						break;\
					case kInput:\
						 Port32<registerChar>::enablePeripheralClock();\
						(*PIO ## registerLetter).PIO_ODR = mask ;\
						(*PIO ## registerLetter).PIO_PER = mask ;\
						break;\
					case kPeripheralA:\
						(*PIO ## registerLetter).PIO_ABSR &= ~mask ;\
						(*PIO ## registerLetter).PIO_PDR = mask ;\
						break;\
					case kPeripheralB:\
						(*PIO ## registerLetter).PIO_ABSR |= mask ;\
						(*PIO ## registerLetter).PIO_PDR = mask ;\
						break;\
					default:\
						break;\
				}\
			};\
			PinMode getMode() {\
				return ((*PIO ## registerLetter).PIO_OSR & mask) ? kOutput : kInput;\
			};\
			void setOptions(const uint16_t options, const bool fromConstructor=false) {\
				if (kPullUp & options)\
				{\
					(*PIO ## registerLetter).PIO_PUER = mask ;\
				}\
				else\
				{\
					(*PIO ## registerLetter).PIO_PUDR = mask ;\
				}\
				if (kWiredAnd & options)\
				{/*kDriveLowOnly - Enable Multidrive*/\
					(*PIO ## registerLetter).PIO_MDER = mask ;\
				}\
				else\
				{\
					(*PIO ## registerLetter).PIO_MDDR = mask ;\
				}\
				if (kDeglitch & options)\
				{\
					(*PIO ## registerLetter).PIO_IFER = mask ;\
					(*PIO ## registerLetter).PIO_SCIFSR = mask ;\
					}\
					else\
					{\
					if (kDebounce & options)\
					{\
						(*PIO ## registerLetter).PIO_IFER = mask ;\
						(*PIO ## registerLetter).PIO_DIFSR = mask ;\
					}\
						else\
					{\
						(*PIO ## registerLetter).PIO_IFDR = mask ;\
					}\
				}\
			};\
			uint16_t getOptions() {\
				return (((*PIO ## registerLetter).PIO_PUSR & mask) ? kPullUp : 0)\
					| (((*PIO ## registerLetter).PIO_MDSR & mask) ? kWiredAnd : 0)\
					| (((*PIO ## registerLetter).PIO_IFSR & mask) ? \
						(((*PIO ## registerLetter).PIO_IFDGSR & mask) ? kDebounce : kDeglitch) : 0);\
			};\
			void set() {\
				(*PIO ## registerLetter).PIO_SODR = mask;\
			};\
			void clear() {\
				(*PIO ## registerLetter).PIO_CODR = mask;\
			};\
			void write(const bool value) {\
				if (!value)\
					clear();\
				else\
					set();\
			};\
			void toggle()  {\
				(*PIO ## registerLetter).PIO_OWER = mask; /*Enable writing thru ODSR*/\
				(*PIO ## registerLetter).PIO_ODSR ^= mask;\
			};\
			uint8_t get() { /* WARNING: This will fail if the peripheral clock is disabled for this pin!!! Use getOutputValue() instead. */\
				return (*PIO ## registerLetter).PIO_PDSR & mask;\
			};\
			uint8_t getInputValue() {\
				return (*PIO ## registerLetter).PIO_PDSR & mask;\
			};\
			uint8_t getOutputValue() {\
				return (*PIO ## registerLetter).PIO_OSR & mask;\
			};\
            void setInterrupts(const uint32_t interrupts) {\
                port ## registerLetter.setInterrupts(interrupts, mask);\
            };\
			bool isNull() { return false; };\
			static uint32_t maskForPort(const uint8_t otherPortLetter) {\
				return portLetter == otherPortLetter ? mask : 0x00u;\
			};\
            /* Placeholder for user code. */\
            static void interrupt() __attribute__ ((weak));\
		};\
		typedef Pin<pinNum> Pin ## pinNum;\
		static Pin ## pinNum pin ## pinNum;\
        template<>\
        struct ReversePinLookup<registerChar, registerPin> : Pin<pinNum> {\
        };


    

	static const uint32_t kDefaultPWMFrequency = 1000;
	template<int8_t pinNum>
	struct PWMOutputPin : Pin<pinNum> {
		PWMOutputPin() : Pin<pinNum>(kOutput) {};
		PWMOutputPin(const PinOptions options, const uint32_t freq = kDefaultPWMFrequency) : Pin<pinNum>(kOutput, options) {};
		PWMOutputPin(const uint32_t freq) : Pin<pinNum>(kOutput, kNormal) {};
		void setFrequency(const uint32_t freq) {};
		void operator=(const float value) { write(value); };
		void write(const float value) { Pin<pinNum>::write(value >= 0.5); };
		bool canPWM() { return false; };

		/*Override these to pick up new methods */

	private: /* Make these private to catch them early. */
		/* These are intentially not defined. */
		void init(const PinMode type, const PinOptions options = kNormal);

		/* WARNING: Covariant return types! */
		bool get();
		operator bool();
	};

	#define _MAKE_MOTATE_PWM_PIN(pinNum, timerOrPWM, channelAorB, peripheralAorB, invertedByDefault)\
		template<>\
		struct PWMOutputPin<pinNum> : Pin<pinNum>, timerOrPWM {\
			PWMOutputPin() : Pin<pinNum>(kPeripheral ## peripheralAorB), timerOrPWM(Motate::kTimerUpToMatch, kDefaultPWMFrequency) { pwmpin_init(kNormal);};\
			PWMOutputPin(const PinOptions options, const uint32_t freq = kDefaultPWMFrequency) :\
				Pin<pinNum>(kPeripheral ## peripheralAorB, options), timerOrPWM(Motate::kTimerUpToMatch, freq)\
				{pwmpin_init(options);};\
			PWMOutputPin(const uint32_t freq) :\
				Pin<pinNum>(kPeripheral ## peripheralAorB, kNormal), timerOrPWM(Motate::kTimerUpToMatch, freq)\
				{pwmpin_init(kNormal);};\
			void pwmpin_init(const PinOptions options) {\
				timerOrPWM::setOutput ## channelAorB ## Options((invertedByDefault ^ ((options & kPWMPinInverted)?true:false)) ? kPWMOn ## channelAorB ## Inverted : kPWMOn ## channelAorB);\
				timerOrPWM::start();\
			};\
			void setFrequency(const uint32_t freq) {\
				timerOrPWM::setModeAndFrequency(Motate::kTimerUpToMatch, freq);\
				timerOrPWM::start();\
			};\
			void operator=(const float value) { write(value); };\
			void write(const float value) {\
				uint16_t duty = getTopValue() * value;\
				if (duty < 2)\
					stopPWMOutput ## channelAorB ();\
				else\
					startPWMOutput ## channelAorB ();\
				timerOrPWM::setExactDutyCycle ## channelAorB(duty);\
			};\
			bool canPWM() { return true; };\
			/*Override these to pick up new methods */\
		private: /* Make these private to catch them early. */\
			/* These are intentially not defined. */\
			void init(const PinMode type, const PinOptions options = kNormal);\
			/* WARNING: Covariant return types! */\
			bool get();\
			operator bool();\
		};


    template<int8_t pinNum>
	struct SPIChipSelectPin {
		SPIChipSelectPin() : Pin<pinNum>(kOutput) {};
        
//        static const uint8_t moduleId = 255;
//        static const uint8_t csOffset = 0;
        
		/*Override these to pick up new methods */
        
	private: /* Make these private to catch them early. */
		/* These are intentially not defined. */
//		void init(const PinMode type, const PinOptions options = kNormal);
        
		/* WARNING: Covariant return types! */
		bool get();
		operator bool();
	};

    #define _MAKE_MOTATE_SPI_CS_PIN(pinNum, peripheralAorB, csNum)\
        template<>\
        struct SPIChipSelectPin<pinNum> : Pin<pinNum> {\
            SPIChipSelectPin() : Pin<pinNum>(kPeripheral ## peripheralAorB) {};\
            static const uint8_t moduleId = 0; /* Placeholder, bu the SAM3X8s only have SPI0 */\
            static const uint8_t csOffset = csNum;\
            /*Override these to pick up new methods */\
        private: /* Make these private to catch them early. */\
            /* These are intentially not defined. */\
            /* WARNING: Covariant return types! */\
            bool get();\
            operator bool();\
        };

    
    template<int8_t pinNum>
	struct SPIOtherPin {
		SPIOtherPin() : Pin<pinNum>(kOutput) {};
        
//        static const uint16_t moduleId = 255;
        
		/*Override these to pick up new methods */
        
	private: /* Make these private to catch them early. */
		/* These are intentially not defined. */
//		void init(const PinMode type, const PinOptions options = kNormal);
        
		/* WARNING: Covariant return types! */
		bool get();
		operator bool();
	};

    
    #define _MAKE_MOTATE_SPI_OTHER_PIN(pinNum, peripheralAorB)\
        template<>\
        struct SPIOtherPin<pinNum> : Pin<pinNum> {\
            SPIOtherPin() : Pin<pinNum>(kPeripheral ## peripheralAorB) {};\
            static const uint16_t moduleId = 0; /* Placeholder, bu the SAM3X8s only have SPI0 */\
            /*Override these to pick up new methods */\
        private: /* Make these private to catch them early. */\
            /* These are intentially not defined. */\
            /* WARNING: Covariant return types! */\
            bool get();\
            operator bool();\
        };
    
    
    
    
    

	#define _MAKE_MOTATE_PORT32(registerLetter, registerChar)\
		template <>\
		struct Port32<registerChar> : SamCommon< Port32<registerChar> > {\
			static const uint8_t letter = (uint8_t) registerChar;\
			void setModes(const uintPort_t value, const uintPort_t mask) {\
				(*PIO ## registerLetter).PIO_ODR = ~value & mask ;\
				(*PIO ## registerLetter).PIO_OER = value & mask ;\
				(*PIO ## registerLetter).PIO_PER = mask ;\
				/* if all pins are output, disable PIO Controller clocking, reduce power consumption */\
				if ( (*PIO ## registerLetter).PIO_OSR == 0xffffffff )\
				{\
					disablePeripheralClock();\
				} else {\
					enablePeripheralClock();\
				}\
			};\
			void setOptions(const uint16_t options, const uintPort_t mask) {\
				if (kPullUp & options)\
				{\
					(*PIO ## registerLetter).PIO_PUER = mask ;\
				}\
				else\
				{\
					(*PIO ## registerLetter).PIO_PUDR = mask ;\
				}\
				if (kWiredAnd & options)\
				{/*kDriveLowOnly - Enable Multidrive*/\
					(*PIO ## registerLetter).PIO_MDER = mask ;\
				}\
				else\
				{\
					(*PIO ## registerLetter).PIO_MDDR = mask ;\
				}\
				if (kDeglitch & options)\
				{\
					(*PIO ## registerLetter).PIO_IFER = mask ;\
					(*PIO ## registerLetter).PIO_SCIFSR = mask ;\
					}\
					else\
					{\
					if (kDebounce & options)\
					{\
						(*PIO ## registerLetter).PIO_IFER = mask ;\
						(*PIO ## registerLetter).PIO_DIFSR = mask ;\
					}\
						else\
					{\
						(*PIO ## registerLetter).PIO_IFDR = mask ;\
					}\
				}\
			};\
			void set(const uintPort_t value) {\
				(*PIO ## registerLetter).PIO_SODR = value;\
			};\
			void clear(const uintPort_t value) {\
				(*PIO ## registerLetter).PIO_CODR = value;\
			};\
			void write(const uintPort_t value) {\
				(*PIO ## registerLetter).PIO_OWER = 0xffffffff;/*Enable all registers for writing thru ODSR*/\
				(*PIO ## registerLetter).PIO_ODSR = value;\
				(*PIO ## registerLetter).PIO_OWDR = 0xffffffff;/*Disable all registers for writing thru ODSR*/\
			};\
			void write(const uintPort_t value, const uintPort_t mask) {\
				(*PIO ## registerLetter).PIO_OWER = mask;/*Enable masked registers for writing thru ODSR*/\
				(*PIO ## registerLetter).PIO_ODSR = value;\
				(*PIO ## registerLetter).PIO_OWDR = mask;/*Disable masked registers for writing thru ODSR*/\
			};\
			uintPort_t getInputValues(const uintPort_t mask) {\
				return (*PIO ## registerLetter).PIO_PDSR & mask;\
			};\
			uintPort_t getOutputValues(const uintPort_t mask) {\
				return (*PIO ## registerLetter).PIO_OSR & mask;\
			};\
			Pio* portPtr() {\
				return (PIO ## registerLetter);\
			};\
			static const uint32_t peripheralId() {\
				return ID_PIO ## registerLetter;\
			};\
            void setInterrupts(const uint32_t interrupts, const uintPort_t mask) {\
                if (interrupts != kPinInterruptsOff) {\
                    (*PIO ## registerLetter).PIO_IDR = mask;\
                    \
                    /*Is it an "advanced" interrupt?*/\
                    if (interrupts & kPinInterruptAdvancedMask) {\
                        (*PIO ## registerLetter).PIO_AIMER = mask;\
                        /*Is it an edge interrupt?*/\
                        if ((interrupts & kPinInterruptTypeMask) == kPinInterruptOnRisingEdge ||\
                            (interrupts & kPinInterruptTypeMask) == kPinInterruptOnFallingEdge) {\
                            (*PIO ## registerLetter).PIO_ESR = mask;\
                        }\
                        else\
                        if ((interrupts & kPinInterruptTypeMask) == kPinInterruptOnHighLevel ||\
                            (interrupts & kPinInterruptTypeMask) == kPinInterruptOnLowLevel) {\
                            (*PIO ## registerLetter).PIO_LSR = mask;\
                        }\
                        /*Rising Edge/High Level, or Falling Edge/LowLevel?*/\
                        if ((interrupts & kPinInterruptTypeMask) == kPinInterruptOnRisingEdge ||\
                            (interrupts & kPinInterruptTypeMask) == kPinInterruptOnHighLevel) {\
                            (*PIO ## registerLetter).PIO_REHLSR = mask;\
                        }\
                        else\
                        {\
                            (*PIO ## registerLetter).PIO_FELLSR = mask;\
                        }\
                    }\
                    else\
                    {\
                        (*PIO ## registerLetter).PIO_AIMDR = mask;\
                    }\
                    \
                    /* Set interrupt priority */\
<<<<<<< HEAD
                    if (interrupts & kPinInterruptPriorityHighest) {\
                        NVIC_SetPriority(PIO ## registerLetter ## _IRQn, 0);\
                    }\
                    else if (interrupts & kPinInterruptPriorityHigh) {\
                        NVIC_SetPriority(PIO ## registerLetter ## _IRQn, 3);\
                    }\
                    else if (interrupts & kPinInterruptPriorityMedium) {\
                        NVIC_SetPriority(PIO ## registerLetter ## _IRQn, 7);\
                    }\
                    else if (interrupts & kPinInterruptPriorityLow) {\
                        NVIC_SetPriority(PIO ## registerLetter ## _IRQn, 11);\
                    }\
                    else if (interrupts & kPinInterruptPriorityLowest) {\
                        NVIC_SetPriority(PIO ## registerLetter ## _IRQn, 15);\
=======
                    if (interrupts & kPinInterruptPriorityMask) {\
                        if (interrupts & kPinInterruptPriorityHighest) {\
                            NVIC_SetPriority(PIO ## registerLetter ## _IRQn, 0);\
                        }\
                        else if (interrupts & kPinInterruptPriorityHigh) {\
                            NVIC_SetPriority(PIO ## registerLetter ## _IRQn, 3);\
                        }\
                        else if (interrupts & kPinInterruptPriorityMedium) {\
                            NVIC_SetPriority(PIO ## registerLetter ## _IRQn, 7);\
                        }\
                        else if (interrupts & kPinInterruptPriorityLow) {\
                            NVIC_SetPriority(PIO ## registerLetter ## _IRQn, 11);\
                        }\
                        else if (interrupts & kPinInterruptPriorityLowest) {\
                            NVIC_SetPriority(PIO ## registerLetter ## _IRQn, 15);\
                        }\
>>>>>>> aefe0fb6
                    }\
                    /* Enable the IRQ */\
                    NVIC_EnableIRQ(PIO ## registerLetter ## _IRQn);\
                    /* Enable the interrupt */\
                    (*PIO ## registerLetter).PIO_IER = mask;\
                } else {\
                    (*PIO ## registerLetter).PIO_IDR = mask;\
                    if ((*PIO ## registerLetter).PIO_ISR == 0)\
                        NVIC_DisableIRQ(PIO ## registerLetter ## _IRQn);\
                }\
            };\
		};\
		typedef Port32<registerChar> Port ## registerLetter;\
		static Port ## registerLetter port ## registerLetter;

	typedef Pin<-1> NullPin;
	static NullPin nullPin;
    
} // end namespace Motate


#define MOTATE_PIN_INTERRUPT(number) \
    Pin<number>::interrupt_defined = true;\
    template<> void Pin<number>::interrupt()


// Note: We end the namespace before including in case the included file need to include
//   another Motate file. If it does include another Motate file, we end up with
//   Motate::Motate::* definitions and weird compiler errors.
#include <motate_pin_assignments.h>

namespace Motate {

// disable pinholder for Due for now -- nned to convert to 32bit
	// PinHolder - 32bit virtual ports (I've never made a template with 32 parameters before.)
	template<
		int8_t PinBit31num,
		int8_t PinBit30num = -1,
		int8_t PinBit29num = -1,
		int8_t PinBit28num = -1,
		int8_t PinBit27num = -1,
		int8_t PinBit26num = -1,
		int8_t PinBit25num = -1,
		int8_t PinBit24num = -1,
		int8_t PinBit23num = -1,
		int8_t PinBit22num = -1,
		int8_t PinBit21num = -1,
		int8_t PinBit20num = -1,
		int8_t PinBit19num = -1,
		int8_t PinBit18num = -1,
		int8_t PinBit17num = -1,
		int8_t PinBit16num = -1,
		int8_t PinBit15num = -1,
		int8_t PinBit14num = -1,
		int8_t PinBit13num = -1,
		int8_t PinBit12num = -1,
		int8_t PinBit11num = -1,
		int8_t PinBit10num = -1,
		int8_t PinBit9num  = -1,
		int8_t PinBit8num  = -1,
		int8_t PinBit7num  = -1,
		int8_t PinBit6num  = -1,
		int8_t PinBit5num  = -1,
		int8_t PinBit4num  = -1,
		int8_t PinBit3num  = -1,
		int8_t PinBit2num  = -1,
		int8_t PinBit1num  = -1,
		int8_t PinBit0num  = -1>
	class PinHolder32 {

		static Pin<PinBit31num> PinBit31;
		static Pin<PinBit30num> PinBit30;
		static Pin<PinBit29num> PinBit29;
		static Pin<PinBit28num> PinBit28;
		static Pin<PinBit27num> PinBit27;
		static Pin<PinBit26num> PinBit26;
		static Pin<PinBit25num> PinBit25;
		static Pin<PinBit24num> PinBit24;
		static Pin<PinBit23num> PinBit23;
		static Pin<PinBit22num> PinBit22;
		static Pin<PinBit21num> PinBit21;
		static Pin<PinBit20num> PinBit20;
		static Pin<PinBit19num> PinBit19;
		static Pin<PinBit18num> PinBit18;
		static Pin<PinBit17num> PinBit17;
		static Pin<PinBit16num> PinBit16;
		static Pin<PinBit15num> PinBit15;
		static Pin<PinBit14num> PinBit14;
		static Pin<PinBit13num> PinBit13;
		static Pin<PinBit12num> PinBit12;
		static Pin<PinBit11num> PinBit11;
		static Pin<PinBit10num> PinBit10;
		static Pin<PinBit9num>  PinBit9;
		static Pin<PinBit8num>  PinBit8;
		static Pin<PinBit7num>  PinBit7;
		static Pin<PinBit6num>  PinBit6;
		static Pin<PinBit5num>  PinBit5;
		static Pin<PinBit4num>  PinBit4;
		static Pin<PinBit3num>  PinBit3;
		static Pin<PinBit2num>  PinBit2;
		static Pin<PinBit1num>  PinBit1;
		static Pin<PinBit0num>  PinBit0;

	#define _MOTATE_PH32_CREATE_CLEAR_AND_COPY_MASKS(aPortLetter) \
		static const uint32_t port ## aPortLetter ## ClearMask =\
			(Pin<PinBit31num>::portLetter == Port ## aPortLetter::letter ? Pin<PinBit31num>::mask : 0x00) |\
			(Pin<PinBit30num>::portLetter == Port ## aPortLetter::letter ? Pin<PinBit30num>::mask : 0x00) |\
			(Pin<PinBit29num>::portLetter == Port ## aPortLetter::letter ? Pin<PinBit29num>::mask : 0x00) |\
			(Pin<PinBit28num>::portLetter == Port ## aPortLetter::letter ? Pin<PinBit28num>::mask : 0x00) |\
			(Pin<PinBit27num>::portLetter == Port ## aPortLetter::letter ? Pin<PinBit27num>::mask : 0x00) |\
			(Pin<PinBit26num>::portLetter == Port ## aPortLetter::letter ? Pin<PinBit26num>::mask : 0x00) |\
			(Pin<PinBit25num>::portLetter == Port ## aPortLetter::letter ? Pin<PinBit25num>::mask : 0x00) |\
			(Pin<PinBit24num>::portLetter == Port ## aPortLetter::letter ? Pin<PinBit24num>::mask : 0x00) |\
			(Pin<PinBit23num>::portLetter == Port ## aPortLetter::letter ? Pin<PinBit23num>::mask : 0x00) |\
			(Pin<PinBit22num>::portLetter == Port ## aPortLetter::letter ? Pin<PinBit22num>::mask : 0x00) |\
			(Pin<PinBit21num>::portLetter == Port ## aPortLetter::letter ? Pin<PinBit21num>::mask : 0x00) |\
			(Pin<PinBit20num>::portLetter == Port ## aPortLetter::letter ? Pin<PinBit20num>::mask : 0x00) |\
			(Pin<PinBit19num>::portLetter == Port ## aPortLetter::letter ? Pin<PinBit19num>::mask : 0x00) |\
			(Pin<PinBit18num>::portLetter == Port ## aPortLetter::letter ? Pin<PinBit18num>::mask : 0x00) |\
			(Pin<PinBit17num>::portLetter == Port ## aPortLetter::letter ? Pin<PinBit17num>::mask : 0x00) |\
			(Pin<PinBit16num>::portLetter == Port ## aPortLetter::letter ? Pin<PinBit16num>::mask : 0x00) |\
			(Pin<PinBit15num>::portLetter == Port ## aPortLetter::letter ? Pin<PinBit15num>::mask : 0x00) |\
			(Pin<PinBit14num>::portLetter == Port ## aPortLetter::letter ? Pin<PinBit14num>::mask : 0x00) |\
			(Pin<PinBit13num>::portLetter == Port ## aPortLetter::letter ? Pin<PinBit13num>::mask : 0x00) |\
			(Pin<PinBit12num>::portLetter == Port ## aPortLetter::letter ? Pin<PinBit12num>::mask : 0x00) |\
			(Pin<PinBit11num>::portLetter == Port ## aPortLetter::letter ? Pin<PinBit11num>::mask : 0x00) |\
			(Pin<PinBit10num>::portLetter == Port ## aPortLetter::letter ? Pin<PinBit10num>::mask : 0x00) |\
			(Pin<PinBit9num>::portLetter  == Port ## aPortLetter::letter ? Pin<PinBit9num>::mask  : 0x00) |\
			(Pin<PinBit8num>::portLetter  == Port ## aPortLetter::letter ? Pin<PinBit8num>::mask  : 0x00) |\
			(Pin<PinBit7num>::portLetter  == Port ## aPortLetter::letter ? Pin<PinBit7num>::mask  : 0x00) |\
			(Pin<PinBit6num>::portLetter  == Port ## aPortLetter::letter ? Pin<PinBit6num>::mask  : 0x00) |\
			(Pin<PinBit5num>::portLetter  == Port ## aPortLetter::letter ? Pin<PinBit5num>::mask  : 0x00) |\
			(Pin<PinBit4num>::portLetter  == Port ## aPortLetter::letter ? Pin<PinBit4num>::mask  : 0x00) |\
			(Pin<PinBit3num>::portLetter  == Port ## aPortLetter::letter ? Pin<PinBit3num>::mask  : 0x00) |\
			(Pin<PinBit2num>::portLetter  == Port ## aPortLetter::letter ? Pin<PinBit2num>::mask  : 0x00) |\
			(Pin<PinBit1num>::portLetter  == Port ## aPortLetter::letter ? Pin<PinBit1num>::mask  : 0x00) |\
			(Pin<PinBit0num>::portLetter  == Port ## aPortLetter::letter ? Pin<PinBit0num>::mask  : 0x00);\
\
		static const uint32_t port ## aPortLetter ## CopyMask =\
		(Pin<PinBit31num>::portLetter == Port ## aPortLetter::letter && Pin<PinBit31num>::mask == 0x80000000u ? Pin<PinBit31num>::mask : 0x00) |\
		(Pin<PinBit30num>::portLetter == Port ## aPortLetter::letter && Pin<PinBit30num>::mask == 0x40000000u ? Pin<PinBit30num>::mask : 0x00) |\
		(Pin<PinBit29num>::portLetter == Port ## aPortLetter::letter && Pin<PinBit29num>::mask == 0x20000000u ? Pin<PinBit29num>::mask : 0x00) |\
		(Pin<PinBit28num>::portLetter == Port ## aPortLetter::letter && Pin<PinBit28num>::mask == 0x10000000u ? Pin<PinBit28num>::mask : 0x00) |\
		(Pin<PinBit27num>::portLetter == Port ## aPortLetter::letter && Pin<PinBit27num>::mask == 0x08000000u ? Pin<PinBit27num>::mask : 0x00) |\
		(Pin<PinBit26num>::portLetter == Port ## aPortLetter::letter && Pin<PinBit26num>::mask == 0x04000000u ? Pin<PinBit26num>::mask : 0x00) |\
		(Pin<PinBit25num>::portLetter == Port ## aPortLetter::letter && Pin<PinBit25num>::mask == 0x02000000u ? Pin<PinBit25num>::mask : 0x00) |\
		(Pin<PinBit24num>::portLetter == Port ## aPortLetter::letter && Pin<PinBit24num>::mask == 0x01000000u ? Pin<PinBit24num>::mask : 0x00) |\
		(Pin<PinBit23num>::portLetter == Port ## aPortLetter::letter && Pin<PinBit23num>::mask == 0x00800000u ? Pin<PinBit23num>::mask : 0x00) |\
		(Pin<PinBit22num>::portLetter == Port ## aPortLetter::letter && Pin<PinBit22num>::mask == 0x00400000u ? Pin<PinBit22num>::mask : 0x00) |\
		(Pin<PinBit21num>::portLetter == Port ## aPortLetter::letter && Pin<PinBit21num>::mask == 0x00200000u ? Pin<PinBit21num>::mask : 0x00) |\
		(Pin<PinBit20num>::portLetter == Port ## aPortLetter::letter && Pin<PinBit20num>::mask == 0x00100000u ? Pin<PinBit20num>::mask : 0x00) |\
		(Pin<PinBit19num>::portLetter == Port ## aPortLetter::letter && Pin<PinBit19num>::mask == 0x00080000u ? Pin<PinBit19num>::mask : 0x00) |\
		(Pin<PinBit18num>::portLetter == Port ## aPortLetter::letter && Pin<PinBit18num>::mask == 0x00040000u ? Pin<PinBit18num>::mask : 0x00) |\
		(Pin<PinBit17num>::portLetter == Port ## aPortLetter::letter && Pin<PinBit17num>::mask == 0x00020000u ? Pin<PinBit17num>::mask : 0x00) |\
		(Pin<PinBit16num>::portLetter == Port ## aPortLetter::letter && Pin<PinBit16num>::mask == 0x00010000u ? Pin<PinBit16num>::mask : 0x00) |\
		(Pin<PinBit15num>::portLetter == Port ## aPortLetter::letter && Pin<PinBit15num>::mask == 0x00008000u ? Pin<PinBit15num>::mask : 0x00) |\
		(Pin<PinBit14num>::portLetter == Port ## aPortLetter::letter && Pin<PinBit14num>::mask == 0x00004000u ? Pin<PinBit14num>::mask : 0x00) |\
		(Pin<PinBit13num>::portLetter == Port ## aPortLetter::letter && Pin<PinBit13num>::mask == 0x00002000u ? Pin<PinBit13num>::mask : 0x00) |\
		(Pin<PinBit12num>::portLetter == Port ## aPortLetter::letter && Pin<PinBit12num>::mask == 0x00001000u ? Pin<PinBit12num>::mask : 0x00) |\
		(Pin<PinBit11num>::portLetter == Port ## aPortLetter::letter && Pin<PinBit11num>::mask == 0x00000800u ? Pin<PinBit11num>::mask : 0x00) |\
		(Pin<PinBit10num>::portLetter == Port ## aPortLetter::letter && Pin<PinBit10num>::mask == 0x00000400u ? Pin<PinBit10num>::mask : 0x00) |\
		(Pin<PinBit9num>::portLetter  == Port ## aPortLetter::letter && Pin<PinBit9num>::mask  == 0x00000200u ? Pin<PinBit9num>::mask  : 0x00) |\
		(Pin<PinBit8num>::portLetter  == Port ## aPortLetter::letter && Pin<PinBit8num>::mask  == 0x00000100u ? Pin<PinBit8num>::mask  : 0x00) |\
		(Pin<PinBit7num>::portLetter  == Port ## aPortLetter::letter && Pin<PinBit7num>::mask  == 0x00000080u ? Pin<PinBit7num>::mask  : 0x00) |\
		(Pin<PinBit6num>::portLetter  == Port ## aPortLetter::letter && Pin<PinBit6num>::mask  == 0x00000040u ? Pin<PinBit6num>::mask  : 0x00) |\
		(Pin<PinBit5num>::portLetter  == Port ## aPortLetter::letter && Pin<PinBit5num>::mask  == 0x00000020u ? Pin<PinBit5num>::mask  : 0x00) |\
		(Pin<PinBit4num>::portLetter  == Port ## aPortLetter::letter && Pin<PinBit4num>::mask  == 0x00000010u ? Pin<PinBit4num>::mask  : 0x00) |\
		(Pin<PinBit3num>::portLetter  == Port ## aPortLetter::letter && Pin<PinBit3num>::mask  == 0x00000008u ? Pin<PinBit3num>::mask  : 0x00) |\
		(Pin<PinBit2num>::portLetter  == Port ## aPortLetter::letter && Pin<PinBit2num>::mask  == 0x00000004u ? Pin<PinBit2num>::mask  : 0x00) |\
		(Pin<PinBit1num>::portLetter  == Port ## aPortLetter::letter && Pin<PinBit1num>::mask  == 0x00000002u ? Pin<PinBit1num>::mask  : 0x00) |\
		(Pin<PinBit0num>::portLetter  == Port ## aPortLetter::letter && Pin<PinBit0num>::mask  == 0x00000001u ? Pin<PinBit0num>::mask  : 0x00);

		_MOTATE_PH32_CREATE_CLEAR_AND_COPY_MASKS(A);
		_MOTATE_PH32_CREATE_CLEAR_AND_COPY_MASKS(B);
#ifdef PIOC
		_MOTATE_PH32_CREATE_CLEAR_AND_COPY_MASKS(C);
#endif
#ifdef PIOD
		_MOTATE_PH32_CREATE_CLEAR_AND_COPY_MASKS(D);
#endif
	public:
		PinHolder32() {
			
		};
		
		void write(uint32_t in_value) {
			uint32_t port_value    = 0x00; // Port<> handles reading the port and setting the masked pins
#define _MOTATE_PH32_PINHOLDER_CHECKANDSETPIN(portLetter, bitNumber, bitMask) \
			if (PinBit ## bitNumber.maskForPort(Port ## portLetter::letter) &&\
					(PinBit ## bitNumber.mask != (bitMask)) && (in_value & (bitMask))) {\
				port_value |= PinBit ## bitNumber.mask;\
			}

// Using direct 0x00000000 notation instead of 1<<x, since the compiler occasionally won't precompile that.
// Shortcut: ruby -e '(0..31).each() { |x| print "_MOTATE_PINHOLDER_CHECKANDSETPIN(portLetter, %2d, 0x%08x);\\\n" % [31-x, (1<<(31-x))]}'
#define _MOTATE_PH32_PINHOLDER_SETPORT(portLetter) \
			if (port ## portLetter ## ClearMask != 0x00) {\
				_MOTATE_PH32_PINHOLDER_CHECKANDSETPIN(portLetter, 31, 0x80000000u);\
				_MOTATE_PH32_PINHOLDER_CHECKANDSETPIN(portLetter, 30, 0x40000000u);\
				_MOTATE_PH32_PINHOLDER_CHECKANDSETPIN(portLetter, 29, 0x20000000u);\
				_MOTATE_PH32_PINHOLDER_CHECKANDSETPIN(portLetter, 28, 0x10000000u);\
				_MOTATE_PH32_PINHOLDER_CHECKANDSETPIN(portLetter, 27, 0x08000000u);\
				_MOTATE_PH32_PINHOLDER_CHECKANDSETPIN(portLetter, 26, 0x04000000u);\
				_MOTATE_PH32_PINHOLDER_CHECKANDSETPIN(portLetter, 25, 0x02000000u);\
				_MOTATE_PH32_PINHOLDER_CHECKANDSETPIN(portLetter, 24, 0x01000000u);\
				_MOTATE_PH32_PINHOLDER_CHECKANDSETPIN(portLetter, 23, 0x00800000u);\
				_MOTATE_PH32_PINHOLDER_CHECKANDSETPIN(portLetter, 22, 0x00400000u);\
				_MOTATE_PH32_PINHOLDER_CHECKANDSETPIN(portLetter, 21, 0x00200000u);\
				_MOTATE_PH32_PINHOLDER_CHECKANDSETPIN(portLetter, 20, 0x00100000u);\
				_MOTATE_PH32_PINHOLDER_CHECKANDSETPIN(portLetter, 19, 0x00080000u);\
				_MOTATE_PH32_PINHOLDER_CHECKANDSETPIN(portLetter, 18, 0x00040000u);\
				_MOTATE_PH32_PINHOLDER_CHECKANDSETPIN(portLetter, 17, 0x00020000u);\
				_MOTATE_PH32_PINHOLDER_CHECKANDSETPIN(portLetter, 16, 0x00010000u);\
				_MOTATE_PH32_PINHOLDER_CHECKANDSETPIN(portLetter, 15, 0x00008000u);\
				_MOTATE_PH32_PINHOLDER_CHECKANDSETPIN(portLetter, 14, 0x00004000u);\
				_MOTATE_PH32_PINHOLDER_CHECKANDSETPIN(portLetter, 13, 0x00002000u);\
				_MOTATE_PH32_PINHOLDER_CHECKANDSETPIN(portLetter, 12, 0x00001000u);\
				_MOTATE_PH32_PINHOLDER_CHECKANDSETPIN(portLetter, 11, 0x00000800u);\
				_MOTATE_PH32_PINHOLDER_CHECKANDSETPIN(portLetter, 10, 0x00000400u);\
				_MOTATE_PH32_PINHOLDER_CHECKANDSETPIN(portLetter,  9, 0x00000200u);\
				_MOTATE_PH32_PINHOLDER_CHECKANDSETPIN(portLetter,  8, 0x00000100u);\
				_MOTATE_PH32_PINHOLDER_CHECKANDSETPIN(portLetter,  7, 0x00000080u);\
				_MOTATE_PH32_PINHOLDER_CHECKANDSETPIN(portLetter,  6, 0x00000040u);\
				_MOTATE_PH32_PINHOLDER_CHECKANDSETPIN(portLetter,  5, 0x00000020u);\
				_MOTATE_PH32_PINHOLDER_CHECKANDSETPIN(portLetter,  4, 0x00000010u);\
				_MOTATE_PH32_PINHOLDER_CHECKANDSETPIN(portLetter,  3, 0x00000008u);\
				_MOTATE_PH32_PINHOLDER_CHECKANDSETPIN(portLetter,  2, 0x00000004u);\
				_MOTATE_PH32_PINHOLDER_CHECKANDSETPIN(portLetter,  1, 0x00000002u);\
				_MOTATE_PH32_PINHOLDER_CHECKANDSETPIN(portLetter,  0, 0x00000001u);\
				port_value |= in_value & port ## portLetter ## CopyMask;\
				port ## portLetter.write(port_value, ~port ## portLetter ## ClearMask);\
			}
			
			_MOTATE_PH32_PINHOLDER_SETPORT(A);
			_MOTATE_PH32_PINHOLDER_SETPORT(B);
#ifdef PIOC
			_MOTATE_PH32_PINHOLDER_SETPORT(C);
#endif
#ifdef PIOD
			_MOTATE_PH32_PINHOLDER_SETPORT(D);
#endif
		}
	};
	
	// disable pinholder for Due for now -- nned to convert to 32bit
	// PinHolder - 32bit virtual ports (I've never made a template with 32 parameters before.)
	template<
		int8_t PinBit7num,
		int8_t PinBit6num  = -1,
		int8_t PinBit5num  = -1,
		int8_t PinBit4num  = -1,
		int8_t PinBit3num  = -1,
		int8_t PinBit2num  = -1,
		int8_t PinBit1num  = -1,
		int8_t PinBit0num  = -1>
	class PinHolder8 {

		static Pin<PinBit7num>  PinBit7;
		static Pin<PinBit6num>  PinBit6;
		static Pin<PinBit5num>  PinBit5;
		static Pin<PinBit4num>  PinBit4;
		static Pin<PinBit3num>  PinBit3;
		static Pin<PinBit2num>  PinBit2;
		static Pin<PinBit1num>  PinBit1;
		static Pin<PinBit0num>  PinBit0;
	public:
#define _MOTATE_PH8_CREATE_CLEAR_AND_COPY_MASKS(aPortLetter) \
		static const uint32_t port ## aPortLetter ## ClearMask =\
			(Pin<PinBit7num>::portLetter  == Port ## aPortLetter::letter ? Pin<PinBit7num>::mask  : 0x00u) |\
			(Pin<PinBit6num>::portLetter  == Port ## aPortLetter::letter ? Pin<PinBit6num>::mask  : 0x00u) |\
			(Pin<PinBit5num>::portLetter  == Port ## aPortLetter::letter ? Pin<PinBit5num>::mask  : 0x00u) |\
			(Pin<PinBit4num>::portLetter  == Port ## aPortLetter::letter ? Pin<PinBit4num>::mask  : 0x00u) |\
			(Pin<PinBit3num>::portLetter  == Port ## aPortLetter::letter ? Pin<PinBit3num>::mask  : 0x00u) |\
			(Pin<PinBit2num>::portLetter  == Port ## aPortLetter::letter ? Pin<PinBit2num>::mask  : 0x00u) |\
			(Pin<PinBit1num>::portLetter  == Port ## aPortLetter::letter ? Pin<PinBit1num>::mask  : 0x00u) |\
			(Pin<PinBit0num>::portLetter  == Port ## aPortLetter::letter ? Pin<PinBit0num>::mask  : 0x00u);\
\
		static const uint32_t port ## aPortLetter ## CopyMask =\
		(Pin<PinBit7num>::portLetter  == Port ## aPortLetter::letter && Pin<PinBit7num>::mask  == 0x00000080u ? Pin<PinBit7num>::mask  : 0x00u) |\
		(Pin<PinBit6num>::portLetter  == Port ## aPortLetter::letter && Pin<PinBit6num>::mask  == 0x00000040u ? Pin<PinBit6num>::mask  : 0x00u) |\
		(Pin<PinBit5num>::portLetter  == Port ## aPortLetter::letter && Pin<PinBit5num>::mask  == 0x00000020u ? Pin<PinBit5num>::mask  : 0x00u) |\
		(Pin<PinBit4num>::portLetter  == Port ## aPortLetter::letter && Pin<PinBit4num>::mask  == 0x00000010u ? Pin<PinBit4num>::mask  : 0x00u) |\
		(Pin<PinBit3num>::portLetter  == Port ## aPortLetter::letter && Pin<PinBit3num>::mask  == 0x00000008u ? Pin<PinBit3num>::mask  : 0x00u) |\
		(Pin<PinBit2num>::portLetter  == Port ## aPortLetter::letter && Pin<PinBit2num>::mask  == 0x00000004u ? Pin<PinBit2num>::mask  : 0x00u) |\
		(Pin<PinBit1num>::portLetter  == Port ## aPortLetter::letter && Pin<PinBit1num>::mask  == 0x00000002u ? Pin<PinBit1num>::mask  : 0x00u) |\
		(Pin<PinBit0num>::portLetter  == Port ## aPortLetter::letter && Pin<PinBit0num>::mask  == 0x00000001u ? Pin<PinBit0num>::mask  : 0x00u);

		_MOTATE_PH8_CREATE_CLEAR_AND_COPY_MASKS(A);
		_MOTATE_PH8_CREATE_CLEAR_AND_COPY_MASKS(B);
#ifdef PIOC
		_MOTATE_PH8_CREATE_CLEAR_AND_COPY_MASKS(C);
#endif
#ifdef PIOD
		_MOTATE_PH8_CREATE_CLEAR_AND_COPY_MASKS(D);
#endif
	public:
		PinHolder8() {

		};

		void write(uint8_t in_value) {
			uint32_t port_value = 0; // Port<> handles reading the port and setting the masked pins
			#define _MOTATE_PH8_PINHOLDER_CHECKANDSETPIN(portLetter, bitNumber, bitMask) \
				if (PinBit ## bitNumber.maskForPort(Port ## portLetter::letter) &&\
						(PinBit ## bitNumber.mask != (bitMask)) && ((uint32_t)in_value & (bitMask))) {\
					port_value |= PinBit ## bitNumber.mask;\
				}

			// Using direct 0x00000000 notation instead of 1<<x, since the compiler occasionally won't precompile that.
			// Shortcut: ruby -e '(0..7).each() { |x| print "_MOTATE_PH8_PINHOLDER_CHECKANDSETPIN(portLetter, %2d, 0x%02x);\\\n" % [7-x, (1<<(7-x))]}'
			#define _MOTATE_PH8_PINHOLDER_SETPORT(portLetter) \
				if (port ## portLetter ## ClearMask) {\
					port_value = 0;\
					_MOTATE_PH8_PINHOLDER_CHECKANDSETPIN(portLetter,  7, 0x00000080u);\
					_MOTATE_PH8_PINHOLDER_CHECKANDSETPIN(portLetter,  6, 0x00000040u);\
					_MOTATE_PH8_PINHOLDER_CHECKANDSETPIN(portLetter,  5, 0x00000020u);\
					_MOTATE_PH8_PINHOLDER_CHECKANDSETPIN(portLetter,  4, 0x00000010u);\
					_MOTATE_PH8_PINHOLDER_CHECKANDSETPIN(portLetter,  3, 0x00000008u);\
					_MOTATE_PH8_PINHOLDER_CHECKANDSETPIN(portLetter,  2, 0x00000004u);\
					_MOTATE_PH8_PINHOLDER_CHECKANDSETPIN(portLetter,  1, 0x00000002u);\
					_MOTATE_PH8_PINHOLDER_CHECKANDSETPIN(portLetter,  0, 0x00000001u);\
					port_value |= (uint32_t)in_value & port ## portLetter ## CopyMask;\
					port ## portLetter.write(port_value, port ## portLetter ## ClearMask);\
				}

			_MOTATE_PH8_PINHOLDER_SETPORT(A);
			_MOTATE_PH8_PINHOLDER_SETPORT(B);
#ifdef PIOC
			_MOTATE_PH8_PINHOLDER_SETPORT(C);
#endif
#ifdef PIOD
			_MOTATE_PH8_PINHOLDER_SETPORT(D);
#endif
		}
	};
}
#endif /* end of include guard: SAMPINS_H_ONCE */<|MERGE_RESOLUTION|>--- conflicted
+++ resolved
@@ -93,11 +93,8 @@
 		kPinInterruptPriorityMedium      = 1<<7,
 		kPinInterruptPriorityLow         = 1<<8,
 		kPinInterruptPriorityLowest      = 1<<9,
-<<<<<<< HEAD
-=======
         
         kPinInterruptPriorityMask        = ((1<<10) - (1<<5))
->>>>>>> aefe0fb6
     };
 	
 	typedef uint32_t uintPort_t;
@@ -596,22 +593,6 @@
                     }\
                     \
                     /* Set interrupt priority */\
-<<<<<<< HEAD
-                    if (interrupts & kPinInterruptPriorityHighest) {\
-                        NVIC_SetPriority(PIO ## registerLetter ## _IRQn, 0);\
-                    }\
-                    else if (interrupts & kPinInterruptPriorityHigh) {\
-                        NVIC_SetPriority(PIO ## registerLetter ## _IRQn, 3);\
-                    }\
-                    else if (interrupts & kPinInterruptPriorityMedium) {\
-                        NVIC_SetPriority(PIO ## registerLetter ## _IRQn, 7);\
-                    }\
-                    else if (interrupts & kPinInterruptPriorityLow) {\
-                        NVIC_SetPriority(PIO ## registerLetter ## _IRQn, 11);\
-                    }\
-                    else if (interrupts & kPinInterruptPriorityLowest) {\
-                        NVIC_SetPriority(PIO ## registerLetter ## _IRQn, 15);\
-=======
                     if (interrupts & kPinInterruptPriorityMask) {\
                         if (interrupts & kPinInterruptPriorityHighest) {\
                             NVIC_SetPriority(PIO ## registerLetter ## _IRQn, 0);\
@@ -628,7 +609,6 @@
                         else if (interrupts & kPinInterruptPriorityLowest) {\
                             NVIC_SetPriority(PIO ## registerLetter ## _IRQn, 15);\
                         }\
->>>>>>> aefe0fb6
                     }\
                     /* Enable the IRQ */\
                     NVIC_EnableIRQ(PIO ## registerLetter ## _IRQn);\
