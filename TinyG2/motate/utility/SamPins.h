--- conflicted
+++ resolved
@@ -291,113 +291,6 @@
 
 
 	#define _MAKE_MOTATE_PORT32(registerLetter, registerChar)\
-<<<<<<< HEAD
-		template <>\
-		struct Port32<registerChar> {\
-			static const uint8_t letter = (uint8_t) registerChar;\
-			static void enablePeripheralClock() {\
-				if (pmcId() < 32) {\
-					uint32_t id_mask = 1u << ( pmcId() );\
-					if ((PMC->PMC_PCSR0 & id_mask) != id_mask) {\
-						PMC->PMC_PCER0 = id_mask;\
-					}\
-				} else {\
-					uint32_t id_mask = 1u << ( pmcId() - 32 );\
-					if ((PMC->PMC_PCSR1 & id_mask) != id_mask) {\
-						PMC->PMC_PCER1 = id_mask;\
-					}\
-				}\
-			};\
-			static void disablePeripheralClock() {\
-				if (pmcId() < 32) {\
-					uint32_t id_mask = 1u << ( pmcId() );\
-					if ((PMC->PMC_PCSR0 & id_mask) == id_mask) {\
-						PMC->PMC_PCDR0 = id_mask;\
-					}\
-				} else {\
-					uint32_t id_mask = 1u << ( pmcId()-32 );\
-					if ((PMC->PMC_PCSR1 & id_mask) == id_mask) {\
-						PMC->PMC_PCDR1 = id_mask;\
-					}\
-				}\
-			};\
-			void setModes(const uintPort_t value, const uintPort_t mask) {\
-				(*PIO ## registerLetter).PIO_ODR = ~value & mask ;\
-				(*PIO ## registerLetter).PIO_OER = value & mask ;\
-				(*PIO ## registerLetter).PIO_PER = mask ;\
-				/* if all pins are output, disable PIO Controller clocking, reduce power consumption */\
-				if ( (*PIO ## registerLetter).PIO_OSR == 0xffffffff )\
-				{\
-					disablePeripheralClock();\
-				} else {\
-					enablePeripheralClock();\
-				}\
-			};\
-			void setOptions(const uint16_t options, const uintPort_t mask) {\
-				if (kPullUp & options)\
-				{\
-					(*PIO ## registerLetter).PIO_PUER = mask ;\
-				}\
-				else\
-				{\
-					(*PIO ## registerLetter).PIO_PUDR = mask ;\
-				}\
-				if (kWiredAnd & options)\
-				{/*kDriveLowOnly - Enable Multidrive*/\
-					(*PIO ## registerLetter).PIO_MDER = mask ;\
-				}\
-				else\
-				{\
-					(*PIO ## registerLetter).PIO_MDDR = mask ;\
-				}\
-				if (kDeglitch & options)\
-				{\
-					(*PIO ## registerLetter).PIO_IFER = mask ;\
-					(*PIO ## registerLetter).PIO_SCIFSR = mask ;\
-					}\
-					else\
-					{\
-					if (kDebounce & options)\
-					{\
-						(*PIO ## registerLetter).PIO_IFER = mask ;\
-						(*PIO ## registerLetter).PIO_DIFSR = mask ;\
-					}\
-						else\
-					{\
-						(*PIO ## registerLetter).PIO_IFDR = mask ;\
-					}\
-				}\
-			};\
-			void set(const uintPort_t value) {\
-				(*PIO ## registerLetter).PIO_SODR = value;\
-			};\
-			void clear(const uintPort_t value) {\
-				(*PIO ## registerLetter).PIO_CODR = value;\
-			};\
-			void write(const uintPort_t value) {\
-				(*PIO ## registerLetter).PIO_OWER = 0xffffffff;/*Enable all registers for writing thru ODSR*/\
-				(*PIO ## registerLetter).PIO_ODSR = value;\
-				(*PIO ## registerLetter).PIO_OWDR = 0xffffffff;/*Disable all registers for writing thru ODSR*/\
-			};\
-			void write(const uintPort_t value, const uintPort_t mask) {\
-				(*PIO ## registerLetter).PIO_OWER = mask;/*Enable masked registers for writing thru ODSR*/\
-				(*PIO ## registerLetter).PIO_ODSR = value;\
-				(*PIO ## registerLetter).PIO_OWDR = mask;/*Disable masked registers for writing thru ODSR*/\
-			};\
-			uintPort_t getInputValues(const uintPort_t mask) {\
-				return (*PIO ## registerLetter).PIO_PDSR & mask;\
-			};\
-			uintPort_t getOutputValues(const uintPort_t mask) {\
-				return (*PIO ## registerLetter).PIO_OSR & mask;\
-			};\
-			Pio* portPtr() {\
-				return (PIO ## registerLetter);\
-			};\
-			static const uint32_t pmcId() {\
-				return ID_PIO ## registerLetter;\
-			};\
-		};\
-=======
         template <>\
         struct Port32<registerChar> {\
             static const uint8_t letter = (uint8_t) registerChar;\
@@ -503,7 +396,6 @@
                 return ID_PIO ## registerLetter;\
             };\
         };\
->>>>>>> 1a63377b
 		typedef Port32<registerChar> Port ## registerLetter;\
 		static Port ## registerLetter port ## registerLetter;
 
@@ -672,7 +564,7 @@
 		static Pin<PinBit1num>  PinBit1;
 		static Pin<PinBit0num>  PinBit0;
 
-	#define _MOTATE_PH32_CREATE_CLEAR_AND_COPY_MASKS(aPortLetter) \
+#define _MOTATE_PH32_CREATE_CLEAR_AND_COPY_MASKS(aPortLetter) \
 		static const uint32_t port ## aPortLetter ## ClearMask =\
 			(Pin<PinBit31num>::portLetter == Port ## aPortLetter::letter ? Pin<PinBit31num>::mask : 0x00) |\
 			(Pin<PinBit30num>::portLetter == Port ## aPortLetter::letter ? Pin<PinBit30num>::mask : 0x00) |\
