 /*
 * plan_line.c - acceleration managed line planning and motion execution
 * This file is part of the TinyG project
 *
 * Copyright (c) 2010 - 2014 Alden S. Hart, Jr.
 * Copyright (c) 2012 - 2014 Rob Giseburt
 *
 * This file ("the software") is free software: you can redistribute it and/or modify
 * it under the terms of the GNU General Public License, version 2 as published by the
 * Free Software Foundation. You should have received a copy of the GNU General Public
 * License, version 2 along with the software.  If not, see <http://www.gnu.org/licenses/>.
 *
 * As a special exception, you may use this file as part of a software library without
 * restriction. Specifically, if other files instantiate templates or use macros or
 * inline functions from this file, or you compile this file and link it with  other
 * files to produce an executable, this file does not by itself cause the resulting
 * executable to be covered by the GNU General Public License. This exception does not
 * however invalidate any other reasons why the executable file might be covered by the
 * GNU General Public License.
 *
 * THE SOFTWARE IS DISTRIBUTED IN THE HOPE THAT IT WILL BE USEFUL, BUT WITHOUT ANY
 * WARRANTY OF ANY KIND, EXPRESS OR IMPLIED, INCLUDING BUT NOT LIMITED TO THE WARRANTIES
 * OF MERCHANTABILITY, FITNESS FOR A PARTICULAR PURPOSE AND NONINFRINGEMENT. IN NO EVENT
 * SHALL THE AUTHORS OR COPYRIGHT HOLDERS BE LIABLE FOR ANY CLAIM, DAMAGES OR OTHER
 * LIABILITY, WHETHER IN AN ACTION OF CONTRACT, TORT OR OTHERWISE, ARISING FROM, OUT OF
 * OR IN CONNECTION WITH THE SOFTWARE OR THE USE OR OTHER DEALINGS IN THE SOFTWARE.
 */

#include "tinyg2.h"
#include "config.h"
#include "controller.h"
#include "canonical_machine.h"
#include "planner.h"
#include "stepper.h"
#include "report.h"
#include "util.h"
//#include "xio.h"			// uncomment for debugging

#ifdef __cplusplus
extern "C"{
#endif

// aline planner routines / feedhold planning

static void _plan_block_list(mpBuf_t *bf, uint8_t *mr_flag);
static void _calculate_trapezoid(mpBuf_t *bf);
static float _get_target_length(const float Vi, const float Vt, const mpBuf_t *bf);
static float _get_target_velocity(const float Vi, const float L, const mpBuf_t *bf);
//static float _get_intersection_distance(const float Vi_squared, const float Vt_squared, const float L, const mpBuf_t *bf);
static float _get_junction_vmax(const float a_unit[], const float b_unit[]);
static void _reset_replannable_list(void);

/* Runtime-specific setters and getters
 *
 * mp_get_runtime_velocity() 		- returns current velocity (aggregate)
 * mp_get_runtime_machine_position() - returns current axis position in machine coordinates
 * mp_get_runtime_work_position() 	- returns current axis position in work coordinates
 *									  that were in effect at move planning time
 * mp_set_runtime_work_offset()
 * mp_zero_segment_velocity() 		- correct velocity in last segment for reporting purposes
 */

float mp_get_runtime_velocity(void) { return (mr.segment_velocity);}
float mp_get_runtime_absolute_position(uint8_t axis) { return (mr.position[axis]);}
float mp_get_runtime_work_position(uint8_t axis) { return (mr.position[axis] - mr.gm.work_offset[axis]);}
void mp_set_runtime_work_offset(float offset[]) { copy_vector(mr.gm.work_offset, offset);}
void mp_zero_segment_velocity() { mr.segment_velocity = 0;}

/* 
 * mp_get_runtime_busy() - return TRUE if motion control busy (i.e. robot is moving)
 *
 *	Use this function to sync to the queue. If you wait until it returns
 *	FALSE you know the queue is empty and the motors have stopped.
 */

uint8_t mp_get_runtime_busy()
{
	if ((stepper_isbusy() == true) || (mr.move_state == MOVE_RUN)) return (true);
	return (false);
}

/**************************************************************************
 * mp_aline() - plan a line with acceleration / deceleration
 *
 *	This function uses constant jerk motion equations to plan acceleration 
 *	and deceleration. The jerk is the rate of change of acceleration; it's
 *	the 1st derivative of acceleration, and the 3rd derivative of position. 
 *	Jerk is a measure of impact to the machine. Controlling jerk smooths 
 *	transitions between moves and allows for faster feeds while controlling 
 *	machine oscillations and other undesirable side-effects.
 *
 * 	Note 1: All math is done in absolute coordinates using single precision
 *	floating point (float).
 *
 *	Note 2: Returning a status that is not STAT_OK means the endpoint is NOT
 *	advanced. So lines that are too short to move will accumulate and get
 *	executed once the accumulated error exceeds the minimums
 */
static float _get_relative_length(const float Vi, const float Vt, const float jerk)
{
	return (fabs(Vi-Vt) * sqrt(fabs(Vi-Vt) / jerk));
}

#define __NEW_JERK

stat_t mp_aline(const GCodeState_t *gm_line)
{
	mpBuf_t *bf; 						// current move pointer
	float exact_stop = 0;				// preset this value OFF
	float junction_velocity;

	// trap error conditions
	float length = get_axis_vector_length(gm_line->target, mm.position);
	if (length < MIN_LENGTH_MOVE) { return (STAT_MINIMUM_LENGTH_MOVE);}
	if (gm_line->move_time < MIN_TIME_MOVE) {
<<<<<<< HEAD
		#ifdef __DEBUG_STATEMENTS
		printf("######## line%lu %f\n", gm_line->linenum, (double)gm_line->move_time);
		#endif
=======
		printf("######## aline() line%lu %f\n", gm_line->linenum, (double)gm_line->move_time);
>>>>>>> 690e7a7d
		return (STAT_MINIMUM_TIME_MOVE);
	}

	// get a cleared buffer and setup move variables
	if ((bf = mp_get_write_buffer()) == NULL) return(cm_hard_alarm(STAT_BUFFER_FULL_FATAL)); // never supposed to fail

	memcpy(&bf->gm, gm_line, sizeof(GCodeState_t));	// copy model state into planner
	bf->bf_func = mp_exec_aline;					// register the callback to the exec function
	bf->length = length;

#ifndef __NEW_JERK
	// compute both the unit vector and the jerk term in the same pass for efficiency
	float diff = bf->gm.target[AXIS_X] - mm.position[AXIS_X];
	if (fp_NOT_ZERO(diff)) {
		bf->unit[AXIS_X] = diff / length;
		bf->jerk = square(bf->unit[AXIS_X] * cm.a[AXIS_X].jerk_max);
	}
	if (fp_NOT_ZERO(diff = bf->gm.target[AXIS_Y] - mm.position[AXIS_Y])) {
		bf->unit[AXIS_Y] = diff / length;
		bf->jerk += square(bf->unit[AXIS_Y] * cm.a[AXIS_Y].jerk_max);
	}
	if (fp_NOT_ZERO(diff = bf->gm.target[AXIS_Z] - mm.position[AXIS_Z])) {
		bf->unit[AXIS_Z] = diff / length;
		bf->jerk += square(bf->unit[AXIS_Z] * cm.a[AXIS_Z].jerk_max);
	}
	if (fp_NOT_ZERO(diff = bf->gm.target[AXIS_A] - mm.position[AXIS_A])) {
		bf->unit[AXIS_A] = diff / length;
		bf->jerk += square(bf->unit[AXIS_A] * cm.a[AXIS_A].jerk_max);
	}
	if (fp_NOT_ZERO(diff = bf->gm.target[AXIS_B] - mm.position[AXIS_B])) {
		bf->unit[AXIS_B] = diff / length;
		bf->jerk += square(bf->unit[AXIS_B] * cm.a[AXIS_B].jerk_max);
	}
	if (fp_NOT_ZERO(diff = bf->gm.target[AXIS_C] - mm.position[AXIS_C])) {
		bf->unit[AXIS_C] = diff / length;
		bf->jerk += square(bf->unit[AXIS_C] * cm.a[AXIS_C].jerk_max);
	}
	bf->jerk = sqrt(bf->jerk) * JERK_MULTIPLIER;

#else	// compute unit vector	
	float diff;
 	for (uint8_t axis=AXIS_X; axis<AXIS_C; axis++) {
		if (fp_NOT_ZERO(diff = bf->gm.target[axis] - mm.position[axis])) {
			bf->unit[axis] = diff / length;
		}
	}

	// find the dominant jerk term
	float axis_relative_length = 0;
	float longest_axis_length = 0;
	junction_velocity = _get_junction_vmax(bf->pv->unit, bf->unit);			// initial velocity
	bf->cruise_vmax = bf->length / bf->gm.move_time;						// target velocity (requested, if not achieved)

	// alternate #1 - relative length computed via subroutine
	for (uint8_t axis=AXIS_X; axis<AXIS_C; axis++) {
		if (fp_NOT_ZERO(bf->unit[axis])) {
			axis_relative_length = _get_relative_length( junction_velocity * bf->unit[axis],
														 bf->cruise_vmax* bf->unit[axis], 
														 cm.a[axis].jerk_max * JERK_MULTIPLIER);
			if (axis_relative_length > longest_axis_length) {
				longest_axis_length = axis_relative_length;
				bf->jerk = cm.a[axis].jerk_max * JERK_MULTIPLIER;
			}
		}
	}
/*
	// alternate #2 - relative length computed inline
	for (uint8_t axis=AXIS_X; axis<AXIS_C; axis++) {
		if (fp_NOT_ZERO(bf->unit[axis])) {
			axis_relative_length = (fabs(junction_velocity * bf->unit[axis] - bf->cruise_vmax * bf->unit[axis]) *
									sqrt(fabs(junction_velocity * bf->unit[axis] - bf->cruise_vmax * bf->unit[axis]) /
									cm.a[axis].jerk_max * JERK_MULTIPLIER));
			if (axis_relative_length > longest_axis_length) {
				longest_axis_length = axis_relative_length;
				bf->jerk = cm.a[axis].jerk_max * JERK_MULTIPLIER;
			}
		}
	}

	// alternate #3 - relative length computed inline as an abbreviated expression
	for (uint8_t axis=AXIS_X; axis<AXIS_C; axis++) {
		if (fp_NOT_ZERO(bf->unit[axis])) {
			axis_relative_length = fabs(bf->unit[axis] * cm.a[axis].jerk_max);
			if (axis_relative_length > longest_axis_length) {
				longest_axis_length = axis_relative_length;
				bf->jerk = cm.a[axis].jerk_max * JERK_MULTIPLIER;
			}
		}
	}
*/
#endif // __NEW_JERK

	// see if you can use the previous jerk value
	if (fabs(bf->jerk - mm.prev_jerk) < JERK_MATCH_PRECISION) {	// can we re-use jerk terms?
		bf->cbrt_jerk = mm.prev_cbrt_jerk;
		bf->recip_jerk = mm.prev_recip_jerk;
	} else {
		bf->cbrt_jerk = cbrt(bf->jerk);
		bf->recip_jerk = 1/bf->jerk;
		mm.prev_jerk = bf->jerk;
		mm.prev_cbrt_jerk = bf->cbrt_jerk;
		mm.prev_recip_jerk = bf->recip_jerk;
	}

	// finish up the current block variables
	if (cm_get_path_control(MODEL) != PATH_EXACT_STOP) { 	// exact stop cases already zeroed
		bf->replannable = true;
		exact_stop = 8675309;								// an arbitrarily large floating point number
	}
	bf->cruise_vmax = bf->length / bf->gm.move_time;		// target velocity requested
	junction_velocity = _get_junction_vmax(bf->pv->unit, bf->unit);
	bf->entry_vmax = min3(bf->cruise_vmax, junction_velocity, exact_stop);
	bf->delta_vmax = _get_target_velocity(0, bf->length, bf);
	bf->exit_vmax = min3(bf->cruise_vmax, (bf->entry_vmax + bf->delta_vmax), exact_stop);
	bf->braking_velocity = bf->delta_vmax;

	uint8_t mr_flag = false;
	_plan_block_list(bf, &mr_flag);							// replan block list and commit current block
	copy_vector(mm.position, bf->gm.target);				// update planning position
	mp_queue_write_buffer(MOVE_TYPE_ALINE);
	return (STAT_OK);
}

/***** ALINE HELPERS *****
 * _plan_block_list()
 * _calculate_trapezoid()
 * _get_target_length()
 * _get_target_velocity()
 * _get_junction_vmax()
 * _reset_replannable_list()
 */

/* _plan_block_list() - plans the entire block list
 *
 *	The block list is the circular buffer of planner buffers (bf's). The block 
 *	currently being planned is the "bf" block. The "first block" is the next block 
 *	to execute; queued immediately behind the currently executing block, aka the 
 *	"running" block. In some cases there is no first block because the list is empty 
 *	or there is only one block and it is already running. 
 *
 *	If blocks following the first block are already optimally planned (non replannable)
 *	the first block that is not optimally planned becomes the effective first block.
 *
 *	_plan_block_list() plans all blocks between and including the (effective) first block 
 *	and the bf. It sets entry, exit and cruise v's from vmax's then calls trapezoid generation. 
 *
 *	Variables that must be provided in the mpBuffers that will be processed:
 *
 *	  bf (function arg)		- end of block list (last block in time)
 *	  bf->replannable		- start of block list set by last FALSE value [Note 1]
 *	  bf->move_type			- typically ALINE. Other move_types should be set to 
 *							  length=0, entry_vmax=0 and exit_vmax=0 and are treated
 *							  as a momentary hold (plan to zero and from zero).
 *
 *	  bf->length			- provides block length
 *	  bf->entry_vmax		- used during forward planning to set entry velocity
 *	  bf->cruise_vmax		- used during forward planning to set cruise velocity
 *	  bf->exit_vmax			- used during forward planning to set exit velocity
 *	  bf->delta_vmax		- used during forward planning to set exit velocity
 *
 *	  bf->recip_jerk		- used during trapezoid generation
 *	  bf->cbrt_jerk			- used during trapezoid generation
 *
 *	Variables that will be set during processing:
 *
 *	  bf->replannable		- set if the block becomes optimally planned
 *
 *	  bf->braking_velocity	- set during backward planning
 *	  bf->entry_velocity	- set during forward planning
 *	  bf->cruise_velocity	- set during forward planning
 *	  bf->exit_velocity		- set during forward planning
 *
 *	  bf->head_length		- set during trapezoid generation
 *	  bf->body_length		- set during trapezoid generation
 *	  bf->tail_length		- set during trapezoid generation
 *
 *	Variables that are ignored but here's what you would expect them to be:
 *	  bf->move_state		- NEW for all blocks but the earliest
 *	  bf->target[]			- block target position
 *	  bf->unit[]			- block unit vector
 *	  bf->time				- gets set later
 *	  bf->jerk				- source of the other jerk variables. Used in mr.
 */
/* Notes:
 *	[1]	Whether or not a block is planned is controlled by the bf->replannable 
 *		setting (set TRUE if it should be). Replan flags are checked during the 
 *		backwards pass and prune the replan list to include only the the latest 
 *		blocks that require planning
 *
 *		In normal operation the first block (currently running block) is not 
 *		replanned, but may be for feedholds and feed overrides. In these cases 
 *		the prep routines modify the contents of the mr buffer and re-shuffle 
 *		the block list, re-enlisting the current bf buffer with new parameters.
 *		These routines also set all blocks in the list to be replannable so the 
 *		list can be recomputed regardless of exact stops and previous replanning 
 *		optimizations.
 */
static void _plan_block_list(mpBuf_t *bf, uint8_t *mr_flag)
{
	mpBuf_t *bp = bf;

	// Backward planning pass. Find first block and update the braking velocities.
	// At the end *bp points to the buffer before the first block.
	while ((bp = mp_get_prev_buffer(bp)) != bf) {
		if (bp->replannable == false) { break; }
		bp->braking_velocity = min(bp->nx->entry_vmax, bp->nx->braking_velocity) + bp->delta_vmax;
	}

	// forward planning pass - recomputes trapezoids in the list from the first block to the bf block.
	while ((bp = mp_get_next_buffer(bp)) != bf) {
		if ((bp->pv == bf) || (*mr_flag == true))  {
			bp->entry_velocity = bp->entry_vmax;		// first block in the list
			*mr_flag = false;
		} else {
			bp->entry_velocity = bp->pv->exit_velocity;	// other blocks in the list
		}
		bp->cruise_velocity = bp->cruise_vmax;
		bp->exit_velocity = min4( bp->exit_vmax, 
								  bp->nx->entry_vmax,
								  bp->nx->braking_velocity, 
								 (bp->entry_velocity + bp->delta_vmax) );

		_calculate_trapezoid(bp);

		// test for optimally planned trapezoids - only need to check various exit conditions
		if ( ( (fp_EQ(bp->exit_velocity, bp->exit_vmax)) ||
			   (fp_EQ(bp->exit_velocity, bp->nx->entry_vmax)) )  ||
			 ( (bp->pv->replannable == false) &&
			   (fp_EQ(bp->exit_velocity, (bp->entry_velocity + bp->delta_vmax))) ) ) {
			bp->replannable = false;
		}
	}
	// finish up the last block move
	bp->entry_velocity = bp->pv->exit_velocity;
	bp->cruise_velocity = bp->cruise_vmax;
	bp->exit_velocity = 0;
	_calculate_trapezoid(bp);
}

/*
 *	_reset_replannable_list() - resets all blocks in the planning list to be replannable
 */	
static void _reset_replannable_list()
{
	mpBuf_t *bf = mp_get_first_buffer();
	if (bf == NULL) { return;}
	mpBuf_t *bp = bf;
	do {
		bp->replannable = true;
	} while (((bp = mp_get_next_buffer(bp)) != bf) && (bp->move_state != MOVE_OFF));
}

/*
 * _calculate_trapezoid() - calculate trapezoid parameters
 *
 *	This rather brute-force function sets section lengths and velocities based 
 *	on the line length and velocities requested. It modifies the bf buffer passed 
 *	in and returns accurate head_length, body_length and tail_length, and accurate 
 *	or reasonably approximate velocities. We care about accuracy on lengths, less 
 *	so for velocity (as long as velocity err's on the side of too slow). We need 
 *	the velocities to be set even for zero-length sections so we can compute 
 *	entry and exits for adjacent sections.
 *
 *	Inputs used are:
 *	  bf->length			- actual block length (must remain accurate)
 *	  bf->entry_velocity	- requested Ve
 *	  bf->cruise_velocity	- requested Vt
 *	  bf->exit_velocity		- requested Vx
 *	  bf->cruise_vmax		- used in some comparisons
 *
 *	Variables set may include the velocities above (not the vmax), and:
 *	  bf->head_length		- bf->length allocated to head
 *	  bf->body_length		- bf->length allocated to body
 *	  bf->tail_length		- bf->length allocated to tail
 *
 *	Note: The following condition must be met on entry: Ve <= Vt >= Vx 
 *
 *	Classes of moves:
 *
 *	  Maximum-Fit - The trapezoid can accommodate its maximum velocity values for
 *		the given length (entry_vmax, cruise_vmax, exit_vmax). But the trapezoid 
 *		generator actally doesn't know about the max's and only processes requested 
 *		values.
 *
 *	  Requested-Fit - The move has sufficient length to achieve the target cruising 
 *		velocity. It will accommodate the acceleration / deceleration profile and 
 *		in the distance given (length)
 *
 *	  Rate-Limited-Fit - The move does not have sufficient length to achieve target 
 *		cruising velocity - the target velocity will be lower than the requested 
 *		velocity. The entry and exit velocities are satisfied. 
 *
 *	  Degraded-Fit - The move does not have sufficient length to transition from
 *		the entry velocity to the exit velocity in the available length. These 
 *		velocities are not negotiable, so a degraded solution is found.
 *
 *	  No-Fit - The move cannot be executed as the planned execution time is less
 *		than the minimum segment interpolation time of the runtime execution module.
 *
 *	Various cases handled (H=head, B=body, T=tail)
 *
 *	  Requested-Fit cases
 *	  	HBT	Ve<Vt>Vx	sufficient length exists for all parts (corner case: HBT')
 *	  	HB	Ve<Vt=Vx	head accelerates to cruise - exits at full speed (corner case: H')
 *	  	BT	Ve=Vt>Vx	enter at full speed and decelerate (corner case: T')
 *	  	HT	Ve & Vx		perfect fit HT (very rare)
 *	  	H	Ve<Vx		perfect fit H (common, results from planning)
 *	  	T	Ve>Vx		perfect fit T (common, results from planning)
 *	  	B	Ve=Vt=Vx	Velocities are close to each other and within matching tolerance
 *
 *	  Rate-Limited cases - Ve and Vx can be satisfied but Vt cannot
 *	  	HT	(Ve=Vx)<Vt	symmetric case. Split the length and compute Vt.
 *	  	HT'	(Ve!=Vx)<Vt	asymmetric case. Find H and T by successive approximation.
 *		HBT'			body length < min body length - treated as an HT case
 *		H'				body length < min body length - reduce J to fit H to length
 *		T'				body length < min body length - reduce J to fit T to length
 *
 *	  Degraded fit cases - line is too short to satisfy both Ve and Vx
 *	    H"	Ve<Vx		Ve is degraded (velocity step). Vx is met
 *	  	T"	Ve>Vx		Ve is degraded (velocity step). Vx is met
 *	  	B	<short>		line is very short but drawable; is treated as a body only
 *
 *	  No-Fit cases - the line is too short to plan
 *		No fit			this block will be skipped as it can't be drawn
 *
 *	The order of the cases/tests in the code is pretty important
 */

// The minimum lengths are dynamic and depend on the velocity
// These expressions evaluate to the minimum lengths for the current velocity settings
// Note: The head and tail lengths are 2 minimum segments, the body is 1 min segment
#define MIN_HEAD_LENGTH (MIN_SEGMENT_TIME * (bf->cruise_velocity + bf->entry_velocity))
#define MIN_TAIL_LENGTH (MIN_SEGMENT_TIME * (bf->cruise_velocity + bf->exit_velocity))
#define MIN_BODY_LENGTH (MIN_SEGMENT_TIME * bf->cruise_velocity)

static void _calculate_trapezoid(mpBuf_t *bf) 
{
	bf->head_length = 0;		// initialize the lengths
	bf->body_length = 0;
	bf->tail_length = 0;

	// Combined short-line cases. Do these first to get them out of the way.
	//	- H and T requested-fit cases (exact fit cases, to within TRAPEZOID_LENGTH_FIT_TOLERANCE)
	//	- H" and T" degraded-fit cases
	//	- H' and T' requested-fit cases where the body residual is less than MIN_BODY_LENGTH
	//	- no-fit case
	// Also converts 2 segment heads and tails that would be too short to a body-only move (1 segment)
	float minimum_length = _get_target_length(bf->entry_velocity, bf->exit_velocity, bf);
	if (bf->length <= (minimum_length + MIN_BODY_LENGTH)) {	// head & tail cases
		if (bf->entry_velocity > bf->exit_velocity)	{		// tail cases
			if (bf->length < (minimum_length - TRAPEZOID_LENGTH_FIT_TOLERANCE)) { 	// T" (degraded case)
				bf->entry_velocity = _get_target_velocity(bf->exit_velocity, bf->length, bf);
			}
			bf->cruise_velocity = bf->entry_velocity;
			if (bf->length >= MIN_TAIL_LENGTH) {			// run this as a 2+ segment tail
				bf->tail_length = bf->length;
			} else if (bf->length > MIN_BODY_LENGTH) {		// run this as a 1 segment body
				bf->body_length = bf->length;
			} else {
				bf->move_state = MOVE_SKIP;					// tell runtime to skip the block
				printf("######## Trapezoid skip[1] - line %lu\n", bf->gm.linenum);
			}
			return;
		}
		if (bf->entry_velocity < bf->exit_velocity)	{		// head cases
			if (bf->length < (minimum_length - TRAPEZOID_LENGTH_FIT_TOLERANCE)) { 	// H" (degraded case)
				bf->exit_velocity = _get_target_velocity(bf->entry_velocity, bf->length, bf);
			}
			bf->cruise_velocity = bf->exit_velocity;
			if (bf->length >= MIN_HEAD_LENGTH) {			// run this as a 2+ segment head
				bf->head_length = bf->length;
			} else if (bf->length > MIN_BODY_LENGTH) {		// run this as a 1 segment body
				bf->body_length = bf->length;
			} else {
				bf->move_state = MOVE_SKIP;					// tell runtime to skip the block
				printf("######## Trapezoid skip[2] - line %lu\n", bf->gm.linenum);
			}
			return;
		}
	}
	// Set head and tail lengths
	bf->head_length = _get_target_length(bf->entry_velocity, bf->cruise_velocity, bf);
	bf->tail_length = _get_target_length(bf->exit_velocity, bf->cruise_velocity, bf);
	if (bf->head_length < MIN_HEAD_LENGTH) { bf->head_length = 0;}
	if (bf->tail_length < MIN_TAIL_LENGTH) { bf->tail_length = 0;}

	// Rate-limited HT and HT' cases
	if (bf->length < (bf->head_length + bf->tail_length)) { // it's rate limited

		// Rate-limited HT case (symmetric case)
		if (fabs(bf->entry_velocity - bf->exit_velocity) < TRAPEZOID_VELOCITY_TOLERANCE) {
			bf->head_length = bf->length/2;
			bf->tail_length = bf->head_length;
			bf->cruise_velocity = min(bf->cruise_vmax, _get_target_velocity(bf->entry_velocity, bf->head_length, bf));
			return;
		}

		// Rate-limited HT' case (asymmetric) - this is relatively expensive but it's not called very often
		float computed_velocity = bf->cruise_vmax;
// unneeded	uint8_t i=0;
		do {
			bf->cruise_velocity = computed_velocity;	// initialize from previous iteration 
			bf->head_length = _get_target_length(bf->entry_velocity, bf->cruise_velocity, bf);
			bf->tail_length = _get_target_length(bf->exit_velocity, bf->cruise_velocity, bf);
			if (bf->head_length > bf->tail_length) {
				bf->head_length = (bf->head_length / (bf->head_length + bf->tail_length)) * bf->length;
				computed_velocity = _get_target_velocity(bf->entry_velocity, bf->head_length, bf);
			} else {
				bf->tail_length = (bf->tail_length / (bf->head_length + bf->tail_length)) * bf->length;
				computed_velocity = _get_target_velocity(bf->exit_velocity, bf->tail_length, bf);
			}
// unneeded	if (++i > TRAPEZOID_ITERATION_MAX) { fprintf_P(stderr,PSTR("_calculate_trapezoid() failed to converge"));}
		} while ((fabs(bf->cruise_velocity - computed_velocity) / computed_velocity) > TRAPEZOID_ITERATION_ERROR_PERCENT);

		// set velocity and clean up any parts that are too short 
		bf->cruise_velocity = computed_velocity;
		bf->head_length = _get_target_length(bf->entry_velocity, bf->cruise_velocity, bf);
		bf->tail_length = bf->length - bf->head_length;
		if (bf->head_length < MIN_HEAD_LENGTH) {
			bf->tail_length = bf->length;			// adjust the move to be all tail...
			bf->head_length = 0;
		}
		if (bf->tail_length < MIN_TAIL_LENGTH) {
			bf->head_length = bf->length;			//...or all head
			bf->tail_length = 0;
		}
		return;
	}

	// Requested-fit cases: remaining of: HBT, HB, BT, BT, H, T, B, cases
	bf->body_length = bf->length - bf->head_length - bf->tail_length;

	// If a non-zero body is < minimum length distribute it to the head and/or tail
	// This will generate small (acceptable) velocity errors in runtime execution
	// but preserve correct distance, which is more important.
	if ((bf->body_length < MIN_BODY_LENGTH) && (fp_NOT_ZERO(bf->body_length))) {
		if (fp_NOT_ZERO(bf->head_length)) {
			if (fp_NOT_ZERO(bf->tail_length)) {			// HBT reduces to HT
				bf->head_length += bf->body_length/2;
				bf->tail_length += bf->body_length/2;
			} else {									// HB reduces to H
				bf->head_length += bf->body_length;
			}
		} else {										// BT reduces to T
			bf->tail_length += bf->body_length;
		}
		bf->body_length = 0;

	// If the body is a standalone make the cruise velocity match the entry velocity 
	// This removes a potential velocity discontinuity at the expense of top speed
	} else if ((fp_ZERO(bf->head_length)) && (fp_ZERO(bf->tail_length))) {
		bf->cruise_velocity = bf->entry_velocity;
	}
}

/*	
 * _get_target_length()	  - derive accel/decel length from delta V and jerk
 * _get_target_velocity() - derive velocity achievable from delta V and length
 *
 *	This set of functions returns the fourth thing knowing the other three.
 *	
 * 	  Jm = the given maximum jerk
 *	  T  = time of the entire move
 *	  T  = 2*sqrt((Vt-Vi)/Jm)
 *	  As = The acceleration at inflection point between convex and concave portions of the S-curve.
 *	  As = (Jm*T)/2
 *    Ar = ramp acceleration
 *	  Ar = As/2 = (Jm*T)/4
 *	
 *	Assumes Vt, Vi and L are positive or zero
 *	Cannot assume Vt>=Vi due to rounding errors and use of PLANNER_VELOCITY_TOLERANCE
 *	necessitating the introduction of fabs()

 *	_get_target_length() is a convenient function for determining the 
 *	optimal_length (L) of a line given the inital velocity (Vi), 
 *	target velocity (Vt) and maximum jerk (Jm).
 *
 *	The length (distance) equation is derived from: 
 *
 *	 a)	L = (Vt-Vi) * T - (Ar*T^2)/2	... which becomes b) with substitutions for Ar and T
 *	 b) L = (Vt-Vi) * 2*sqrt((Vt-Vi)/Jm) - (2*sqrt((Vt-Vi)/Jm) * (Vt-Vi))/2
 *	 c)	L = (Vt-Vi)^(3/2) / sqrt(Jm)	...is an alternate form of b) (see Wolfram Alpha)
 *	 c')L = (Vt-Vi) * sqrt((Vt-Vi)/Jm) ... second alternate form; requires Vt >= Vi
 *
 *	 Notes: Ar = (Jm*T)/4					Ar is ramp acceleration
 *			T  = 2*sqrt((Vt-Vi)/Jm)			T is time
 *			Assumes Vt, Vi and L are positive or zero
 *			Cannot assume Vt>=Vi due to rounding errors and use of PLANNER_VELOCITY_TOLERANCE
 *			  necessitating the introduction of fabs()
 *
 * 	_get_target_velocity() is a convenient function for determining Vt target 
 *	velocity for a given the initial velocity (Vi), length (L), and maximum jerk (Jm).
 *	Equation d) is b) solved for Vt. Equation e) is c) solved for Vt. Use e) (obviously)
 *
 *	 d)	Vt = (sqrt(L)*(L/sqrt(1/Jm))^(1/6)+(1/Jm)^(1/4)*Vi)/(1/Jm)^(1/4)
 *	 e)	Vt = L^(2/3) * Jm^(1/3) + Vi
 *
 *  FYI: Here's an expression that returns the jerk for a given deltaV and L:
 * 	return(cube(deltaV / (pow(L, 0.66666666))));
 */

static float _get_target_length(const float Vi, const float Vt, const mpBuf_t *bf)
{
	return (fabs(Vi-Vt) * sqrt(fabs(Vi-Vt) * bf->recip_jerk));
}

static float _get_target_velocity(const float Vi, const float L, const mpBuf_t *bf)
{
	return (pow(L, 0.66666666) * bf->cbrt_jerk + Vi);
}

// NOTE: ALTERNATE FORMULATION OF ABOVE...

/*	
 * _get_target_length2()   - derive accel/decel length from delta V and jerk
 * _get_target_velocity2() - derive velocity achievable from initial V, length and jerk
 *
 *	This set of functions returns the fourth thing knowing the other three.
 *	
 * 	  Jm = the given maximum jerk
 *	  T  = time of the entire move
 *	  T  = 2*sqrt((Vt-Vi)/Jm)
 *	  As = The acceleration at inflection point between convex and concave portions of the S-curve.
 *	  As = (Jm*T)/2
 *    Ar = ramp acceleration
 *	  Ar = As/2 = (Jm*T)/4
 *	
 *	Assumes Vt, Vi and L are positive or zero
 *	Cannot assume Vt>=Vi due to rounding errors and use of PLANNER_VELOCITY_TOLERANCE
 *	necessitating the introduction of fabs()
 *
 *	_get_target_length() is a convenient function for determining the optimal_length (L) 
 *	of a line given the inital velocity (Vi), target velocity (Vt) and maximum jerk (Jm).
 *
 *	The length (distance) equation is derived from: 
 *
 *	 a) L = Vi * Td + (Ar*Td^2)/2		... which becomes b) with substitutions for Ar and T
 *	 b) L = 2 * (Vi*sqrt((Vt-Vi)/Jm) + sqrt((Vt-Vi)/Jm)/2 * (Vt-Vi))
 *	 c) L = (Vt+Vi) * sqrt(abs(Vt-Vi)/Jm) 	... a short alternate form of b) assuming only positive values
 *
 *	 Notes: Ar = (Jm*T)/4					Ar is ramp acceleration
 *			T  = 2*sqrt((Vt-Vi)/Jm)			T is time
 *
 *			Assumes Vt, Vi and L are positive or zero
 *			Cannot assume Vt>=Vi due to rounding errors and use of PLANNER_VELOCITY_TOLERANCE
 *			necessitating the introduction of fabs()
 *
 * 	_get_target_velocity() is a convenient function for determining Vt target 
 *	velocity for a given the initial velocity (Vi), length (L), and maximum jerk (Jm).
 *	Solving equation c) for Vt gives d)
 *
 *	 d) 1/3*((3*sqrt(3)*sqrt(27*Jm^2*L^4+32*Jm*L^2*Vi^3)+27*Jm*L^2+16*Vi^3)^(1/3)/2^(1/3) + 
 *      (4*2^(1/3)*Vi^2)/(3*sqrt(3)*sqrt(27*Jm^2*L^4+32*Jm*L^2*Vi^3)+27*Jm*L^2+16*Vi^3)^(1/3) - Vi)
 *
 *  FYI: Here's an expression that returns the jerk for a given deltaV (Vt-Vi) and L:
 * 	return(cube(deltaV / (pow(L, 0.66666666))));
 */
 /*
static float _get_target_length(const float Vi, const float Vt, const mpBuf_t *bf)
{
	return ((Vt+Vi) * sqrt(fabs(Vt-Vi) * bf->recip_jerk));
}

static float _get_target_velocity(const float Vi, const float L, const mpBuf_t *bf)
{
	float JmL2 = bf->jerk*square(L);
	float Vi2 = square(Vi);
	float Vi3x16 = 16*Vi*Vi2;
	float Ia = cbrt(3*sqrt(3) * sqrt(27*square(JmL2) + (2*JmL2*Vi3x16)) + 27*JmL2 + Vi3x16);
	return ((Ia/cbrt(2) + 4*cbrt(2)*Vi2/Ia - Vi)/3);
}
*/
/*
 * _get_junction_vmax() - Chamnit's algorithm - simple
 *
 *  Computes the maximum allowable junction speed by finding the velocity that will yield 
 *	the centripetal acceleration in the corner_acceleration value. The value of delta sets 
 *	the effective radius of curvature. Here's Chamnit's (Sungeun K. Jeon's) explanation 
 *	of what's going on:
 *
 *	"First let's assume that at a junction we only look a centripetal acceleration to simply 
 *	things. At a junction of two lines, let's place a circle such that both lines are tangent 
 *	to the circle. The circular segment joining the lines represents the path for constant 
 *	centripetal acceleration. This creates a deviation from the path (let's call this delta), 
 *	which is the distance from the junction to the edge of the circular segment. Delta needs 
 *	to be defined, so let's replace the term max_jerk with max_junction_deviation( or delta). 
 *	This indirectly sets the radius of the circle, and hence limits the velocity by the 
 *	centripetal acceleration. Think of the this as widening the race track. If a race car is 
 *	driving on a track only as wide as a car, it'll have to slow down a lot to turn corners. 
 *	If we widen the track a bit, the car can start to use the track to go into the turn. 
 *	The wider it is, the faster through the corner it can go.
 *
 *	If you do the geometry in terms of the known variables, you get:
 *		sin(theta/2) = R/(R+delta)  Re-arranging in terms of circle radius (R)
 *		R = delta*sin(theta/2)/(1-sin(theta/2). 
 *
 *	Theta is the angle between line segments given by: 
 *		cos(theta) = dot(a,b)/(norm(a)*norm(b)). 
 *
 *	Most of these calculations are already done in the planner. To remove the acos() 
 *	and sin() computations, use the trig half angle identity: 
 *		sin(theta/2) = +/- sqrt((1-cos(theta))/2). 
 *
 *	For our applications, this should always be positive. Now just plug the equations into 
 *	the centripetal acceleration equation: v_c = sqrt(a_max*R). You'll see that there are 
 *	only two sqrt computations and no sine/cosines."
 *
 *	How to compute the radius using brute-force trig:
 *		float theta = acos(costheta);
 *		float radius = delta * sin(theta/2)/(1-sin(theta/2));
 */
/*  This version function extends Chamnit's algorithm by computing a value for delta that 
 *	takes the contributions of the individual axes in the move into account. This allows 
 *	the control radius to vary by axis. This is necessary to support axes that have 
 *	different dynamics; such as a Z axis that doesn't move as fast as X and Y (such as a 
 *	screw driven Z axis on machine with a belt driven XY - like a Shapeoko), or rotary 
 *	axes ABC that have completely different dynamics than their linear counterparts.
 *
 *	The function takes the absolute values of the sum of the unit vector components as 
 *	a measure of contribution to the move, then scales the delta values from the non-zero 
 *	axes into a composite delta to be used for the move. Shown for an XY vector:
 *
 *	 	U[i]	Unit sum of i'th axis	fabs(unit_a[i]) + fabs(unit_b[i])
 *	 	Usum	Length of sums			Ux + Uy
 *	 	d		Delta of sums			(Dx*Ux+DY*UY)/Usum
 */
static float _get_junction_vmax(const float a_unit[], const float b_unit[])
{
	float costheta = - (a_unit[AXIS_X] * b_unit[AXIS_X]) - (a_unit[AXIS_Y] * b_unit[AXIS_Y]) 
					 - (a_unit[AXIS_Z] * b_unit[AXIS_Z]) - (a_unit[AXIS_A] * b_unit[AXIS_A]) 
					 - (a_unit[AXIS_B] * b_unit[AXIS_B]) - (a_unit[AXIS_C] * b_unit[AXIS_C]);

	if (costheta < -0.99) { return (10000000); } 		// straight line cases
	if (costheta > 0.99)  { return (0); } 				// reversal cases

	// Fuse the junction deviations into a vector sum
	float a_delta = square(a_unit[AXIS_X] * cm.a[AXIS_X].junction_dev);
	a_delta += square(a_unit[AXIS_Y] * cm.a[AXIS_Y].junction_dev);
	a_delta += square(a_unit[AXIS_Z] * cm.a[AXIS_Z].junction_dev);
	a_delta += square(a_unit[AXIS_A] * cm.a[AXIS_A].junction_dev);
	a_delta += square(a_unit[AXIS_B] * cm.a[AXIS_B].junction_dev);
	a_delta += square(a_unit[AXIS_C] * cm.a[AXIS_C].junction_dev);

	float b_delta = square(b_unit[AXIS_X] * cm.a[AXIS_X].junction_dev);
	b_delta += square(b_unit[AXIS_Y] * cm.a[AXIS_Y].junction_dev);
	b_delta += square(b_unit[AXIS_Z] * cm.a[AXIS_Z].junction_dev);
	b_delta += square(b_unit[AXIS_A] * cm.a[AXIS_A].junction_dev);
	b_delta += square(b_unit[AXIS_B] * cm.a[AXIS_B].junction_dev);
	b_delta += square(b_unit[AXIS_C] * cm.a[AXIS_C].junction_dev);

	float delta = (sqrt(a_delta) + sqrt(b_delta))/2;
	float sintheta_over2 = sqrt((1 - costheta)/2);
	float radius = delta * sintheta_over2 / (1-sintheta_over2);
	return(sqrt(radius * cm.junction_acceleration));
}

/*************************************************************************
 * feedholds - functions for performing holds
 *
 * mp_plan_hold_callback() - replan block list to execute hold
 * mp_end_hold() 		   - release the hold and restart block list
 *
 *	Feedhold is executed as cm.hold_state transitions executed inside 
 *	_exec_aline() and main loop callbacks to these functions:
 *	mp_plan_hold_callback() and mp_end_hold().
 */
/*	Holds work like this:
 * 
 * 	  - Hold is asserted by calling cm_feedhold() (usually invoked via a ! char)
 *		If hold_state is OFF and motion_state is RUNning it sets 
 *		hold_state to SYNC and motion_state to HOLD.
 *
 *	  - Hold state == SYNC tells the aline exec routine to execute the next aline 
 *		segment then set hold_state to PLAN. This gives the planner sufficient 
 *		time to replan the block list for the hold before the next aline segment 
 *		needs to be processed.
 *
 *	  - Hold state == PLAN tells the planner to replan the mr buffer, the current
 *		run buffer (bf), and any subsequent bf buffers as necessary to execute a
 *		hold. Hold planning replans the planner buffer queue down to zero and then
 *		back up from zero. Hold state is set to DECEL when planning is complete.
 *
 *	  - Hold state == DECEL persists until the aline execution runs to zero 
 *		velocity, at which point hold state transitions to HOLD.
 *
 *	  - Hold state == HOLD persists until the cycle is restarted. A cycle start 
 *		is an asynchronous event that sets the cycle_start_flag TRUE. It can 
 *		occur any time after the hold is requested - either before or after 
 *		motion stops.
 *
 *	  - mp_end_hold() is executed from cm_feedhold_sequencing_callback() once the 
 *		hold state == HOLD and a cycle_start has been requested.This sets the hold 
 *		state to OFF which enables _exec_aline() to continue processing. Move 
 *		execution begins with the first buffer after the hold.
 *
 *	Terms used:
 *	 - mr is the runtime buffer. It was initially loaded from the bf buffer
 *	 - bp+0 is the "companion" bf buffer to the mr buffer.
 *	 - bp+1 is the bf buffer following bp+0. This runs through bp+N
 *	 - bp (by itself) just refers to the current buffer being adjusted / replanned
 *
 *	Details: Planning re-uses bp+0 as an "extra" buffer. Normally bp+0 is returned 
 *		to the buffer pool as it is redundant once mr is loaded. Use the extra 
 *		buffer to split the move in two where the hold decelerates to zero. Use 
 *		one buffer to go to zero, the other to replan up from zero. All buffers past
 *		that point are unaffected other than that they need to be replanned for velocity.  
 *
 *	Note: There are multiple opportunities for more efficient organization of 
 *		  code in this module, but the code is so complicated I just left it
 *		  organized for clarity and hoped for the best from compiler optimization. 
 */

static float _compute_next_segment_velocity()
{
	if (mr.section == SECTION_BODY) { return (mr.segment_velocity);}
	return (mr.segment_velocity + mr.forward_diff_1);
}

stat_t mp_plan_hold_callback()
{
	if (cm.hold_state != FEEDHOLD_PLAN) { return (STAT_NOOP);}	// not planning a feedhold

	mpBuf_t *bp; 				// working buffer pointer
	if ((bp = mp_get_run_buffer()) == NULL) { return (STAT_NOOP);}	// Oops! nothing's running

	uint8_t mr_flag = true;		// used to tell replan to account for mr buffer Vx
	float mr_available_length;	// available length left in mr buffer for deceleration
	float braking_velocity;		// velocity left to shed to brake to zero
	float braking_length;		// distance required to brake to zero from braking_velocity

	// examine and process mr buffer
	mr_available_length = get_axis_vector_length(mr.target, mr.position);

/*	mr_available_length = 
		(sqrt(square(mr.endpoint[AXIS_X] - mr.position[AXIS_X]) +
			  square(mr.endpoint[AXIS_Y] - mr.position[AXIS_Y]) +
			  square(mr.endpoint[AXIS_Z] - mr.position[AXIS_Z]) +
			  square(mr.endpoint[AXIS_A] - mr.position[AXIS_A]) +
			  square(mr.endpoint[AXIS_B] - mr.position[AXIS_B]) +
			  square(mr.endpoint[AXIS_C] - mr.position[AXIS_C])));
*/

	// compute next_segment velocity
//	braking_velocity = mr.segment_velocity;
//	if (mr.section != SECTION_BODY) { braking_velocity += mr.forward_diff_1;}
	braking_velocity = _compute_next_segment_velocity();
	braking_length = _get_target_length(braking_velocity, 0, bp); // bp is OK to use here

	// Hack to prevent Case 2 moves for perfect-fit decels. Happens in homing situations
	// The real fix: The braking velocity cannot simply be the mr.segment_velocity as this
	// is the velocity of the last segment, not the one that's going to be executed next.
	// The braking_velocity needs to be the velocity of the next segment that has not yet 
	// been computed. In the mean time, this hack will work. 
	if ((braking_length > mr_available_length) && (fp_ZERO(bp->exit_velocity))) {
		braking_length = mr_available_length;
	}

	// Case 1: deceleration fits entirely into the length remaining in mr buffer
	if (braking_length <= mr_available_length) {
		// set mr to a tail to perform the deceleration
		mr.exit_velocity = 0;
		mr.tail_length = braking_length;
		mr.cruise_velocity = braking_velocity;
		mr.section = SECTION_TAIL;
		mr.section_state = SECTION_NEW;

		// re-use bp+0 to be the hold point and to run the remaining block length
		bp->length = mr_available_length - braking_length;
		bp->delta_vmax = _get_target_velocity(0, bp->length, bp);
		bp->entry_vmax = 0;						// set bp+0 as hold point
		bp->move_state = MOVE_NEW;				// tell _exec to re-use the bf buffer

		_reset_replannable_list();				// make it replan all the blocks
		_plan_block_list(mp_get_last_buffer(), &mr_flag);
		cm.hold_state = FEEDHOLD_DECEL;			// set state to decelerate and exit
		return (STAT_OK);
	}

	// Case 2: deceleration exceeds length remaining in mr buffer
	// First, replan mr to minimum (but non-zero) exit velocity

	mr.section = SECTION_TAIL;
	mr.section_state = SECTION_NEW;
	mr.tail_length = mr_available_length;
	mr.cruise_velocity = braking_velocity;
	mr.exit_velocity = braking_velocity - _get_target_velocity(0, mr_available_length, bp);	

	// Find the point where deceleration reaches zero. This could span multiple buffers.
	braking_velocity = mr.exit_velocity;		// adjust braking velocity downward
	bp->move_state = MOVE_NEW;					// tell _exec to re-use buffer
	for (uint8_t i=0; i<PLANNER_BUFFER_POOL_SIZE; i++) {// a safety to avoid wraparound
		mp_copy_buffer(bp, bp->nx);				// copy bp+1 into bp+0 (and onward...)
		if (bp->move_type != MOVE_TYPE_ALINE) {	// skip any non-move buffers
			bp = mp_get_next_buffer(bp);		// point to next buffer
			continue;
		}
		bp->entry_vmax = braking_velocity;		// velocity we need to shed
		braking_length = _get_target_length(braking_velocity, 0, bp);

		if (braking_length > bp->length) {		// decel does not fit in bp buffer
			bp->exit_vmax = braking_velocity - _get_target_velocity(0, bp->length, bp);
			braking_velocity = bp->exit_vmax;	// braking velocity for next buffer
			bp = mp_get_next_buffer(bp);		// point to next buffer
			continue;
		}
		break;
	}
	// Deceleration now fits in the current bp buffer
	// Plan the first buffer of the pair as the decel, the second as the accel
	bp->length = braking_length;
	bp->exit_vmax = 0;

	bp = mp_get_next_buffer(bp);				// point to the acceleration buffer
	bp->entry_vmax = 0;
	bp->length -= braking_length;				// the buffers were identical (and hence their lengths)
	bp->delta_vmax = _get_target_velocity(0, bp->length, bp);
	bp->exit_vmax = bp->delta_vmax;

	_reset_replannable_list();					// make it replan all the blocks
	_plan_block_list(mp_get_last_buffer(), &mr_flag);
	cm.hold_state = FEEDHOLD_DECEL;				// set state to decelerate and exit
	return (STAT_OK);
}

/*
 * mp_end_hold() - end a feedhold
 */
stat_t mp_end_hold()
{
	if (cm.hold_state == FEEDHOLD_END_HOLD) { 
		cm.hold_state = FEEDHOLD_OFF;
		mpBuf_t *bf;
		if ((bf = mp_get_run_buffer()) == NULL) {	// NULL means nothing's running
			cm_set_motion_state(MOTION_STOP);
			return (STAT_NOOP);
		}
		cm.motion_state = MOTION_RUN;
		st_request_exec_move();					// restart the steppers
	}
	return (STAT_OK);
}



/****** UNIT TESTS ******/

#ifdef __UNIT_TESTS
#ifdef __UNIT_TEST_PLANNER

//#define JERK_TEST_VALUE (float)50000000	// set this to the value in the profile you are running
#define JERK_TEST_VALUE (float)100000000	// set this to the value in the profile you are running

static void _test_calculate_trapezoid(void);
static void _test_get_junction_vmax(void);
static void _test_trapezoid(float length, float Ve, float Vt, float Vx, mpBuf_t *bf);
static void _make_unit_vector(float unit[], float x, float y, float z, float a, float b, float c);
//static void _set_jerk(const float jerk, mpBuf_t *bf);
static void _test_get_target_length(void);
static void _test_get_target_velocity(void);

void mp_unit_tests()
{
	_test_get_target_length();
//	_test_get_target_velocity();
//	_test_calculate_trapezoid();
//	_test_get_junction_vmax();
}

static void _test_get_target_length()
{
	mpBuf_t *bf = mp_get_write_buffer();
	bf->jerk = 1800000;
	bf->recip_jerk = 1/bf->jerk;
	float L;
	float Vi;
	float Vt;

	Vi = 0;
	Vt = 300;
	L = _get_target_length(Vi, Vt, bf);		// result: L = 3.872983
	Vt = _get_target_velocity(Vi, L, bf);	// result: Vt = 300

	Vi = 165;
	Vt = 300;
	L = _get_target_length(Vi, Vt, bf);		// result: L = 4.027018
	Vt = _get_target_velocity(Vi, L, bf);	// result: Vt = 300

	Vi = 523;
	Vt = 600;
	L = _get_target_length(Vi, Vt, bf);		// result: L = 7.344950
	Vt = _get_target_velocity(Vi, L, bf);	// result: Vt = 600

	Vi = 200;
	Vt = 400;
	L = _get_target_length(Vi, Vt, bf);		// result: L = 6.324555
	Vt = _get_target_velocity(Vi, L, bf);	// result: Vt = 400

	Vi = 174;
	Vt = 347;
	L = _get_target_length(Vi, Vt, bf);		// result: L = 5.107690
	Vt = _get_target_velocity(Vi, L, bf);	// result: Vt = 347
}

static void _test_get_target_velocity()
{
	mpBuf_t *bf = mp_get_write_buffer();

	float L = 3.872983;
	float Vi = 0;
	float Vt; 			// 300
	bf->jerk = 1800000;

	Vt = _get_target_velocity(Vi, L, bf);
}

static void _test_trapezoid(float length, float Ve, float Vt, float Vx, mpBuf_t *bf)
{
	bf->length = length;
	bf->entry_velocity = Ve;
	bf->cruise_velocity = Vt;
	bf->exit_velocity = Vx;
	bf->cruise_vmax = Vt;
	bf->jerk = JERK_TEST_VALUE;
	bf->recip_jerk = 1/bf->jerk;
	bf->cbrt_jerk = cbrt(bf->jerk);
	_calculate_trapezoid(bf);
}

static void _test_calculate_trapezoid()
{
	mpBuf_t *bf = mp_get_write_buffer();

// these tests are calibrated the following parameters:
//	jerk_max 				50 000 000		(all axes)
//	jerk_corner_offset		   		 0.1	(all exes)
//	jerk_corner_acceleration   200 000		(global)

/*
// no-fit cases: line below minimum velocity or length
//				   	L	 Ve  	Vt		Vx
	_test_trapezoid(1.0, 0,		0.001,	0,	bf);
	_test_trapezoid(0.0, 0,		100,	0,	bf);
	_test_trapezoid(0.01, 0,	100,	0,	bf);

// requested-fit cases
//				   	L  	 Ve  	Vt		Vx
	_test_trapezoid(0.8, 400,	400, 	0, 	 bf);
	_test_trapezoid(0.8, 600,	600, 	200, bf);
	_test_trapezoid(0.8, 0,		400, 	400, bf);
	_test_trapezoid(0.8, 200,	600, 	600, bf);

// HBT - 3 section cases
//				   	L    Ve  	Vt		Vx
	_test_trapezoid(0.8, 0,		190, 	0, bf);
	_test_trapezoid(2.0, 200,	400, 	0, bf);

// 2 section cases (HT)
//				   	L   Ve  	Vt		Vx
	_test_trapezoid(0.8, 0,		200, 	0, bf);		// requested fit HT case (exact fit)
	_test_trapezoid(0.8, 0,		400, 	0, bf);		// symmetric rate-limited HT case
	_test_trapezoid(0.8, 200,	400, 	0, bf);		// asymmetric rate-limited HT case
	_test_trapezoid(2.0, 400,	400, 	0, bf);
	_test_trapezoid(0.8, 0,		400, 	200,bf);

// 1 section cases (H,B and T)
//				   	L	 Ve  	Vt		Vx
	_test_trapezoid(1.0, 800,	800, 	800,bf);	// B case
	_test_trapezoid(0.8, 0,		400, 	0, bf);		// B case
	_test_trapezoid(0.8, 200,	400, 	0, bf);
	_test_trapezoid(2.0, 400,	400, 	0, bf);
	_test_trapezoid(0.8, 0,		400, 	200,bf);
*/
// test cases drawn from Mudflap
//				   	L		Ve  	  Vt		Vx
//	_test_trapezoid(0.6604, 000.000,  800.000,  000.000, bf);	// line 50
//	_test_trapezoid(0.8443, 000.000,  805.855,  000.000, bf);	// line 55
	_test_trapezoid(0.8443, 000.000,  805.855,  393.806, bf);	// line 55'
	_test_trapezoid(0.7890, 393.805,  955.829,  000.000, bf);	// line 60
	_test_trapezoid(0.7890, 393.806,  955.829,  390.294, bf);	// line 60'
	_test_trapezoid(0.9002, 390.294,  833.884,  000.000, bf);	// line 65

	_test_trapezoid(0.9002, 390.294,  833.884,  455.925, bf);	// line 65'
	_test_trapezoid(0.9002, 390.294,  833.884,  806.895, bf);	// line 65"
	_test_trapezoid(0.9735, 455.925,  806.895,  000.000, bf);	// line 70
	_test_trapezoid(0.9735, 455.925,  806.895,  462.101, bf);	// line 70'

	_test_trapezoid(0.9735, 806.895,  806.895,  802.363, bf);	// line 70"

	_test_trapezoid(0.9935, 462.101,  802.363,  000.000, bf);	// line 75
	_test_trapezoid(0.9935, 462.101,  802.363,  000.000, bf);	// line 75'
	_test_trapezoid(0.9935, 802.363,  802.363,  477.729, bf);	// line 75"
	_test_trapezoid(0.9935, 802.363,  802.363,  802.363, bf);	// line 75"
	_test_trapezoid(1.0441, 477.729,  843.274,  000.000, bf);	// line 80
	_test_trapezoid(1.0441, 802.363,  843.274,  388.515, bf);	// line 80'
	_test_trapezoid(1.0441, 802.363,  843.274,  803.990, bf);	// line 80"
	_test_trapezoid(0.7658, 388.515,  803.990,  000.000, bf);	// line 85
	_test_trapezoid(0.7658, 803.990,  803.990,  733.618, bf);	// line 85'
	_test_trapezoid(0.7658, 803.990,  803.990,  802.363, bf);	// line 85"
	_test_trapezoid(1.9870, 733.618,  802.363,  000.000, bf);	// line 90
	_test_trapezoid(1.9870, 802.363,  802.363,  727.371, bf);	// line 90'
	_test_trapezoid(1.9870, 802.363,  802.363,  802.363, bf);	// line 90'
	_test_trapezoid(1.9617, 727.371,  802.425,  000.000, bf);	// line 95
	_test_trapezoid(1.9617, 727.371,  802.425,  000.000, bf);	// line 95'
	_test_trapezoid(1.9617, 802.363,  802.425,  641.920, bf);	// line 95"
	_test_trapezoid(1.9617, 802.363,  802.425,  802.425, bf);	// line 95"'
	_test_trapezoid(1.6264, 641.920,  826.209,  000.000, bf);	// line 100
	_test_trapezoid(1.6264, 802.425,  826.209,  266.384, bf);	// line 100'
	_test_trapezoid(1.6264, 802.425,  826.209,  658.149, bf);	// line 100"
	_test_trapezoid(1.6264, 802.425,  826.209,  679.360, bf);	// line 100"'
	_test_trapezoid(0.4348, 266.384,  805.517,  000.000, bf);	// line 105
	_test_trapezoid(0.4348, 658.149,  805.517,  391.765, bf);	// line 105'
	_test_trapezoid(0.4348, 679.360,  805.517,  412.976, bf);	// line 105"
	_test_trapezoid(0.7754, 391.765,  939.343,  000.000, bf);	// line 110
	_test_trapezoid(0.7754, 412.976,  939.343,  376.765, bf);	// line 110'
	_test_trapezoid(0.7754, 802.425,  826.209,  679.360, bf);	// line 110"
	_test_trapezoid(0.7754, 412.976,  939.343,  804.740, bf);	// line 110"'
	_test_trapezoid(0.7313, 376.765,  853.107,  000.000, bf);	// line 115
	_test_trapezoid(0.7313, 804.740,  853.107,  437.724, bf);	// line 115'
	_test_trapezoid(0.7313, 804.740,  853.107,  683.099, bf);	// line 115"
	_test_trapezoid(0.7313, 804.740,  853.107,  801.234, bf);	// line 115"'
	_test_trapezoid(0.9158, 437.724,  801.233,  000.000, bf);	// line 120
	_test_trapezoid(0.9158, 683.099,  801.233,  245.375, bf);	// line 120'
	_test_trapezoid(0.9158, 801.233,  801.233,  617.229, bf);	// line 120"
	_test_trapezoid(0.3843, 245.375,  807.080,  000.000, bf);	// line 125
	_test_trapezoid(0.3843, 617.229,  807.080,  371.854, bf);	// line 125'  6,382,804 cycles



	_test_trapezoid(0.8, 0,	400, 400, bf);


// test cases drawn from braid_600mm					 		// expected results
//				   	L   	Ve  		Vt		Vx
	_test_trapezoid(0.327,	000.000,	600,	000.000, bf); // Ve=0 	   	Vc=110.155
	_test_trapezoid(0.327,	000.000,	600,	174.538, bf); // Ve=0, 	   	Vc=174.744	Vx=174.537
	_test_trapezoid(0.327,	174.873,	600,	173.867, bf); // Ve=174.873	Vc=185.356	Vx=173.867
	_test_trapezoid(0.327,	173.593,	600,	000.000, bf); // Ve=174.873	Vc=185.356	Vx=173.867
	_test_trapezoid(0.327,	347.082,	600,	173.214, bf); // Ve=174.873	Vc=185.356	Vx=173.867

}

static void _make_unit_vector(float unit[], float x, float y, float z, float a, float b, float c)
{
	float length = sqrt(x*x + y*y + z*z + a*a + b*b + c*c);
	unit[AXIS_X] = x/length;
	unit[AXIS_Y] = y/length;
	unit[AXIS_Z] = z/length;
	unit[AXIS_A] = a/length;
	unit[AXIS_B] = b/length;
	unit[AXIS_C] = c/length;
}

static void _test_get_junction_vmax()
{
//	cfg.a[AXIS_X].jerk_max = JERK_TEST_VALUE;
//	cfg.a[AXIS_Y].jerk_max = JERK_TEST_VALUE;
//	cfg.a[AXIS_Z].jerk_max = JERK_TEST_VALUE;
//	cfg.a[AXIS_A].jerk_max = JERK_TEST_VALUE;
//	cfg.a[AXIS_B].jerk_max = JERK_TEST_VALUE;
//	cfg.a[AXIS_C].jerk_max = JERK_TEST_VALUE;
//	mm.jerk_transition_size = 0.5;
//	mm.jerk_limit_max = 184.2;
/*
	mm.test_case = 1;				// straight line along X axis
	_make_unit_vector(mm.a_unit, 1.0000, 0.0000, 0, 0, 0, 0);
	_make_unit_vector(mm.b_unit, 1.0000, 0.0000, 0, 0, 0, 0);
	mm.test_velocity = _get_junction_vmax(mm.a_unit, mm.b_unit);

	mm.test_case = 2;				// angled straight line
	_make_unit_vector(mm.a_unit, 0.7071, 0.7071, 0, 0, 0, 0);
	_make_unit_vector(mm.b_unit, 0.7071, 0.7071, 0, 0, 0, 0);
	mm.test_velocity = _get_junction_vmax(mm.a_unit, mm.b_unit);

	mm.test_case = 3;				// 5 degree bend
	_make_unit_vector(mm.a_unit, 1.0000, 0.0000, 0, 0, 0, 0);
	_make_unit_vector(mm.b_unit, 0.9962, 0.0872, 0, 0, 0, 0);
	mm.test_velocity = _get_junction_vmax(mm.a_unit, mm.b_unit);

	mm.test_case = 4;				// 30 degrees
	_make_unit_vector(mm.a_unit, 1.0000, 0.0000, 0, 0, 0, 0);
	_make_unit_vector(mm.b_unit, 0.8660, 0.5000, 0, 0, 0, 0);
	mm.test_velocity = _get_junction_vmax(mm.a_unit, mm.b_unit);

	mm.test_case = 5;				// 45 degrees
	_make_unit_vector(mm.a_unit, 0.8660,	0.5000, 0, 0, 0, 0);
	_make_unit_vector(mm.b_unit, 0.2588,	0.9659, 0, 0, 0, 0);
	mm.test_velocity = _get_junction_vmax(mm.a_unit, mm.b_unit);

	mm.test_case = 6;				// 60 degrees
	_make_unit_vector(mm.a_unit, 1.0000,	0.0000, 0, 0, 0, 0);
	_make_unit_vector(mm.b_unit, 0.5000,	0.8660, 0, 0, 0, 0);
	mm.test_velocity = _get_junction_vmax(mm.a_unit, mm.b_unit);

	mm.test_case = 7;				// 90 degrees
	_make_unit_vector(mm.a_unit, 1.0000,	0.0000, 0, 0, 0, 0);
	_make_unit_vector(mm.b_unit, 0.0000,	1.0000, 0, 0, 0, 0);
	mm.test_velocity = _get_junction_vmax(mm.a_unit, mm.b_unit);

	mm.test_case = 8;				// 90 degrees rotated 45 degrees
	_make_unit_vector(mm.a_unit, 0.7071, 0.7071, 0, 0, 0, 0);
	_make_unit_vector(mm.b_unit,-0.7071, 0.7071, 0, 0, 0, 0);
	mm.test_velocity = _get_junction_vmax(mm.a_unit, mm.b_unit);

	mm.test_case = 9;				// 120 degrees
	_make_unit_vector(mm.a_unit, 1.0000,	0.0000, 0, 0, 0, 0);
	_make_unit_vector(mm.b_unit,-0.5000,	0.8660, 0, 0, 0, 0);
	mm.test_velocity = _get_junction_vmax(mm.a_unit, mm.b_unit);

	mm.test_case = 10;				// 150 degrees
	_make_unit_vector(mm.a_unit, 1.0000,	0.0000, 0, 0, 0, 0);
	_make_unit_vector(mm.b_unit,-0.8660,	0.5000, 0, 0, 0, 0);
	mm.test_velocity = _get_junction_vmax(mm.a_unit, mm.b_unit);

	mm.test_case = 11;				// 180 degrees
	_make_unit_vector(mm.a_unit, 0.7071, 0.7071, 0, 0, 0, 0);
	_make_unit_vector(mm.b_unit,-0.7071,-0.7071, 0, 0, 0, 0);
	mm.test_velocity = _get_junction_vmax(mm.a_unit, mm.b_unit);
*/
}

#endif // __UNIT_TEST_PLANNER
#endif

#ifdef __cplusplus
}
#endif<|MERGE_RESOLUTION|>--- conflicted
+++ resolved
@@ -113,13 +113,9 @@
 	float length = get_axis_vector_length(gm_line->target, mm.position);
 	if (length < MIN_LENGTH_MOVE) { return (STAT_MINIMUM_LENGTH_MOVE);}
 	if (gm_line->move_time < MIN_TIME_MOVE) {
-<<<<<<< HEAD
 		#ifdef __DEBUG_STATEMENTS
-		printf("######## line%lu %f\n", gm_line->linenum, (double)gm_line->move_time);
+		printf("######## aline() line%lu %f\n", gm_line->linenum, (double)gm_line->move_time);
 		#endif
-=======
-		printf("######## aline() line%lu %f\n", gm_line->linenum, (double)gm_line->move_time);
->>>>>>> 690e7a7d
 		return (STAT_MINIMUM_TIME_MOVE);
 	}
 
