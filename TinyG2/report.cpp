/*
 * report.cpp - TinyG status report and other reporting functions.
 * This file is part of the TinyG project
 *
 * Copyright (c) 2010 - 2015 Alden S. Hart, Jr.
 *
 * This file ("the software") is free software: you can redistribute it and/or modify
 * it under the terms of the GNU General Public License, version 2 as published by the
 * Free Software Foundation. You should have received a copy of the GNU General Public
 * License, version 2 along with the software.  If not, see <http://www.gnu.org/licenses/>.
 *
 * As a special exception, you may use this file as part of a software library without
 * restriction. Specifically, if other files instantiate templates or use macros or
 * inline functions from this file, or you compile this file and link it with  other
 * files to produce an executable, this file does not by itself cause the resulting
 * executable to be covered by the GNU General Public License. This exception does not
 * however invalidate any other reasons why the executable file might be covered by the
 * GNU General Public License.
 *
 * THE SOFTWARE IS DISTRIBUTED IN THE HOPE THAT IT WILL BE USEFUL, BUT WITHOUT ANY
 * WARRANTY OF ANY KIND, EXPRESS OR IMPLIED, INCLUDING BUT NOT LIMITED TO THE WARRANTIES
 * OF MERCHANTABILITY, FITNESS FOR A PARTICULAR PURPOSE AND NONINFRINGEMENT. IN NO EVENT
 * SHALL THE AUTHORS OR COPYRIGHT HOLDERS BE LIABLE FOR ANY CLAIM, DAMAGES OR OTHER
 * LIABILITY, WHETHER IN AN ACTION OF CONTRACT, TORT OR OTHERWISE, ARISING FROM, OUT OF
 * OR IN CONNECTION WITH THE SOFTWARE OR THE USE OR OTHER DEALINGS IN THE SOFTWARE.
 */

#include "tinyg2.h"
#include "config.h"
#include "report.h"
#include "controller.h"
#include "json_parser.h"
#include "text_parser.h"
#include "planner.h"
#include "settings.h"
#include "util.h"
#include "xio.h"

<<<<<<< HEAD
using namespace Motate;
//OutputPin<kDebug1_PinNumber> sr_debug_pin1;
//OutputPin<kDebug2_PinNumber> sr_debug_pin2;
//OutputPin<kDebug3_PinNumber> sr_debug_pin3;
//OutputPin<-1> sr_debug_pin3;

=======
>>>>>>> 7e35eab2
/**** Allocation ****/

srSingleton_t sr;
qrSingleton_t qr;
rxSingleton_t rx;

/**** Exception Reports ************************************************************
 *
 * rpt_exception() - generate an exception message - always in JSON format
 *
 * Returns incoming status value
 *
 * You can use the 'info' string to add additional JSON which will be appended to the
 * er: object. Ideally the string should be formatted according to the JSON mode in effect,
 * but short of this a properly strict formatted string will suffice.
 * Pass info as NULL to skip this feature.
 * Do not use global_string_buf[] as *info or it will get trampled.
 * See cm_hard_alarm() for an example of use.
 *
 * WARNING: Do not call this function from MED or HI interrupts (LO is OK)
 *			or there is a potential for deadlock in the TX buffer.
 */

stat_t rpt_exception(stat_t status, const char *msg)
{
	if (status != STAT_OK) {	// makes it possible to call exception reports w/o checking status value

        if (js.json_syntax == JSON_SYNTAX_RELAXED) {
            printf_P(PSTR("{er:{fb:%0.2f,st:%d,msg:\"%s"),
                TINYG_FIRMWARE_BUILD, status, get_status_message(status));
        } else {
            printf_P(PSTR("{\"er\":{\"fb\":%0.2f,\"st\":%d,\"msg\":\"%s"),
                TINYG_FIRMWARE_BUILD, status, get_status_message(status));
        }
		if (msg != NULL) {
            printf_P(PSTR(" - %s"), msg);
        }
        printf_P(PSTR("\"}}\n"));
     }
	return (status);			// makes it possible to inline, e.g: return(rpt_exception(status));
}

/*
 * rpt_er()	- send a bogus exception report for testing purposes (it's not real)
 */
stat_t rpt_er(nvObj_t *nv)
{
	return(rpt_exception(STAT_GENERIC_EXCEPTION_REPORT, "bogus")); // bogus exception report for testing
}

/**** Application Messages *********************************************************
 * rpt_print_initializing_message()	   - initializing configs from hard-coded profile
 * rpt_print_loading_configs_message() - loading configs from EEPROM
 * rpt_print_system_ready_message()    - system ready message
 *
 *	These messages are always in JSON format to allow UIs to sync
 */

void _startup_helper(stat_t status, const char *msg)
{
#ifndef __SUPPRESS_STARTUP_MESSAGES
	nv_reset_nv_list();
	nv_add_object((const char *)"fv");		// firmware version
	nv_add_object((const char *)"fb");		// firmware build
//	nv_add_object((const char *)"cv");		// configuration version
	nv_add_object((const char *)"hp");		// hardware platform
	nv_add_object((const char *)"hv");		// hardware version
	nv_add_object((const char *)"id");		// hardware ID
	nv_add_string((const char *)"msg", pstr2str(msg));	// startup message
	json_print_response(status);
#endif
}

void rpt_print_initializing_message(void)
{
	_startup_helper(STAT_INITIALIZING, PSTR(INIT_MESSAGE));
}

void rpt_print_loading_configs_message(void)
{
	_startup_helper(STAT_INITIALIZING, PSTR("Loading configs from EEPROM"));
}

void rpt_print_system_ready_message(void)
{
	_startup_helper(STAT_OK, PSTR("SYSTEM READY"));
	if (cs.comm_mode == TEXT_MODE) { text_response(STAT_OK, (char *)"");}// prompt
}

/*****************************************************************************
 * Status Reports
 *
 *	Status report behaviors
 *
 *	Configuration:
 *
 *		Status reports are configurable only from JSON. SRs are configured
 *		by sending a status report SET object, e.g:
 *
 *		  {"sr":{"line":true,"posx":true,"posy":true....."motm":true,"stat":true}}
 *
 *	Status report formats: The following formats exist for status reports:
 *
 *	  -	JSON format: Returns a JSON object as above, but with the values filled in.
 *		In JSON form all values are returned as numeric values or enumerations.
 *		E.g. "posx" is returned as 124.523 and "unit" is returned as 0 for
 *		inches (G20) and 1 for mm (G21).
 *
 *	  - CSV format: Returns a single line of comma separated token:value pairs.
 *		Values are returned as numeric values or English text.
 *		E.g. "posx" is still returned as 124.523 but "unit" is returned as
 *		"inch" for inches (G20) and "mm" for mm (G21).
 *
 *	  - Multi-line format: Returns a multi-line report where each value occupies
 *		one line. Each line contains explanatory English text. Enumerated values are
 *		returned as English text as per CSV form.
 *
 *	Status report invocation: Status reports can be invoked in the following ways:
 *
 *	  - Ad-hoc request in JSON mode. Issue {"sr":""} (or equivalent). Returns a
 *		JSON format report (wrapped in a response header, of course).
 *
 *	  - Automatic status reports in JSON mode. Returns JSON format reports
 *		according to "si" setting.
 *
 *	  - Ad-hoc request in text mode. Triggered by sending ?<cr>. Returns status
 *		report in multi-line format. Additionally, a line starting with ? will put
 *		the system into text mode.
 *
 *	  - Automatic status reports in text mode return CSV format according to si setting
 */
static stat_t _populate_unfiltered_status_report(void);
static uint8_t _populate_filtered_status_report(void);

uint8_t _is_stat(nvObj_t *nv)
{
	char tok[TOKEN_LEN+1];

	GET_TOKEN_STRING(nv->value, tok);
	if (strcmp(tok, "stat") == 0) { return (true);}
	return (false);
}

/*
 * sr_init_status_report()
 *
 *	Call this function to completely re-initialize the status report
 *	Sets SR list to hard-coded defaults and re-initializes SR values in NVM
 */

void sr_init_status_report()
{
	nvObj_t *nv = nv_reset_nv_list();	// used for status report persistence locations
	sr.status_report_request = SR_OFF;
	char sr_defaults[NV_STATUS_REPORT_LEN][TOKEN_LEN+1] = { STATUS_REPORT_DEFAULTS };
	nv->index = nv_get_index((const char *)"", (char *)"se00");	// set first SR persistence index
	sr.stat_index = nv_get_index((const char *)"", (const char *)"stat");

	for (uint8_t i=0; i < NV_STATUS_REPORT_LEN ; i++) {
		if (sr_defaults[i][0] == NUL) break;				// quit on first blank array entry
		sr.status_report_value[i] = -1234567;				// pre-load values with an unlikely number
		nv->value = nv_get_index((const char *)"", sr_defaults[i]);// load the index for the SR element
		if (fp_EQ(nv->value, NO_MATCH)) {
			rpt_exception(STAT_BAD_STATUS_REPORT_SETTING, "sr_init"); // trap mis-configured profile settings
			return;
		}
		nv_set(nv);
		nv_persist(nv);										// conditionally persist - automatic by nv_persist()
		nv->index++;										// increment SR NVM index
	}
    // record the index of the "stat" variable so we can use it during reporting
    sr.index_of_stat_variable = nv_get_index((const char *)"", (const char *)"stat");
}

/*
 * sr_set_status_report() - interpret an SR setup string and return current report
 *
 *	Note: By the time this function is called any unrecognized tokens have been detected and
 *	rejected by the JSON or text parser. In other words, it should never get to here if
 *	there is an unrecognized token in the SR string.
 */

stat_t sr_set_status_report(nvObj_t *nv)
{
	uint8_t elements = 0;
	index_t status_report_list[NV_STATUS_REPORT_LEN];
	memset(status_report_list, 0, sizeof(status_report_list));
	index_t sr_start = nv_get_index((const char *)"",(const char *)"se00");// set first SR persistence index

	for (uint8_t i=0; i<NV_STATUS_REPORT_LEN; i++) {
		if (((nv = nv->nx) == NULL) || (nv->valuetype == TYPE_EMPTY)) {
            break;
        }
		if ((nv->valuetype == TYPE_BOOL) && (fp_TRUE(nv->value))) {
			status_report_list[i] = nv->index;
			nv->value = nv->index;							// persist the index as the value
			nv->index = sr_start + i;						// index of the SR persistence location
			nv_persist(nv);
			elements++;
		} else {
			return (STAT_INPUT_VALUE_UNSUPPORTED);
		}
	}
	if (elements == 0) {
        return (STAT_INPUT_VALUE_UNSUPPORTED);
    }
	memcpy(sr.status_report_list, status_report_list, sizeof(status_report_list));
	return(_populate_unfiltered_status_report());			// return current values
}

/*
 * sr_request_status_report() - request a status report
 *
 *	Status reports can be request from a number of sources including:
 *	  - direct request from command line in the form of ? or {"sr:""}
 *	  - timed requests during machining cycle
 *	  - filtered request after each Gcode block
 *
 *	Status reports are generally returned with minimal delay (from the controller callback),
 *	but will not be provided more frequently than the status report interval
 *
 *	Requests can specify immediate or timed reports, and can also force a filtered or full report.
 *	See cmStatusReportRequest enum in report.h for details.
 */

stat_t sr_request_status_report(uint8_t request_type)
{
	if (sr.status_report_request != SR_OFF) {       // ignore multiple requests. First one wins.
        return (STAT_OK);
   }

	sr.status_report_systick = SysTickTimer_getValue();
	if (request_type == SR_REQUEST_IMMEDIATE) {
		sr.status_report_request = SR_FILTERED;		// will trigger a filtered or verbose report depending on verbosity setting

	} else if (request_type == SR_REQUEST_IMMEDIATE_FULL) {
		sr.status_report_request = SR_VERBOSE;		// will always trigger verbose report, regardless of verbosity setting

	} else if (request_type == SR_REQUEST_TIMED) {
//		sr.status_report_request = SR_FILTERED;
		sr.status_report_request = sr.status_report_verbosity;
		sr.status_report_systick += sr.status_report_interval;

	} else {
		sr.status_report_request = SR_VERBOSE;
		sr.status_report_systick += sr.status_report_interval;
	}
	return (STAT_OK);
}

/*
 * sr_status_report_callback() - main loop callback to send a report if one is ready
 */
stat_t sr_status_report_callback() 		// called by controller dispatcher
{
<<<<<<< HEAD
    if ((sr.status_report_verbosity == SR_OFF) ||
        (js.json_verbosity == JV_SILENT) ||
	    (sr.status_report_request == SR_OFF) ||
 //++++       (!mp_is_it_phat_city_time()) ||
	    (SysTickTimer_getValue() < sr.status_report_systick) ) {
=======
#ifdef __SUPPRESS_STATUS_REPORTS
	return (STAT_NOOP);
#endif

    if (sr.status_report_verbosity == SR_OFF) {
        return (STAT_NOOP);
    }
	if (sr.status_report_request == SR_OFF) {
        return (STAT_NOOP);
    }    
	if (SysTickTimer_getValue() < sr.status_report_systick) {
        return (STAT_NOOP);
    }    
    if (!mp_is_it_phat_city_time()) {
>>>>>>> 7e35eab2
        return (STAT_NOOP);
    }

	if (sr.status_report_request == SR_VERBOSE) {
		_populate_unfiltered_status_report();
	} else {
		if (_populate_filtered_status_report() == false) {	// no new data
			sr.status_report_request = SR_OFF;				// disable reports until requested again
			return (STAT_OK);
		}
	}
	sr.status_report_request = SR_OFF;
	nv_print_list(STAT_OK, TEXT_INLINE_PAIRS, JSON_OBJECT_FORMAT);
<<<<<<< HEAD

=======
>>>>>>> 7e35eab2
    return (STAT_OK);
}

/*
 * sr_run_text_status_report() - generate a text mode status report in multiline format
 */
stat_t sr_run_text_status_report()
{
    _populate_unfiltered_status_report();
	nv_print_list(STAT_OK, TEXT_MULTILINE_FORMATTED, JSON_RESPONSE_FORMAT);
	return (STAT_OK);
}

/*
 * _populate_unfiltered_status_report() - populate nvObj body with status values
 *
 *	Designed to be run as a response; i.e. have a "r" header and a footer.
 */
static stat_t _populate_unfiltered_status_report()
{
	const char sr_str[] = "sr";
	char tmp[TOKEN_LEN+1];
	nvObj_t *nv = nv_reset_nv_list();		// sets *nv to the start of the body

	nv->valuetype = TYPE_PARENT; 			// setup the parent object (no length checking required)
	strcpy(nv->token, sr_str);
	nv->index = nv_get_index((const char *)"", sr_str);// set the index - may be needed by calling function
	nv = nv->nx;							// no need to check for NULL as list has just been reset

	for (uint8_t i=0; i<NV_STATUS_REPORT_LEN; i++) {
		if ((nv->index = sr.status_report_list[i]) == 0) { break;}
		nv_get_nvObj(nv);

		strcpy(tmp, nv->group);			// flatten out groups - WARNING - you cannot use strncpy here...
		strcat(tmp, nv->token);
		strcpy(nv->token, tmp);			//...or here.

		if ((nv = nv->nx) == NULL) {
			return (cm_panic(STAT_BUFFER_FULL_FATAL, "sr link NULL"));	// should never be NULL unless SR length exceeds available buffer array
        }
	}
	return (STAT_OK);
}

/*
 * _populate_filtered_status_report() - populate nvObj body with status values
 *
 *	Designed to be displayed as a JSON object; i.e. no footer or header
 *	Returns 'true' if the report has new data, 'false' if there is nothing to report.
 *
 *	NOTE: Unlike sr_populate_unfiltered_status_report(), this function does NOT set
 *	the SR index, which is a relatively expensive operation. In current use this
 *	doesn't matter, but if the caller assumes its set it may lead to a side-effect (bug)
 *
 *	NOTE: Room for improvement - look up the SR index initially and cache it, use the
 *		  cached value for all remaining reports.
 */
static uint8_t _populate_filtered_status_report()
{
	const char sr_str[] = "sr";
	bool has_data = false;
	char tmp[TOKEN_LEN+1];
	nvObj_t *nv = nv_reset_nv_list();		    // sets nv to the start of the body

	nv->valuetype = TYPE_PARENT; 			    // setup the parent object (no need to length check the copy)
	strcpy(nv->token, sr_str);
//	nv->index = nv_get_index((const char *)"", sr_str);// OMITTED - set the index - may be needed by calling function
	nv = nv->nx;							    // no need to check for NULL as list has just been reset

	for (uint8_t i=0; i<NV_STATUS_REPORT_LEN; i++) {
		if ((nv->index = sr.status_report_list[i]) == 0) {  // end of list
            break;
        }
		nv_get_nvObj(nv);

		// report values that have changed by more than 0.001, but always stops and ends
//		if (fp_NE(nv->value, sr.status_report_value[i]) ||
		if ((fabs(nv->value - sr.status_report_value[i]) > EPSILON2) ||
            ((nv->index == sr.stat_index) && fp_EQ(nv->value, COMBINED_PROGRAM_STOP)) ||
            ((nv->index == sr.stat_index) && fp_EQ(nv->value, COMBINED_PROGRAM_END))) {

		    strcpy(tmp, nv->group);		    // flatten out groups - WARNING - you cannot use strncpy here...
		    strcat(tmp, nv->token);
		    strcpy(nv->token, tmp);		    //...or here.
		    sr.status_report_value[i] = nv->value;
		    if ((nv = nv->nx) == NULL) return (false);	// should never be NULL unless SR length exceeds available buffer array
		    has_data = true;

        } else {
            nv->valuetype = TYPE_EMPTY;     // filter this value out of the report
        }
  	}
	return (has_data);
}

/*
 * Wrappers and Setters - for calling from nvArray table
 *
 * sr_get()		- run status report
 * sr_set()		- set status report elements
 * sr_set_si()	- set status report interval
 */

stat_t sr_get(nvObj_t *nv)
{
    return (_populate_unfiltered_status_report());
}

stat_t sr_set(nvObj_t *nv)
{
    return (sr_set_status_report(nv));
}

stat_t sr_set_si(nvObj_t *nv)
{
	if (nv->value < STATUS_REPORT_MIN_MS) {
        nv->value = STATUS_REPORT_MIN_MS;
    }
	set_int(nv);
	return(STAT_OK);
}

/*********************
 * TEXT MODE SUPPORT *
 *********************/
#ifdef __TEXT_MODE

static const char fmt_si[] PROGMEM = "[si]  status interval%14d ms\n";
static const char fmt_sv[] PROGMEM = "[sv]  status report verbosity%6d [0=off,1=filtered,2=verbose]\n";

void sr_print_sr(nvObj_t *nv) { _populate_unfiltered_status_report();}
void sr_print_si(nvObj_t *nv) { text_print(nv, fmt_si);}
void sr_print_sv(nvObj_t *nv) { text_print(nv, fmt_sv);}

#endif // __TEXT_MODE


/*****************************************************************************
 * Queue Reports
 *
 *	Queue reports can report three values:
 *	  - qr	queue depth - # of buffers availabel in planner queue
 *	  - qi	buffers added to planner queue since las report
 *	  - qo	buffers removed from planner queue since last report
 *
 *	A QR_SINGLE report returns qr only. A QR_TRIPLE returns all 3 values
 *
 *	There are 2 ways to get queue reports:
 *
 *	 1.	Enable single or triple queue reports using the QV variable. This will
 *		return a queue report every time the buffer depth changes
 *
 *	 2.	Add qr, qi and qo (or some combination) to the status report. This will
 *		return queue report data when status reports are generated.
 */
/*
 * qr_init_queue_report() - initialize or clear queue report values
 */

void qr_init_queue_report()
{
	qr.queue_report_requested = false;
	qr.buffers_added = 0;
	qr.buffers_removed = 0;
	qr.init_tick = SysTickTimer_getValue();		// Uses C mapping of SysTickTimer.getValue();
}

/*
 * qr_request_queue_report() - request a queue report
 *
 *	Requests a queue report and also records the buffers added and removed
 *	since the last init (usually re-initted when a report is generated).
 */

void qr_request_queue_report(int8_t buffers)
{
	// get buffer depth and added/removed count
	qr.buffers_available = mp_get_planner_buffers_available();
	if (buffers > 0) {
		qr.buffers_added += buffers;
	} else {
		qr.buffers_removed -= buffers;
	}

	// time-throttle requests while generating arcs
	qr.motion_mode = cm_get_motion_mode(ACTIVE_MODEL);
	if ((qr.motion_mode == MOTION_MODE_CW_ARC) || (qr.motion_mode == MOTION_MODE_CCW_ARC)) {
		uint32_t tick = SysTickTimer_getValue();
		if (tick - qr.init_tick < MIN_ARC_QR_INTERVAL) {
			qr.queue_report_requested = false;
			return;
		}
	}

	// either return or request a report
	if (qr.queue_report_verbosity != QR_OFF) {
		qr.queue_report_requested = true;
	}
}

/*
 * qr_queue_report_callback() - generate a queue report if one has been requested
 */

stat_t qr_queue_report_callback() 		// called by controller dispatcher
{
<<<<<<< HEAD
	if ((qr.queue_report_verbosity == QR_OFF) || 
        (js.json_verbosity == JV_SILENT) ||
	    (qr.queue_report_requested == false) ||
        (!mp_is_it_phat_city_time())) { 
=======
#ifdef __SUPPRESS_QUEUE_REPORTS
	return (STAT_NOOP);
#endif

	if (qr.queue_report_verbosity == QR_OFF) { 
        return (STAT_NOOP);
    }
	if (qr.queue_report_requested == false) { 
        return (STAT_NOOP);
    }
    if (!mp_is_it_phat_city_time()) { 
>>>>>>> 7e35eab2
        return (STAT_NOOP);
    }

    qr.queue_report_requested = false;

	if (cs.comm_mode == TEXT_MODE) {
		if (qr.queue_report_verbosity == QR_SINGLE) {
			fprintf(stderr, "qr:%d\n", qr.buffers_available);
		} else  {
			fprintf(stderr, "qr:%d, qi:%d, qo:%d\n", qr.buffers_available,qr.buffers_added,qr.buffers_removed);
		}

	} else if (js.json_syntax == JSON_SYNTAX_RELAXED) {
		if (qr.queue_report_verbosity == QR_SINGLE) {
			fprintf(stderr, "{qr:%d}\n", qr.buffers_available);
		} else {
			fprintf(stderr, "{qr:%d,qi:%d,qo:%d}\n", qr.buffers_available, qr.buffers_added,qr.buffers_removed);
		}

	} else {
		if (qr.queue_report_verbosity == QR_SINGLE) {
			fprintf(stderr, "{\"qr\":%d}\n", qr.buffers_available);
		} else {
			fprintf(stderr, "{\"qr\":%d,\"qi\":%d,\"qo\":%d}\n", qr.buffers_available, qr.buffers_added,qr.buffers_removed);
		}
	}
	qr_init_queue_report();
    return (STAT_OK);
}

/*
 * rx_request_rx_report() - request an update on usb serial buffer space available
 */

void rx_request_rx_report(void) {
    rx.rx_report_requested = true;
#ifdef __AVR
	rx.space_available = xio_get_usb_rx_free();
#else
	rx.space_available = 254;	// preserves byte counting behaviors for G2 users
#endif
}

/*
 * rx_report_callback() - send rx report if one has been requested
 */
stat_t rx_report_callback(void) {
    if (!rx.rx_report_requested) { 
        return (STAT_NOOP); 
    }
    if (!mp_is_it_phat_city_time()) {
        return (STAT_NOOP);
    }
    rx.rx_report_requested = false;

    fprintf(stderr, "{\"rx\":%d}\n", rx.space_available);
    return (STAT_OK);
}

/* Alternate Formulation for a Single report - using nvObj list

	// get a clean nv object
//	nvObj_t *nv = nv_reset_nv_list();		// normally you do a list reset but the following is more time efficient
	nvObj_t *nv = nv_body;
	nv_reset_nv(nv);
	nv->nx = NULL;							// terminate the list

	// make a qr object and print it
	sprintf_P(nv->token, PSTR("qr"));
	nv->value = qr.buffers_available;
	nv->valuetype = TYPE_INT;
	nv_print_list(STAT_OK, TEXT_INLINE_PAIRS, JSON_OBJECT_FORMAT);
	return (STAT_OK);
*/

/*
 * Wrappers and Setters - for calling from cfgArray table
 *
 * qr_get() - run a queue report (as data)
 * qi_get() - run a queue report - buffers in
 * qo_get() - run a queue report - buffers out
 */
stat_t qr_get(nvObj_t *nv)
{
	nv->value = (float)mp_get_planner_buffers_available(); // ensure that manually requested QR count is always up to date
	nv->valuetype = TYPE_INT;
	return (STAT_OK);
}

stat_t qi_get(nvObj_t *nv)
{
	nv->value = (float)qr.buffers_added;
	nv->valuetype = TYPE_INT;
	qr.buffers_added = 0;				// reset it
	return (STAT_OK);
}

stat_t qo_get(nvObj_t *nv)
{
	nv->value = (float)qr.buffers_removed;
	nv->valuetype = TYPE_INT;
	qr.buffers_removed = 0;				// reset it
	return (STAT_OK);
}

/*****************************************************************************
 * JOB ID REPORTS
 *
 *	job_populate_job_report()
 *	job_set_job_report()
 *	job_report_callback()
 *	job_get()
 *	job_set()
 *	job_print_job()
 */

stat_t job_populate_job_report()
{
	const char job_str[] = "job";
	char tmp[TOKEN_LEN+1];
	nvObj_t *nv = nv_reset_nv_list();		// sets *nv to the start of the body

	nv->valuetype = TYPE_PARENT; 			// setup the parent object
	strcpy(nv->token, job_str);

	//nv->index = nv_get_index((const char *)"", job_str);// set the index - may be needed by calling function
	nv = nv->nx;							// no need to check for NULL as list has just been reset

	index_t job_start = nv_get_index((const char *)"",(const char *)"job1");// set first job persistence index
	for (uint8_t i=0; i<4; i++) {

		nv->index = job_start + i;
		nv_get_nvObj(nv);

		strcpy(tmp, nv->group);				// concatenate groups and tokens - do NOT use strncpy()
		strcat(tmp, nv->token);
		strcpy(nv->token, tmp);

		if ((nv = nv->nx) == NULL) return (STAT_OK); // should never be NULL unless SR length exceeds available buffer array
	}
	return (STAT_OK);
}

stat_t job_set_job_report(nvObj_t *nv)
{
	index_t job_start = nv_get_index((const char *)"",(const char *)"job1");// set first job persistence index

	for (uint8_t i=0; i<4; i++) {
		if (((nv = nv->nx) == NULL) || (nv->valuetype == TYPE_EMPTY)) { break;}
		if (nv->valuetype == TYPE_INT) {
			cfg.job_id[i] = nv->value;
			nv->index = job_start + i;		// index of the SR persistence location
			nv_persist(nv);
		} else {
			return (STAT_INPUT_VALUE_UNSUPPORTED);
		}
	}
	job_populate_job_report();				// return current values
	return (STAT_OK);
}

uint8_t job_report_callback()
{
	if (cs.comm_mode == TEXT_MODE) {
		// no-op, job_ids are client app state
	} else if (js.json_syntax == JSON_SYNTAX_RELAXED) {
		fprintf(stderr, "{job:[%lu,%lu,%lu,%lu]}\n", cfg.job_id[0], cfg.job_id[1], cfg.job_id[2], cfg.job_id[3] );
	} else {
		fprintf(stderr, "{\"job\":[%lu,%lu,%lu,%lu]}\n", cfg.job_id[0], cfg.job_id[1], cfg.job_id[2], cfg.job_id[3] );
		//job_clear_report();
	}
	return (STAT_OK);
}

stat_t job_get(nvObj_t *nv) { return (job_populate_job_report());}
stat_t job_set(nvObj_t *nv) { return (job_set_job_report(nv));}
void job_print_job(nvObj_t *nv) { job_populate_job_report();}

/*********************
 * TEXT MODE SUPPORT *
 *********************/
#ifdef __TEXT_MODE

static const char fmt_qr[] PROGMEM = "qr:%d\n";
static const char fmt_qi[] PROGMEM = "qi:%d\n";
static const char fmt_qo[] PROGMEM = "qo:%d\n";
static const char fmt_qv[] PROGMEM = "[qv]  queue report verbosity%7d [0=off,1=single,2=triple]\n";

void qr_print_qr(nvObj_t *nv) { text_print(nv, fmt_qr);}    // TYPE_INT
void qr_print_qi(nvObj_t *nv) { text_print(nv, fmt_qi);}    // TYPE_INT
void qr_print_qo(nvObj_t *nv) { text_print(nv, fmt_qo);}    // TYPE_INT
void qr_print_qv(nvObj_t *nv) { text_print(nv, fmt_qv);}    // TYPE_INT

#endif // __TEXT_MODE<|MERGE_RESOLUTION|>--- conflicted
+++ resolved
@@ -36,15 +36,12 @@
 #include "util.h"
 #include "xio.h"
 
-<<<<<<< HEAD
 using namespace Motate;
 //OutputPin<kDebug1_PinNumber> sr_debug_pin1;
 //OutputPin<kDebug2_PinNumber> sr_debug_pin2;
 //OutputPin<kDebug3_PinNumber> sr_debug_pin3;
 //OutputPin<-1> sr_debug_pin3;
 
-=======
->>>>>>> 7e35eab2
 /**** Allocation ****/
 
 srSingleton_t sr;
@@ -300,28 +297,11 @@
  */
 stat_t sr_status_report_callback() 		// called by controller dispatcher
 {
-<<<<<<< HEAD
     if ((sr.status_report_verbosity == SR_OFF) ||
         (js.json_verbosity == JV_SILENT) ||
 	    (sr.status_report_request == SR_OFF) ||
- //++++       (!mp_is_it_phat_city_time()) ||
+//++++  (!mp_is_it_phat_city_time()) ||
 	    (SysTickTimer_getValue() < sr.status_report_systick) ) {
-=======
-#ifdef __SUPPRESS_STATUS_REPORTS
-	return (STAT_NOOP);
-#endif
-
-    if (sr.status_report_verbosity == SR_OFF) {
-        return (STAT_NOOP);
-    }
-	if (sr.status_report_request == SR_OFF) {
-        return (STAT_NOOP);
-    }    
-	if (SysTickTimer_getValue() < sr.status_report_systick) {
-        return (STAT_NOOP);
-    }    
-    if (!mp_is_it_phat_city_time()) {
->>>>>>> 7e35eab2
         return (STAT_NOOP);
     }
 
@@ -335,10 +315,6 @@
 	}
 	sr.status_report_request = SR_OFF;
 	nv_print_list(STAT_OK, TEXT_INLINE_PAIRS, JSON_OBJECT_FORMAT);
-<<<<<<< HEAD
-
-=======
->>>>>>> 7e35eab2
     return (STAT_OK);
 }
 
@@ -545,24 +521,10 @@
 
 stat_t qr_queue_report_callback() 		// called by controller dispatcher
 {
-<<<<<<< HEAD
 	if ((qr.queue_report_verbosity == QR_OFF) || 
         (js.json_verbosity == JV_SILENT) ||
 	    (qr.queue_report_requested == false) ||
         (!mp_is_it_phat_city_time())) { 
-=======
-#ifdef __SUPPRESS_QUEUE_REPORTS
-	return (STAT_NOOP);
-#endif
-
-	if (qr.queue_report_verbosity == QR_OFF) { 
-        return (STAT_NOOP);
-    }
-	if (qr.queue_report_requested == false) { 
-        return (STAT_NOOP);
-    }
-    if (!mp_is_it_phat_city_time()) { 
->>>>>>> 7e35eab2
         return (STAT_NOOP);
     }
 
