--- conflicted
+++ resolved
@@ -248,22 +248,14 @@
 void st_enable()
 {
 	common_enable.clear();										// enable grblShield common enable
-<<<<<<< HEAD
 	st.disable_delay_timeout = (SysTickTimer.getValue() + 1000*60*60);	// no move can last longer than an hour
-=======
-	st.disable_delay_timeout = (GetTickCount() + 1000*60*60);	// no move can last longer than an hour
->>>>>>> 7a150c9e
 	dda_timer.start();
 }
 
 void st_disable()
 {
 	dda_timer.stop();
-<<<<<<< HEAD
 	st.disable_delay_timeout = (SysTickTimer.getValue() + cfg.stepper_disable_delay);
-=======
-	st.disable_delay_timeout = (GetTickCount() + cfg.stepper_disable_delay);
->>>>>>> 7a150c9e
 }
 
 stat_t st_stepper_disable_delay_callback()
@@ -517,10 +509,7 @@
 	} else if (sps.move_type == MOVE_TYPE_DWELL) {
 		st.dda_ticks_downcount = sps.dda_ticks;
 		dwell_timer.start();
-<<<<<<< HEAD
-=======
-
->>>>>>> 7a150c9e
+
 	} else {
 		st_disable();
 	}
