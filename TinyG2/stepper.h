--- conflicted
+++ resolved
@@ -269,7 +269,6 @@
 	PREP_BUFFER_OWNED_BY_LOADER = 0,	// staging buffer is ready for load
 	PREP_BUFFER_OWNED_BY_EXEC			// staging buffer is being loaded
 };
-<<<<<<< HEAD
 
 // Stepper power management settings (applicable to ARM only)
 #define Vcc	3.3							// volts
@@ -439,176 +438,6 @@
 stat_t st_set_tr(cmdObj_t *cmd);
 stat_t st_set_mi(cmdObj_t *cmd);
 stat_t st_set_pm(cmdObj_t *cmd);
-=======
-
-// Stepper power management settings (applicable to ARM only)
-#define Vcc	3.3							// volts
-#define MaxVref	2.25					// max vref for driver circuit. Our ckt is 2.25 volts
-#define POWER_LEVEL_SCALE_FACTOR ((MaxVref/Vcc)*0.01) // scale % to value between 0 and <1
-
-// Min/Max timeouts allowed for motor disable. Allow for inertial stop; must be non-zero
-#define POWER_TIMEOUT_SECONDS_MIN 	(float)0.1		// seconds !!! SHOULD NEVER BE ZERO !!!
-#define POWER_TIMEOUT_SECONDS_MAX	(float)4294967	// (4294967295/1000) -- for conversion to uint32_t
-
-/* DDA substepping
- *	DDA Substepping is a fixed.point scheme to increase the resolution of the DDA pulse generation
- *	while still using integer math (as opposed to floating point). Improving the accuracy of the DDA
- *	results in more precise pulse timing and therefore less pulse jitter and smoother motor operation.
- *
- *	The DDA accumulator is an int32_t, so the accumulator has the number range of about 2.1 billion. 
- *	The DDA_SUBSTEPS is used to multiply the step count for a segment to maximally use this number range.
- *	DDA_SUBSTEPS can be computed for a given DDA clock rate and segment time not to exceed the available
- *	number range. Variables are:
- *
- *		MAX_LONG == 2^31, maximum signed long (depth of accumulator. NB: accumulator values are negative)
- *		FREQUENCY_DDA == DDA clock rate in Hz.
- *		NOM_SEGMENT_TIME == upper bound of segment time in minutes
- *		0.97 == a safety factor used to reduce the result from theoretical maximum
- *
- *	The number is about 8.5 million for the Xmega running a 50 KHz DDA with 5 millisecond segments
- *	The ARM is about 1/2 that (or less) as the DDA clock rate is higher.
- */
-#define DDA_SUBSTEPS ((MAX_LONG * 0.10) / (FREQUENCY_DDA * (NOM_SEGMENT_TIME * 60)))
-
-/* Step correction settings
- *	Step correction settings determine how the encoder error is fed back to correct position errors.
- *	Since the following_error is running 2 segments behind the current segment you have to be careful 
- *	not to overcompensate. The threshold determines if a correction should be applied, and the factor
- *	is how much. The holdoff is how many segments to wait before applying another correction. If threshold 
- *	is too small and/or amount too large and/or threshold is too small you may get a runaway correction 
- *	and error will grow instead of shrink (or oscillate).
- */
-#define STEP_CORRECTION_THRESHOLD	(float)2.00		// magnitude of forwarding error to apply correction 
-#define STEP_CORRECTION_FACTOR		(float)0.05		// factor to apply to step correction for a single segment
-#define STEP_CORRECTION_MAX			(float)0.50		// max step correction allowed in a single segment
-#define STEP_CORRECTION_HOLDOFF		 	 	  6		// minimum number of segments to wait between error correction
-#define STEP_INITIAL_DIRECTION		DIRECTION_CW
-
-/*
- * Stepper control structures
- *
- *	There are 5 main structures involved in stepper operations;
- *
- *	data structure:						found in:		runs primarily at:
- *	  mpBuffer planning buffers (bf)	  planner.c		  main loop
- *	  mrRuntimeSingleton (mr)			  planner.c		  MED ISR
- *	  stConfig (st_cfg)					  stepper.c		  write=bkgd, read=ISRs
- *	  stPrepSingleton (st_pre)			  stepper.c		  MED ISR
- *	  stRunSingleton (st_run)			  stepper.c		  HI ISR
- *  
- *	Care has been taken to isolate actions on these structures to the execution level
- *	in which they run and to use the minimum number of volatiles in these structures. 
- *	This allows the compiler to optimize the stepper inner-loops better.
- */
-
-// Motor config structure
-
-typedef struct cfgMotor {				// per-motor configs
-	// public
-	uint8_t	motor_map;					// map motor to axis
-	uint8_t microsteps;					// microsteps to apply for each axis (ex: 8)
-	uint8_t polarity;					// 0=normal polarity, 1=reverse motor direction
-	uint8_t power_mode;					// See stepper.h for enum
-	float power_level;					// set 0.000 to 1.000 for PMW vref setting
-	float step_angle;					// degrees per whole step (ex: 1.8)
-	float travel_rev;					// mm or deg of travel per motor revolution
-	float steps_per_unit;				// microsteps per mm (or degree) of travel
-	float units_per_step;				// mm or degrees of travel per microstep
-
-	// private
-	float power_level_scaled;			// scaled to internal range - must be between 0 and 1
-} cfgMotor_t;
-
-typedef struct stConfig {				// stepper configs
-	float motor_power_timeout;			// seconds before setting motors to idle current (currently this is OFF)
-	cfgMotor_t mot[MOTORS];				// settings for motors 1-N
-} stConfig_t;
-
-// Motor runtime structure. Used exclusively by step generation ISR (HI)
-
-typedef struct stRunMotor {				// one per controlled motor
-	uint32_t substep_increment;			// total steps in axis times substeps factor
-	int32_t substep_accumulator;		// DDA phase angle accumulator
-	uint8_t power_state;				// state machine for managing motor power
-	uint32_t power_systick;				// sys_tick for next motor power state transition
-	float power_level_dynamic;			// power level for this segment of idle (ARM only)
-} stRunMotor_t;
-
-typedef struct stRunSingleton {			// Stepper static values and axis parameters
-	uint16_t magic_start;				// magic number to test memory integrity
-	uint32_t dda_ticks_downcount;		// tick down-counter (unscaled)
-	uint32_t dda_ticks_X_substeps;		// ticks multiplied by scaling factor
-	stRunMotor_t mot[MOTORS];			// runtime motor structures
-	uint16_t magic_end;
-} stRunSingleton_t;
-
-// Motor prep structure. Used by exec/prep ISR (MED) and read-only during load
-// Must be careful about volatiles in this one
-
-typedef struct stPrepMotor {
-	uint32_t substep_increment;			// total steps in axis times substep factor
-
-	// direction and direction change
-	uint8_t direction;					// travel direction corrected for polarity (CW==0. CCW==1)
-	uint8_t prev_direction;				// travel direction from previous segment run for this motor
-	int8_t step_sign;					// set to +1 or -1 for encoders
-
-	// following error correction
-	int32_t correction_holdoff;			// count down segments between corrections
-	float corrected_steps;				// accumulated correction steps for the cycle (for diagnostic display only)
-
-	// accumulator phase correction
-	float prev_segment_time;			// segment time from previous segment run for this motor
-	float accumulator_correction;		// factor for adjusting accumulator between segments
-	uint8_t accumulator_correction_flag;// signals accumulator needs correction
-
-} stPrepMotor_t;
-
-typedef struct stPrepSingleton {
-	uint16_t magic_start;				// magic number to test memory integrity
-	volatile uint8_t exec_state;		// move execution state
-	uint8_t move_type;					// move type
-
-	uint16_t dda_period;				// DDA or dwell clock period setting
-	uint32_t dda_ticks;					// DDA or dwell ticks for the move
-	uint32_t dda_ticks_X_substeps;		// DDA ticks scaled by substep factor
-	stPrepMotor_t mot[MOTORS];			// prep time motor structs
-
-	uint16_t magic_end;
-} stPrepSingleton_t;
-
-extern stConfig_t st_cfg;				// config struct is used widely
-extern stPrepSingleton_t st_pre;		// only used by config_app diagnostics
-
-/**** FUNCTION PROTOTYPES ****/
-
-void stepper_init(void);
-void stepper_init_assertions(void);
-stat_t stepper_test_assertions(void);
-uint8_t stepper_isbusy(void);
-
-void st_reset(void);
-stat_t st_clc(cmdObj_t *cmd);
-
-void st_energize_motors(void);
-void st_deenergize_motors(void);
-void st_set_motor_power(const uint8_t motor);
-stat_t st_motor_power_callback(void);
-
-void st_request_exec_move(void);
-void st_prep_null(void);
-void st_prep_dwell(float microseconds);
-stat_t st_prep_line(float travel_steps[], float following_error[], float segment_time);
-
-stat_t st_set_mt(cmdObj_t *cmd);
-stat_t st_set_md(cmdObj_t *cmd);
-stat_t st_set_me(cmdObj_t *cmd);
-
-stat_t st_set_sa(cmdObj_t *cmd);
-stat_t st_set_tr(cmdObj_t *cmd);
-stat_t st_set_mi(cmdObj_t *cmd);
-stat_t st_set_pm(cmdObj_t *cmd);
->>>>>>> e610fddd
 stat_t st_set_pl(cmdObj_t *cmd);
 
 #ifdef __TEXT_MODE
