/*
 * tinyg2.h - tinyg2 main header
 * This file is part of the TinyG project
 *
 * Copyright (c) 2010 - 2015 Alden S. Hart, Jr.
 * Copyright (c) 2010 - 2015 Robert Giseburt
 *
 * This file ("the software") is free software: you can redistribute it and/or modify
 * it under the terms of the GNU General Public License, version 2 as published by the
 * Free Software Foundation. You should have received a copy of the GNU General Public
 * License, version 2 along with the software.  If not, see <http://www.gnu.org/licenses/>.
 *
 * THE SOFTWARE IS DISTRIBUTED IN THE HOPE THAT IT WILL BE USEFUL, BUT WITHOUT ANY
 * WARRANTY OF ANY KIND, EXPRESS OR IMPLIED, INCLUDING BUT NOT LIMITED TO THE WARRANTIES
 * OF MERCHANTABILITY, FITNESS FOR A PARTICULAR PURPOSE AND NONINFRINGEMENT. IN NO EVENT
 * SHALL THE AUTHORS OR COPYRIGHT HOLDERS BE LIABLE FOR ANY CLAIM, DAMAGES OR OTHER
 * LIABILITY, WHETHER IN AN ACTION OF CONTRACT, TORT OR OTHERWISE, ARISING FROM, OUT OF
 * OR IN CONNECTION WITH THE SOFTWARE OR THE USE OR OTHER DEALINGS IN THE SOFTWARE.
 */
/* Is this code over documented? Possibly.
 * We try to follow this (at least we are evolving to it). It's worth a read.
 * ftp://ftp.idsoftware.com/idstuff/doom3/source/CodeStyleConventions.doc
 */
#ifndef TINYG_H_ONCE
#define TINYG_H_ONCE

// common system includes
#include <ctype.h>
#include <stdint.h>
#include <stdlib.h>
#include <stdbool.h>
#include <stdio.h>
#include <string.h>
#include <math.h>

#include "MotatePins.h"

/****** REVISIONS ******/

#ifndef TINYG_FIRMWARE_BUILD
<<<<<<< HEAD
#define TINYG_FIRMWARE_BUILD   		085.07 // merged cornering changes into edge staging branch
=======
#define TINYG_FIRMWARE_BUILD   		083.19 // fixed displays during jogging
>>>>>>> 7e35eab2
#endif

#define TINYG_FIRMWARE_VERSION		0.98						// firmware major version
#define TINYG_CONFIG_VERSION		7							// CV values started at 5 to provide backwards compatibility
#define TINYG_HARDWARE_PLATFORM		HW_PLATFORM_TINYG_V9		// hardware platform indicator (2 = Native Arduino Due)
#define TINYG_HARDWARE_VERSION		HW_VERSION_TINYGV9K			// hardware platform revision number
#define TINYG_HARDWARE_VERSION_MAX (TINYG_HARDWARE_VERSION)

/****** COMPILE-TIME SETTINGS ******/

#define __TEXT_MODE                 // enable text mode support (~14Kb) (also disables help screens)
#define __HELP_SCREENS              // enable help screens      (~3.5Kb)
#define __CANNED_TESTS              // enable $tests            (~12Kb)
#define __USER_DATA                 // enable user defined data groups

/****** DEVELOPMENT SETTINGS ******/

#define __STEP_CORRECTION
#define __DIAGNOSTICS               // enables various debug functions
#define __DIAGNOSTIC_PARAMETERS     // enables system diagnostic parameters (_xx) in config_app
#define __CANNED_STARTUP            // run any canned startup moves

/******************************************************************************
 ***** TINYG APPLICATION DEFINITIONS ******************************************
 ******************************************************************************/

typedef uint16_t magic_t;		    // magic number size
#define MAGICNUM 0x12EF			    // used for memory integrity assertions
#define BAD_MAGIC(a) (a != MAGICNUM)// simple assertion test

/***** Axes, motors & PWM channels used by the application *****/
// Axes, motors & PWM channels must be defines (not enums) so #ifdef <value> can be used

#define AXES		6               // number of axes supported in this version
#define HOMING_AXES	4               // number of axes that can be homed (assumes Zxyabc sequence)
#define MOTORS		6               // number of motors on the board
#define PWMS		2               // number of supported PWM channels
#define COORDS		6               // number of supported coordinate systems (1-6)
                                    // if this changes check the config_apps table

// The following must lined up with the AXES, MOTORS and PWMS settings above
#define AXIS_X		0
#define AXIS_Y		1
#define AXIS_Z		2
#define AXIS_A		3
#define AXIS_B		4
#define AXIS_C		5
#define AXIS_U		6               // reserved
#define AXIS_V		7               // reserved
#define AXIS_W		8               // reserved

#define MOTOR_1		0               // define motor numbers and array indexes
#define MOTOR_2		1               // must be defines. enums don't work
#define MOTOR_3		2
#define MOTOR_4		3
#define MOTOR_5		4
#define MOTOR_6		5

#define PWM_1		0
#define PWM_2		1

/************************************************************************************
 ***** PLATFORM COMPATIBILITY *******************************************************
 ************************************************************************************/
//#undef __AVR
//#define __AVR
#undef __ARM
#define __ARM

/*********************
 * AVR Compatibility *
 *********************/
#ifdef __AVR

#include <avr/pgmspace.h>		// defines PROGMEM and PSTR

//typedef char char_t;			// ARM/C++ version uses uint8_t as char_t
																	// gets rely on nv->index having been set
#define GET_TABLE_WORD(a)  pgm_read_word(&cfgArray[nv->index].a)	// get word value from cfgArray
#define GET_TABLE_BYTE(a)  pgm_read_byte(&cfgArray[nv->index].a)	// get byte value from cfgArray
#define GET_TABLE_FLOAT(a) pgm_read_float(&cfgArray[nv->index].a)	// get float value from cfgArray
#define GET_TOKEN_BYTE(a)  (char_t)pgm_read_byte(&cfgArray[i].a)	// get token byte value from cfgArray

// populate the shared buffer with the token string given the index
#define GET_TOKEN_STRING(i,a) strcpy_P(a, (char *)&cfgArray[(index_t)i].token);

// get text from an array of strings in PGM and convert to RAM string
#define GET_TEXT_ITEM(b,a) strncpy_P(shared_buf,(const char *)pgm_read_word(&b[a]), MESSAGE_LEN-1)

// get units from array of strings in PGM and convert to RAM string
#define GET_UNITS(a) 	   strncpy_P(shared_buf,(const char *)pgm_read_word(&msg_units[cm_get_units_mode(a)]), MESSAGE_LEN-1)

// IO settings
#define STD_IN 	XIO_DEV_USB		// default IO settings
#define STD_OUT	XIO_DEV_USB
#define STD_ERR	XIO_DEV_USB

// String compatibility
#define strtof strtod			// strtof is not in the AVR lib

#endif // __AVR

/*********************
 * ARM Compatibility *
 *********************/
#ifdef __ARM
								// Use macros to fake out AVR's PROGMEM and other AVRisms.
#define PROGMEM					// ignore PROGMEM declarations in ARM/GCC++
#define PSTR (const char *)		// AVR macro is: PSTR(s) ((const PROGMEM char *)(s))

													// gets rely on nv->index having been set
#define GET_TABLE_WORD(a)  cfgArray[nv->index].a	// get word value from cfgArray
#define GET_TABLE_BYTE(a)  cfgArray[nv->index].a	// get byte value from cfgArray
#define GET_TABLE_FLOAT(a) cfgArray[nv->index].a	// get byte value from cfgArray
#define GET_TOKEN_BYTE(a)  cfgArray[i].a            // get token byte value from cfgArray

#define GET_TOKEN_STRING(i,a) strcpy_P(a, (char *)&cfgArray[(index_t)i].token); // populate the token string given the index

#define GET_TEXT_ITEM(b,a) b[a]						// get text from an array of strings in flash
#define GET_UNITS(a) msg_units[cm_get_units_mode(a)]

// IO settings
#define STD_IN 0				// STDIO defaults (stdio is not yet used in the ARM version)
#define STD_OUT 0
#define STD_ERR 0

/* String compatibility
 *
 * AVR GCC has "_P" variants that take PROGMEM strings as args.
 * On the ARM/GCC++ the _P functions are just aliases of the non-P variants.
 *
 * Note that we have to be sure to cast non char variables to char types when used
 * with standard functions. We must maintain const when it's required as well.
 *
 *      Example: char *ret = strcpy((char *)d, (const char *)s);
 *      The compiler will be your guide when you get it wrong. :)
 *
 * Avoid redefining global defines if possible The following inline jump functions are better.
 */
inline char* strcpy_P(char* d, const char* s) { return (char *)strcpy((char *)d, (const char *)s); }
inline char* strncpy_P(char* d, const char* s, size_t l) { return (char *)strncpy((char *)d, (const char *)s, l); }

// These we'll allow for the sake of not having to pass the variadic variables...
#define printf_P printf		// these functions want char * as inputs, not char_t *
#define fprintf_P fprintf
#define sprintf_P sprintf

#endif // __ARM

/******************************************************************************
 ***** STATUS CODE DEFINITIONS ************************************************
 ******************************************************************************/
// NB: must follow platform compatibility to manage PROGMEM and PSTR

<<<<<<< HEAD
typedef uint16_t magic_t;		        // magic number size
#define MAGICNUM 0x12EF			        // used for memory integrity assertions
#define BAD_MAGIC(a) (a != MAGICNUM)    // simple assertion test

/***** Axes, motors & PWM channels used by the application *****/
// Axes, motors & PWM channels must be defines (not enums) so expressions like this:
//  #if (MOTORS >= 6)  will work

#define AXES        6           // number of axes supported in this version
#define HOMING_AXES 4           // number of axes that can be homed (assumes Zxyabc sequence)
#define MOTORS      6           // number of motors on the board
#define COORDS      6           // number of supported coordinate systems (1-6)
#define PWMS        2           // number of supported PWM channels

// Note: If you change COORDS you must adjust the entries in cfgArray table in config.c

typedef enum {
    AXIS_X = 0,
    AXIS_Y,
    AXIS_Z,
    AXIS_A,
    AXIS_B,
    AXIS_C,
    AXIS_U,                     // reserved
    AXIS_V,                     // reserved
    AXIS_W                      // reserved
} cmAxes;

typedef enum {
    OFS_I = 0,
    OFS_J,
    OFS_K
} cmIJKOffsets;

typedef enum {
    MOTOR_1 = 0,
    MOTOR_2,
    MOTOR_3,
    MOTOR_4,
    MOTOR_5,
    MOTOR_6
} cmMotors;

typedef enum {
    PWM_1 = 0,
    PWM_2
} cmPWMs;

/************************************************************************************
 * STATUS CODES
 *
 * The first code range (0-19) is aligned with the XIO codes and must be so.
 * Please don't change them without checking the corresponding values in xio.h
 *
 * Status codes are divided into ranges for clarity and extensibility. At some point
 * this may break down and the whole thing will get messy(er), but it's advised not
 * to change the values of existing status codes once they are in distribution.
 *
 * Ranges are:
 *
 *	 0 - 19		OS, communications and low-level status (must align with XIO_xxxx codes in xio.h)
 *
 *  20 - 99		Generic internal and application errors. Internal errors start at 20 and work up,
 *				Assertion failures start at 99 and work down.
 *
 * 100 - 129	Generic data and input errors - not specific to Gcode or TinyG
 *
 * 130 -		Gcode and TinyG application errors and warnings
 *
 * See main.c for associated message strings. Any changes to the codes may also require
 * changing the message strings and string array in main.c
 *
 * Most of the status codes (except STAT_OK) below are errors which would fail the command,
 * and are returned by the failed command and reported back via JSON or text.
 * Some status codes are warnings do not fail the command. These can be used to generate
 * an exception report. These are labeled as WARNING
 */

typedef uint8_t stat_t;
extern stat_t status_code;				// allocated in main.c

#define MESSAGE_LEN 80					// global message string storage allocation
extern char global_string_buf[];		// allocated in main.c

char *get_status_message(stat_t status);

// ritorno is a handy way to provide exception returns
// It returns only if an error occurred. (ritorno is Italian for return)
#define ritorno(a) if((status_code=a) != STAT_OK) { return(status_code); }

// OS, communications and low-level status (must align with XIO_xxxx codes in xio.h)
#define	STAT_OK 0						// function completed OK
#define	STAT_ERROR 1					// generic error return (EPERM)
#define	STAT_EAGAIN 2					// function would block here (call again)
#define	STAT_NOOP 3						// function had no-operation
#define	STAT_COMPLETE 4					// operation is complete
#define STAT_SHUTDOWN 5				    // operation was shutdown (terminated gracefully)
#define STAT_PANIC 6					// system panic (not graceful)
#define	STAT_EOL 7						// function returned end-of-line
#define	STAT_EOF 8						// function returned end-of-file
#define	STAT_FILE_NOT_OPEN 9
#define	STAT_FILE_SIZE_EXCEEDED 10
#define	STAT_NO_SUCH_DEVICE 11
#define	STAT_BUFFER_EMPTY 12
#define	STAT_BUFFER_FULL 13
#define	STAT_BUFFER_FULL_FATAL 14
#define	STAT_INITIALIZING 15			// initializing - not ready for use
#define	STAT_ENTERING_BOOT_LOADER 16	// this code actually emitted from boot loader, not TinyG
#define	STAT_FUNCTION_IS_STUBBED 17
#define	STAT_ALARM 18                   // system alarm triggered
#define	STAT_ERROR_19 19				// NOTE: XIO codes align to here

// Internal errors and startup messages
#define	STAT_INTERNAL_ERROR 20			// unrecoverable internal error
#define	STAT_INTERNAL_RANGE_ERROR 21	// number range other than by user input
#define	STAT_FLOATING_POINT_ERROR 22	// number conversion error
#define	STAT_DIVIDE_BY_ZERO 23
#define	STAT_INVALID_ADDRESS 24
#define	STAT_READ_ONLY_ADDRESS 25
#define	STAT_INIT_FAILURE 26
#define	STAT_ERROR_27 27
#define	STAT_FAILED_TO_GET_PLANNER_BUFFER 28
#define STAT_GENERIC_EXCEPTION_REPORT 29	// used for test

#define	STAT_PREP_LINE_MOVE_TIME_IS_INFINITE 30
#define	STAT_PREP_LINE_MOVE_TIME_IS_NAN 31
#define	STAT_FLOAT_IS_INFINITE 32
#define	STAT_FLOAT_IS_NAN 33
#define	STAT_PERSISTENCE_ERROR 34
#define	STAT_BAD_STATUS_REPORT_SETTING 35
#define	STAT_ERROR_36 36
#define	STAT_ERROR_37 37
#define	STAT_ERROR_38 38
#define	STAT_ERROR_39 39

#define	STAT_ERROR_40 40
#define	STAT_ERROR_41 41
#define	STAT_ERROR_42 42
#define	STAT_ERROR_43 43
#define	STAT_ERROR_44 44
#define	STAT_ERROR_45 45
#define	STAT_ERROR_46 46
#define	STAT_ERROR_47 47
#define	STAT_ERROR_48 48
#define	STAT_ERROR_49 49

#define	STAT_ERROR_50 50
#define	STAT_ERROR_51 51
#define	STAT_ERROR_52 52
#define	STAT_ERROR_53 53
#define	STAT_ERROR_54 54
#define	STAT_ERROR_55 55
#define	STAT_ERROR_56 56
#define	STAT_ERROR_57 57
#define	STAT_ERROR_58 58
#define	STAT_ERROR_59 59

#define	STAT_ERROR_60 60
#define	STAT_ERROR_61 61
#define	STAT_ERROR_62 62
#define	STAT_ERROR_63 63
#define	STAT_ERROR_64 64
#define	STAT_ERROR_65 65
#define	STAT_ERROR_66 66
#define	STAT_ERROR_67 67
#define	STAT_ERROR_68 68
#define	STAT_ERROR_69 69

#define	STAT_ERROR_70 70
#define	STAT_ERROR_71 71
#define	STAT_ERROR_72 72
#define	STAT_ERROR_73 73
#define	STAT_ERROR_74 74
#define	STAT_ERROR_75 75
#define	STAT_ERROR_76 76
#define	STAT_ERROR_77 77
#define	STAT_ERROR_78 78
#define	STAT_ERROR_79 79

#define	STAT_ERROR_80 80
#define	STAT_ERROR_81 81
#define	STAT_ERROR_82 82
#define	STAT_ERROR_83 83
#define	STAT_ERROR_84 84
#define	STAT_ERROR_85 85
#define	STAT_ERROR_86 86
#define	STAT_ERROR_87 87

// Assertion failures - build down from 99 until they meet the system internal errors

#define	STAT_BUFFER_FREE_ASSERTION_FAILURE 88
#define	STAT_STATE_MANAGEMENT_ASSERTION_FAILURE 89
#define	STAT_CONFIG_ASSERTION_FAILURE 90
#define	STAT_XIO_ASSERTION_FAILURE 91
#define	STAT_ENCODER_ASSERTION_FAILURE 92
#define	STAT_STEPPER_ASSERTION_FAILURE 93
#define	STAT_PLANNER_ASSERTION_FAILURE 94
#define	STAT_CANONICAL_MACHINE_ASSERTION_FAILURE 95
#define	STAT_CONTROLLER_ASSERTION_FAILURE 96
#define	STAT_STACK_OVERFLOW 97
#define	STAT_MEMORY_FAULT 98					// generic memory corruption detected by magic numbers
#define	STAT_GENERIC_ASSERTION_FAILURE 99		// generic assertion failure - unclassified

// Application and data input errors

// Generic data input errors
#define	STAT_UNRECOGNIZED_NAME 100				// parser didn't recognize the name
#define	STAT_MALFORMED_COMMAND_INPUT 101		// malformed line to parser
#define	STAT_BAD_NUMBER_FORMAT 102				// number format error
#define	STAT_INPUT_EXCEEDS_MAX_LENGTH 103		// input string is too long
#define	STAT_INPUT_VALUE_TOO_SMALL 104			// input error: value is under minimum
#define	STAT_INPUT_VALUE_TOO_LARGE 105			// input error: value is over maximum
#define	STAT_INPUT_VALUE_RANGE_ERROR 106		// input error: value is out-of-range
#define	STAT_INPUT_VALUE_UNSUPPORTED 107		// input error: value is not supported
#define	STAT_JSON_SYNTAX_ERROR 108				// JSON input string is not well formed
#define	STAT_JSON_TOO_MANY_PAIRS 109			// JSON input string has too many JSON pairs

#define	STAT_JSON_TOO_LONG 110					// JSON output exceeds buffer size
#define	STAT_CONFIG_NOT_TAKEN 111				// configuration value not taken while in machining cycle
#define	STAT_COMMAND_NOT_ACCEPTED 112			// command cannot be accepted at this time
#define	STAT_ERROR_113 113
#define	STAT_ERROR_114 114
#define	STAT_ERROR_115 115
#define	STAT_ERROR_116 116
#define	STAT_ERROR_117 117
#define	STAT_ERROR_118 118
#define	STAT_ERROR_119 119

#define	STAT_ERROR_120 120
#define	STAT_ERROR_121 121
#define	STAT_ERROR_122 122
#define	STAT_ERROR_123 123
#define	STAT_ERROR_124 124
#define	STAT_ERROR_125 125
#define	STAT_ERROR_126 126
#define	STAT_ERROR_127 127
#define	STAT_ERROR_128 128
#define	STAT_ERROR_129 129

// Gcode errors and warnings (Most originate from NIST - by concept, not number)
// Fascinating: http://www.cncalarms.com/

#define	STAT_GCODE_GENERIC_INPUT_ERROR 130				// generic error for gcode input
#define	STAT_GCODE_COMMAND_UNSUPPORTED 131				// G command is not supported
#define	STAT_MCODE_COMMAND_UNSUPPORTED 132				// M command is not supported
#define	STAT_GCODE_MODAL_GROUP_VIOLATION 133			// gcode modal group error
#define	STAT_GCODE_AXIS_IS_MISSING 134					// command requires at least one axis present
#define STAT_GCODE_AXIS_CANNOT_BE_PRESENT 135			// error if G80 has axis words
#define STAT_GCODE_AXIS_IS_INVALID 136					// an axis is specified that is illegal for the command
#define STAT_GCODE_AXIS_IS_NOT_CONFIGURED 137			// WARNING: attempt to program an axis that is disabled
#define STAT_GCODE_AXIS_NUMBER_IS_MISSING 138			// axis word is missing its value
#define STAT_GCODE_AXIS_NUMBER_IS_INVALID 139	 		// axis word value is illegal

#define STAT_GCODE_ACTIVE_PLANE_IS_MISSING 140			// active plane is not programmed
#define STAT_GCODE_ACTIVE_PLANE_IS_INVALID 141			// active plane selected is not valid for this command
#define	STAT_GCODE_FEEDRATE_NOT_SPECIFIED 142			// move has no feedrate
#define STAT_GCODE_INVERSE_TIME_MODE_CANNOT_BE_USED 143	// G38.2 and some canned cycles cannot accept inverse time mode
#define STAT_GCODE_ROTARY_AXIS_CANNOT_BE_USED 144		// G38.2 and some other commands cannot have rotary axes
#define STAT_GCODE_G53_WITHOUT_G0_OR_G1 145				// G0 or G1 must be active for G53
#define STAT_REQUESTED_VELOCITY_EXCEEDS_LIMITS 146
#define STAT_CUTTER_COMPENSATION_CANNOT_BE_ENABLED 147
#define STAT_PROGRAMMED_POINT_SAME_AS_CURRENT_POINT 148
#define	STAT_SPINDLE_SPEED_BELOW_MINIMUM 149

#define	STAT_SPINDLE_SPEED_MAX_EXCEEDED 150
#define	STAT_SPINDLE_MUST_BE_OFF 151
#define	STAT_SPINDLE_MUST_BE_TURNING 152				// some canned cycles require spindle to be turning when called
#define	STAT_ARC_ERROR_RESERVED 153                     // RESERVED
#define	STAT_ARC_HAS_IMPOSSIBLE_CENTER_POINT 154        // trap (.05 inch/.5 mm) OR ((.0005 inch/.005mm) AND .1% of radius condition
#define	STAT_ARC_SPECIFICATION_ERROR 155				// generic arc specification error
#define STAT_ARC_AXIS_MISSING_FOR_SELECTED_PLANE 156	// arc is missing axis (axes) required by selected plane
#define STAT_ARC_OFFSETS_MISSING_FOR_SELECTED_PLANE 157 // one or both offsets are not specified
#define STAT_ARC_RADIUS_OUT_OF_TOLERANCE 158			// WARNING - radius arc is too large - accuracy in question
#define STAT_ARC_ENDPOINT_IS_STARTING_POINT 159

#define STAT_P_WORD_IS_MISSING 160						// P must be present for dwells and other functions
#define STAT_P_WORD_IS_INVALID 161						// generic P value error
#define STAT_P_WORD_IS_ZERO 162
#define STAT_P_WORD_IS_NEGATIVE 163						// dwells require positive P values
#define STAT_P_WORD_IS_NOT_AN_INTEGER 164				// G10s and other commands require integer P numbers
#define STAT_P_WORD_IS_NOT_VALID_TOOL_NUMBER 165
#define STAT_D_WORD_IS_MISSING 166
#define STAT_D_WORD_IS_INVALID 167
#define STAT_E_WORD_IS_MISSING 168
#define STAT_E_WORD_IS_INVALID 169

#define STAT_H_WORD_IS_MISSING 170
#define STAT_H_WORD_IS_INVALID 171
#define STAT_L_WORD_IS_MISSING 172
#define STAT_L_WORD_IS_INVALID 173
#define STAT_Q_WORD_IS_MISSING 174
#define STAT_Q_WORD_IS_INVALID 175
#define STAT_R_WORD_IS_MISSING 176
#define STAT_R_WORD_IS_INVALID 177
#define	STAT_S_WORD_IS_MISSING 178
#define	STAT_S_WORD_IS_INVALID 179

#define STAT_T_WORD_IS_MISSING 180
#define STAT_T_WORD_IS_INVALID 181
#define	STAT_ERROR_182 182									// reserved for Gcode errors
#define	STAT_ERROR_183 183
#define	STAT_ERROR_184 184
#define	STAT_ERROR_185 185
#define	STAT_ERROR_186 186
#define	STAT_ERROR_187 187
#define	STAT_ERROR_188 188
#define	STAT_ERROR_189 189

#define	STAT_ERROR_190 190
#define	STAT_ERROR_191 191
#define	STAT_ERROR_192 192
#define	STAT_ERROR_193 193
#define	STAT_ERROR_194 194
#define	STAT_ERROR_195 195
#define	STAT_ERROR_196 196
#define	STAT_ERROR_197 197
#define	STAT_ERROR_198 198
#define	STAT_ERROR_199 199

// TinyG errors and warnings

#define STAT_GENERIC_ERROR 200
#define	STAT_MINIMUM_LENGTH_MOVE 201					// move is less than minimum length
#define	STAT_MINIMUM_TIME_MOVE 202						// move is less than minimum time
#define	STAT_LIMIT_SWITCH_HIT 203						// a limit switch was hit causing shutdown
#define	STAT_COMMAND_REJECTED_BY_ALARM 204              // command was not processed because machine is alarmed
#define	STAT_COMMAND_REJECTED_BY_SHUTDOWN 205           // command was not processed because machine is shutdown
#define	STAT_COMMAND_REJECTED_BY_PANIC 206              // command was not processed because machine is paniced
#define	STAT_KILL_JOB 207                               // ^d received (job kill)
#define	STAT_ERROR_208 208
#define	STAT_ERROR_209 209

#define	STAT_ERROR_210 210
#define	STAT_ERROR_211 211
#define	STAT_ERROR_212 212
#define	STAT_ERROR_213 213
#define	STAT_ERROR_214 214
#define	STAT_ERROR_215 215
#define	STAT_ERROR_216 216
#define	STAT_ERROR_217 217
#define	STAT_ERROR_218 218
#define	STAT_ERROR_219 219

#define	STAT_SOFT_LIMIT_EXCEEDED 220					// soft limit error - axis unspecified
#define	STAT_SOFT_LIMIT_EXCEEDED_XMIN 221				// soft limit error - X minimum
#define	STAT_SOFT_LIMIT_EXCEEDED_XMAX 222				// soft limit error - X maximum
#define	STAT_SOFT_LIMIT_EXCEEDED_YMIN 223				// soft limit error - Y minimum
#define	STAT_SOFT_LIMIT_EXCEEDED_YMAX 224				// soft limit error - Y maximum
#define	STAT_SOFT_LIMIT_EXCEEDED_ZMIN 225				// soft limit error - Z minimum
#define	STAT_SOFT_LIMIT_EXCEEDED_ZMAX 226				// soft limit error - Z maximum
#define	STAT_SOFT_LIMIT_EXCEEDED_AMIN 227				// soft limit error - A minimum
#define	STAT_SOFT_LIMIT_EXCEEDED_AMAX 228				// soft limit error - A maximum
#define	STAT_SOFT_LIMIT_EXCEEDED_BMIN 229				// soft limit error - B minimum

#define	STAT_SOFT_LIMIT_EXCEEDED_BMAX 220				// soft limit error - B maximum
#define	STAT_SOFT_LIMIT_EXCEEDED_CMIN 231				// soft limit error - C minimum
#define	STAT_SOFT_LIMIT_EXCEEDED_CMAX 232				// soft limit error - C maximum
#define	STAT_SOFT_LIMIT_EXCEEDED_ARC 233				// soft limit err on arc
#define	STAT_ERROR_234 234
#define	STAT_ERROR_235 235
#define	STAT_ERROR_236 236
#define	STAT_ERROR_237 237
#define	STAT_ERROR_238 238
#define	STAT_ERROR_239 239

#define	STAT_HOMING_CYCLE_FAILED 240					// homing cycle did not complete
#define	STAT_HOMING_ERROR_BAD_OR_NO_AXIS 241
#define	STAT_HOMING_ERROR_ZERO_SEARCH_VELOCITY 242
#define	STAT_HOMING_ERROR_ZERO_LATCH_VELOCITY 243
#define	STAT_HOMING_ERROR_TRAVEL_MIN_MAX_IDENTICAL 244
#define	STAT_HOMING_ERROR_NEGATIVE_LATCH_BACKOFF 245
#define	STAT_HOMING_ERROR_HOMING_INPUT_MISCONFIGURED 246
#define	STAT_HOMING_ERROR_MUST_CLEAR_SWITCHES_BEFORE_HOMING 247
#define	STAT_ERROR_248 248
#define	STAT_ERROR_249 249

#define	STAT_PROBE_CYCLE_FAILED 250						// probing cycle did not complete
#define STAT_PROBE_ENDPOINT_IS_STARTING_POINT 251
#define	STAT_JOGGING_CYCLE_FAILED 252					// jogging cycle did not complete
#define	STAT_ERROR_253 253
#define	STAT_ERROR_254 254
#define	STAT_ERROR_255 255

// ****** !!! Do not exceed 255 without also changing stat_t typedef ******
=======
#include "error.h"
>>>>>>> 7e35eab2

#endif // End of include guard: TINYG2_H_ONCE<|MERGE_RESOLUTION|>--- conflicted
+++ resolved
@@ -38,11 +38,7 @@
 /****** REVISIONS ******/
 
 #ifndef TINYG_FIRMWARE_BUILD
-<<<<<<< HEAD
-#define TINYG_FIRMWARE_BUILD   		085.07 // merged cornering changes into edge staging branch
-=======
-#define TINYG_FIRMWARE_BUILD   		083.19 // fixed displays during jogging
->>>>>>> 7e35eab2
+#define TINYG_FIRMWARE_BUILD   		086.01 // staging Othermachine changes into edge
 #endif
 
 #define TINYG_FIRMWARE_VERSION		0.98						// firmware major version
@@ -192,398 +188,4 @@
 
 #endif // __ARM
 
-/******************************************************************************
- ***** STATUS CODE DEFINITIONS ************************************************
- ******************************************************************************/
-// NB: must follow platform compatibility to manage PROGMEM and PSTR
-
-<<<<<<< HEAD
-typedef uint16_t magic_t;		        // magic number size
-#define MAGICNUM 0x12EF			        // used for memory integrity assertions
-#define BAD_MAGIC(a) (a != MAGICNUM)    // simple assertion test
-
-/***** Axes, motors & PWM channels used by the application *****/
-// Axes, motors & PWM channels must be defines (not enums) so expressions like this:
-//  #if (MOTORS >= 6)  will work
-
-#define AXES        6           // number of axes supported in this version
-#define HOMING_AXES 4           // number of axes that can be homed (assumes Zxyabc sequence)
-#define MOTORS      6           // number of motors on the board
-#define COORDS      6           // number of supported coordinate systems (1-6)
-#define PWMS        2           // number of supported PWM channels
-
-// Note: If you change COORDS you must adjust the entries in cfgArray table in config.c
-
-typedef enum {
-    AXIS_X = 0,
-    AXIS_Y,
-    AXIS_Z,
-    AXIS_A,
-    AXIS_B,
-    AXIS_C,
-    AXIS_U,                     // reserved
-    AXIS_V,                     // reserved
-    AXIS_W                      // reserved
-} cmAxes;
-
-typedef enum {
-    OFS_I = 0,
-    OFS_J,
-    OFS_K
-} cmIJKOffsets;
-
-typedef enum {
-    MOTOR_1 = 0,
-    MOTOR_2,
-    MOTOR_3,
-    MOTOR_4,
-    MOTOR_5,
-    MOTOR_6
-} cmMotors;
-
-typedef enum {
-    PWM_1 = 0,
-    PWM_2
-} cmPWMs;
-
-/************************************************************************************
- * STATUS CODES
- *
- * The first code range (0-19) is aligned with the XIO codes and must be so.
- * Please don't change them without checking the corresponding values in xio.h
- *
- * Status codes are divided into ranges for clarity and extensibility. At some point
- * this may break down and the whole thing will get messy(er), but it's advised not
- * to change the values of existing status codes once they are in distribution.
- *
- * Ranges are:
- *
- *	 0 - 19		OS, communications and low-level status (must align with XIO_xxxx codes in xio.h)
- *
- *  20 - 99		Generic internal and application errors. Internal errors start at 20 and work up,
- *				Assertion failures start at 99 and work down.
- *
- * 100 - 129	Generic data and input errors - not specific to Gcode or TinyG
- *
- * 130 -		Gcode and TinyG application errors and warnings
- *
- * See main.c for associated message strings. Any changes to the codes may also require
- * changing the message strings and string array in main.c
- *
- * Most of the status codes (except STAT_OK) below are errors which would fail the command,
- * and are returned by the failed command and reported back via JSON or text.
- * Some status codes are warnings do not fail the command. These can be used to generate
- * an exception report. These are labeled as WARNING
- */
-
-typedef uint8_t stat_t;
-extern stat_t status_code;				// allocated in main.c
-
-#define MESSAGE_LEN 80					// global message string storage allocation
-extern char global_string_buf[];		// allocated in main.c
-
-char *get_status_message(stat_t status);
-
-// ritorno is a handy way to provide exception returns
-// It returns only if an error occurred. (ritorno is Italian for return)
-#define ritorno(a) if((status_code=a) != STAT_OK) { return(status_code); }
-
-// OS, communications and low-level status (must align with XIO_xxxx codes in xio.h)
-#define	STAT_OK 0						// function completed OK
-#define	STAT_ERROR 1					// generic error return (EPERM)
-#define	STAT_EAGAIN 2					// function would block here (call again)
-#define	STAT_NOOP 3						// function had no-operation
-#define	STAT_COMPLETE 4					// operation is complete
-#define STAT_SHUTDOWN 5				    // operation was shutdown (terminated gracefully)
-#define STAT_PANIC 6					// system panic (not graceful)
-#define	STAT_EOL 7						// function returned end-of-line
-#define	STAT_EOF 8						// function returned end-of-file
-#define	STAT_FILE_NOT_OPEN 9
-#define	STAT_FILE_SIZE_EXCEEDED 10
-#define	STAT_NO_SUCH_DEVICE 11
-#define	STAT_BUFFER_EMPTY 12
-#define	STAT_BUFFER_FULL 13
-#define	STAT_BUFFER_FULL_FATAL 14
-#define	STAT_INITIALIZING 15			// initializing - not ready for use
-#define	STAT_ENTERING_BOOT_LOADER 16	// this code actually emitted from boot loader, not TinyG
-#define	STAT_FUNCTION_IS_STUBBED 17
-#define	STAT_ALARM 18                   // system alarm triggered
-#define	STAT_ERROR_19 19				// NOTE: XIO codes align to here
-
-// Internal errors and startup messages
-#define	STAT_INTERNAL_ERROR 20			// unrecoverable internal error
-#define	STAT_INTERNAL_RANGE_ERROR 21	// number range other than by user input
-#define	STAT_FLOATING_POINT_ERROR 22	// number conversion error
-#define	STAT_DIVIDE_BY_ZERO 23
-#define	STAT_INVALID_ADDRESS 24
-#define	STAT_READ_ONLY_ADDRESS 25
-#define	STAT_INIT_FAILURE 26
-#define	STAT_ERROR_27 27
-#define	STAT_FAILED_TO_GET_PLANNER_BUFFER 28
-#define STAT_GENERIC_EXCEPTION_REPORT 29	// used for test
-
-#define	STAT_PREP_LINE_MOVE_TIME_IS_INFINITE 30
-#define	STAT_PREP_LINE_MOVE_TIME_IS_NAN 31
-#define	STAT_FLOAT_IS_INFINITE 32
-#define	STAT_FLOAT_IS_NAN 33
-#define	STAT_PERSISTENCE_ERROR 34
-#define	STAT_BAD_STATUS_REPORT_SETTING 35
-#define	STAT_ERROR_36 36
-#define	STAT_ERROR_37 37
-#define	STAT_ERROR_38 38
-#define	STAT_ERROR_39 39
-
-#define	STAT_ERROR_40 40
-#define	STAT_ERROR_41 41
-#define	STAT_ERROR_42 42
-#define	STAT_ERROR_43 43
-#define	STAT_ERROR_44 44
-#define	STAT_ERROR_45 45
-#define	STAT_ERROR_46 46
-#define	STAT_ERROR_47 47
-#define	STAT_ERROR_48 48
-#define	STAT_ERROR_49 49
-
-#define	STAT_ERROR_50 50
-#define	STAT_ERROR_51 51
-#define	STAT_ERROR_52 52
-#define	STAT_ERROR_53 53
-#define	STAT_ERROR_54 54
-#define	STAT_ERROR_55 55
-#define	STAT_ERROR_56 56
-#define	STAT_ERROR_57 57
-#define	STAT_ERROR_58 58
-#define	STAT_ERROR_59 59
-
-#define	STAT_ERROR_60 60
-#define	STAT_ERROR_61 61
-#define	STAT_ERROR_62 62
-#define	STAT_ERROR_63 63
-#define	STAT_ERROR_64 64
-#define	STAT_ERROR_65 65
-#define	STAT_ERROR_66 66
-#define	STAT_ERROR_67 67
-#define	STAT_ERROR_68 68
-#define	STAT_ERROR_69 69
-
-#define	STAT_ERROR_70 70
-#define	STAT_ERROR_71 71
-#define	STAT_ERROR_72 72
-#define	STAT_ERROR_73 73
-#define	STAT_ERROR_74 74
-#define	STAT_ERROR_75 75
-#define	STAT_ERROR_76 76
-#define	STAT_ERROR_77 77
-#define	STAT_ERROR_78 78
-#define	STAT_ERROR_79 79
-
-#define	STAT_ERROR_80 80
-#define	STAT_ERROR_81 81
-#define	STAT_ERROR_82 82
-#define	STAT_ERROR_83 83
-#define	STAT_ERROR_84 84
-#define	STAT_ERROR_85 85
-#define	STAT_ERROR_86 86
-#define	STAT_ERROR_87 87
-
-// Assertion failures - build down from 99 until they meet the system internal errors
-
-#define	STAT_BUFFER_FREE_ASSERTION_FAILURE 88
-#define	STAT_STATE_MANAGEMENT_ASSERTION_FAILURE 89
-#define	STAT_CONFIG_ASSERTION_FAILURE 90
-#define	STAT_XIO_ASSERTION_FAILURE 91
-#define	STAT_ENCODER_ASSERTION_FAILURE 92
-#define	STAT_STEPPER_ASSERTION_FAILURE 93
-#define	STAT_PLANNER_ASSERTION_FAILURE 94
-#define	STAT_CANONICAL_MACHINE_ASSERTION_FAILURE 95
-#define	STAT_CONTROLLER_ASSERTION_FAILURE 96
-#define	STAT_STACK_OVERFLOW 97
-#define	STAT_MEMORY_FAULT 98					// generic memory corruption detected by magic numbers
-#define	STAT_GENERIC_ASSERTION_FAILURE 99		// generic assertion failure - unclassified
-
-// Application and data input errors
-
-// Generic data input errors
-#define	STAT_UNRECOGNIZED_NAME 100				// parser didn't recognize the name
-#define	STAT_MALFORMED_COMMAND_INPUT 101		// malformed line to parser
-#define	STAT_BAD_NUMBER_FORMAT 102				// number format error
-#define	STAT_INPUT_EXCEEDS_MAX_LENGTH 103		// input string is too long
-#define	STAT_INPUT_VALUE_TOO_SMALL 104			// input error: value is under minimum
-#define	STAT_INPUT_VALUE_TOO_LARGE 105			// input error: value is over maximum
-#define	STAT_INPUT_VALUE_RANGE_ERROR 106		// input error: value is out-of-range
-#define	STAT_INPUT_VALUE_UNSUPPORTED 107		// input error: value is not supported
-#define	STAT_JSON_SYNTAX_ERROR 108				// JSON input string is not well formed
-#define	STAT_JSON_TOO_MANY_PAIRS 109			// JSON input string has too many JSON pairs
-
-#define	STAT_JSON_TOO_LONG 110					// JSON output exceeds buffer size
-#define	STAT_CONFIG_NOT_TAKEN 111				// configuration value not taken while in machining cycle
-#define	STAT_COMMAND_NOT_ACCEPTED 112			// command cannot be accepted at this time
-#define	STAT_ERROR_113 113
-#define	STAT_ERROR_114 114
-#define	STAT_ERROR_115 115
-#define	STAT_ERROR_116 116
-#define	STAT_ERROR_117 117
-#define	STAT_ERROR_118 118
-#define	STAT_ERROR_119 119
-
-#define	STAT_ERROR_120 120
-#define	STAT_ERROR_121 121
-#define	STAT_ERROR_122 122
-#define	STAT_ERROR_123 123
-#define	STAT_ERROR_124 124
-#define	STAT_ERROR_125 125
-#define	STAT_ERROR_126 126
-#define	STAT_ERROR_127 127
-#define	STAT_ERROR_128 128
-#define	STAT_ERROR_129 129
-
-// Gcode errors and warnings (Most originate from NIST - by concept, not number)
-// Fascinating: http://www.cncalarms.com/
-
-#define	STAT_GCODE_GENERIC_INPUT_ERROR 130				// generic error for gcode input
-#define	STAT_GCODE_COMMAND_UNSUPPORTED 131				// G command is not supported
-#define	STAT_MCODE_COMMAND_UNSUPPORTED 132				// M command is not supported
-#define	STAT_GCODE_MODAL_GROUP_VIOLATION 133			// gcode modal group error
-#define	STAT_GCODE_AXIS_IS_MISSING 134					// command requires at least one axis present
-#define STAT_GCODE_AXIS_CANNOT_BE_PRESENT 135			// error if G80 has axis words
-#define STAT_GCODE_AXIS_IS_INVALID 136					// an axis is specified that is illegal for the command
-#define STAT_GCODE_AXIS_IS_NOT_CONFIGURED 137			// WARNING: attempt to program an axis that is disabled
-#define STAT_GCODE_AXIS_NUMBER_IS_MISSING 138			// axis word is missing its value
-#define STAT_GCODE_AXIS_NUMBER_IS_INVALID 139	 		// axis word value is illegal
-
-#define STAT_GCODE_ACTIVE_PLANE_IS_MISSING 140			// active plane is not programmed
-#define STAT_GCODE_ACTIVE_PLANE_IS_INVALID 141			// active plane selected is not valid for this command
-#define	STAT_GCODE_FEEDRATE_NOT_SPECIFIED 142			// move has no feedrate
-#define STAT_GCODE_INVERSE_TIME_MODE_CANNOT_BE_USED 143	// G38.2 and some canned cycles cannot accept inverse time mode
-#define STAT_GCODE_ROTARY_AXIS_CANNOT_BE_USED 144		// G38.2 and some other commands cannot have rotary axes
-#define STAT_GCODE_G53_WITHOUT_G0_OR_G1 145				// G0 or G1 must be active for G53
-#define STAT_REQUESTED_VELOCITY_EXCEEDS_LIMITS 146
-#define STAT_CUTTER_COMPENSATION_CANNOT_BE_ENABLED 147
-#define STAT_PROGRAMMED_POINT_SAME_AS_CURRENT_POINT 148
-#define	STAT_SPINDLE_SPEED_BELOW_MINIMUM 149
-
-#define	STAT_SPINDLE_SPEED_MAX_EXCEEDED 150
-#define	STAT_SPINDLE_MUST_BE_OFF 151
-#define	STAT_SPINDLE_MUST_BE_TURNING 152				// some canned cycles require spindle to be turning when called
-#define	STAT_ARC_ERROR_RESERVED 153                     // RESERVED
-#define	STAT_ARC_HAS_IMPOSSIBLE_CENTER_POINT 154        // trap (.05 inch/.5 mm) OR ((.0005 inch/.005mm) AND .1% of radius condition
-#define	STAT_ARC_SPECIFICATION_ERROR 155				// generic arc specification error
-#define STAT_ARC_AXIS_MISSING_FOR_SELECTED_PLANE 156	// arc is missing axis (axes) required by selected plane
-#define STAT_ARC_OFFSETS_MISSING_FOR_SELECTED_PLANE 157 // one or both offsets are not specified
-#define STAT_ARC_RADIUS_OUT_OF_TOLERANCE 158			// WARNING - radius arc is too large - accuracy in question
-#define STAT_ARC_ENDPOINT_IS_STARTING_POINT 159
-
-#define STAT_P_WORD_IS_MISSING 160						// P must be present for dwells and other functions
-#define STAT_P_WORD_IS_INVALID 161						// generic P value error
-#define STAT_P_WORD_IS_ZERO 162
-#define STAT_P_WORD_IS_NEGATIVE 163						// dwells require positive P values
-#define STAT_P_WORD_IS_NOT_AN_INTEGER 164				// G10s and other commands require integer P numbers
-#define STAT_P_WORD_IS_NOT_VALID_TOOL_NUMBER 165
-#define STAT_D_WORD_IS_MISSING 166
-#define STAT_D_WORD_IS_INVALID 167
-#define STAT_E_WORD_IS_MISSING 168
-#define STAT_E_WORD_IS_INVALID 169
-
-#define STAT_H_WORD_IS_MISSING 170
-#define STAT_H_WORD_IS_INVALID 171
-#define STAT_L_WORD_IS_MISSING 172
-#define STAT_L_WORD_IS_INVALID 173
-#define STAT_Q_WORD_IS_MISSING 174
-#define STAT_Q_WORD_IS_INVALID 175
-#define STAT_R_WORD_IS_MISSING 176
-#define STAT_R_WORD_IS_INVALID 177
-#define	STAT_S_WORD_IS_MISSING 178
-#define	STAT_S_WORD_IS_INVALID 179
-
-#define STAT_T_WORD_IS_MISSING 180
-#define STAT_T_WORD_IS_INVALID 181
-#define	STAT_ERROR_182 182									// reserved for Gcode errors
-#define	STAT_ERROR_183 183
-#define	STAT_ERROR_184 184
-#define	STAT_ERROR_185 185
-#define	STAT_ERROR_186 186
-#define	STAT_ERROR_187 187
-#define	STAT_ERROR_188 188
-#define	STAT_ERROR_189 189
-
-#define	STAT_ERROR_190 190
-#define	STAT_ERROR_191 191
-#define	STAT_ERROR_192 192
-#define	STAT_ERROR_193 193
-#define	STAT_ERROR_194 194
-#define	STAT_ERROR_195 195
-#define	STAT_ERROR_196 196
-#define	STAT_ERROR_197 197
-#define	STAT_ERROR_198 198
-#define	STAT_ERROR_199 199
-
-// TinyG errors and warnings
-
-#define STAT_GENERIC_ERROR 200
-#define	STAT_MINIMUM_LENGTH_MOVE 201					// move is less than minimum length
-#define	STAT_MINIMUM_TIME_MOVE 202						// move is less than minimum time
-#define	STAT_LIMIT_SWITCH_HIT 203						// a limit switch was hit causing shutdown
-#define	STAT_COMMAND_REJECTED_BY_ALARM 204              // command was not processed because machine is alarmed
-#define	STAT_COMMAND_REJECTED_BY_SHUTDOWN 205           // command was not processed because machine is shutdown
-#define	STAT_COMMAND_REJECTED_BY_PANIC 206              // command was not processed because machine is paniced
-#define	STAT_KILL_JOB 207                               // ^d received (job kill)
-#define	STAT_ERROR_208 208
-#define	STAT_ERROR_209 209
-
-#define	STAT_ERROR_210 210
-#define	STAT_ERROR_211 211
-#define	STAT_ERROR_212 212
-#define	STAT_ERROR_213 213
-#define	STAT_ERROR_214 214
-#define	STAT_ERROR_215 215
-#define	STAT_ERROR_216 216
-#define	STAT_ERROR_217 217
-#define	STAT_ERROR_218 218
-#define	STAT_ERROR_219 219
-
-#define	STAT_SOFT_LIMIT_EXCEEDED 220					// soft limit error - axis unspecified
-#define	STAT_SOFT_LIMIT_EXCEEDED_XMIN 221				// soft limit error - X minimum
-#define	STAT_SOFT_LIMIT_EXCEEDED_XMAX 222				// soft limit error - X maximum
-#define	STAT_SOFT_LIMIT_EXCEEDED_YMIN 223				// soft limit error - Y minimum
-#define	STAT_SOFT_LIMIT_EXCEEDED_YMAX 224				// soft limit error - Y maximum
-#define	STAT_SOFT_LIMIT_EXCEEDED_ZMIN 225				// soft limit error - Z minimum
-#define	STAT_SOFT_LIMIT_EXCEEDED_ZMAX 226				// soft limit error - Z maximum
-#define	STAT_SOFT_LIMIT_EXCEEDED_AMIN 227				// soft limit error - A minimum
-#define	STAT_SOFT_LIMIT_EXCEEDED_AMAX 228				// soft limit error - A maximum
-#define	STAT_SOFT_LIMIT_EXCEEDED_BMIN 229				// soft limit error - B minimum
-
-#define	STAT_SOFT_LIMIT_EXCEEDED_BMAX 220				// soft limit error - B maximum
-#define	STAT_SOFT_LIMIT_EXCEEDED_CMIN 231				// soft limit error - C minimum
-#define	STAT_SOFT_LIMIT_EXCEEDED_CMAX 232				// soft limit error - C maximum
-#define	STAT_SOFT_LIMIT_EXCEEDED_ARC 233				// soft limit err on arc
-#define	STAT_ERROR_234 234
-#define	STAT_ERROR_235 235
-#define	STAT_ERROR_236 236
-#define	STAT_ERROR_237 237
-#define	STAT_ERROR_238 238
-#define	STAT_ERROR_239 239
-
-#define	STAT_HOMING_CYCLE_FAILED 240					// homing cycle did not complete
-#define	STAT_HOMING_ERROR_BAD_OR_NO_AXIS 241
-#define	STAT_HOMING_ERROR_ZERO_SEARCH_VELOCITY 242
-#define	STAT_HOMING_ERROR_ZERO_LATCH_VELOCITY 243
-#define	STAT_HOMING_ERROR_TRAVEL_MIN_MAX_IDENTICAL 244
-#define	STAT_HOMING_ERROR_NEGATIVE_LATCH_BACKOFF 245
-#define	STAT_HOMING_ERROR_HOMING_INPUT_MISCONFIGURED 246
-#define	STAT_HOMING_ERROR_MUST_CLEAR_SWITCHES_BEFORE_HOMING 247
-#define	STAT_ERROR_248 248
-#define	STAT_ERROR_249 249
-
-#define	STAT_PROBE_CYCLE_FAILED 250						// probing cycle did not complete
-#define STAT_PROBE_ENDPOINT_IS_STARTING_POINT 251
-#define	STAT_JOGGING_CYCLE_FAILED 252					// jogging cycle did not complete
-#define	STAT_ERROR_253 253
-#define	STAT_ERROR_254 254
-#define	STAT_ERROR_255 255
-
-// ****** !!! Do not exceed 255 without also changing stat_t typedef ******
-=======
-#include "error.h"
->>>>>>> 7e35eab2
-
 #endif // End of include guard: TINYG2_H_ONCE