/*
 * tinyg2.h - tinyg2 main header
 * This file is part of the TinyG project
 *
 * Copyright (c) 2010 - 2015 Alden S. Hart, Jr.
 * Copyright (c) 2010 - 2015 Robert Giseburt
 *
 * This file ("the software") is free software: you can redistribute it and/or modify
 * it under the terms of the GNU General Public License, version 2 as published by the
 * Free Software Foundation. You should have received a copy of the GNU General Public
 * License, version 2 along with the software.  If not, see <http://www.gnu.org/licenses/>.
 *
 * THE SOFTWARE IS DISTRIBUTED IN THE HOPE THAT IT WILL BE USEFUL, BUT WITHOUT ANY
 * WARRANTY OF ANY KIND, EXPRESS OR IMPLIED, INCLUDING BUT NOT LIMITED TO THE WARRANTIES
 * OF MERCHANTABILITY, FITNESS FOR A PARTICULAR PURPOSE AND NONINFRINGEMENT. IN NO EVENT
 * SHALL THE AUTHORS OR COPYRIGHT HOLDERS BE LIABLE FOR ANY CLAIM, DAMAGES OR OTHER
 * LIABILITY, WHETHER IN AN ACTION OF CONTRACT, TORT OR OTHERWISE, ARISING FROM, OUT OF
 * OR IN CONNECTION WITH THE SOFTWARE OR THE USE OR OTHER DEALINGS IN THE SOFTWARE.
 */
/* Is this code over documented? Possibly.
 * We try to follow this (at least we are evolving to it). It's worth a read.
 * ftp://ftp.idsoftware.com/idstuff/doom3/source/CodeStyleConventions.doc
 */
#ifndef TINYG_H_ONCE
#define TINYG_H_ONCE

// common system includes
#include <ctype.h>
#include <stdint.h>
#include <stdlib.h>
#include <stdbool.h>
#include <stdio.h>
#include <string.h>
#include <math.h>

#include "MotatePins.h"

/****** REVISIONS ******/

#ifndef TINYG_FIRMWARE_BUILD
<<<<<<< HEAD
#define TINYG_FIRMWARE_BUILD   		083.09 // Fix issue 85 -- "zero length line in calculate trapezoid" asserts
=======
#define TINYG_FIRMWARE_BUILD   		083.33 // arc testing; testing
>>>>>>> 7a49c718
#endif

#define TINYG_FIRMWARE_VERSION		0.98						// firmware major version
#define TINYG_CONFIG_VERSION		7							// CV values started at 5 to provide backwards compatibility
#define TINYG_HARDWARE_PLATFORM		HW_PLATFORM_TINYG_V9		// hardware platform indicator (2 = Native Arduino Due)
#define TINYG_HARDWARE_VERSION		HW_VERSION_TINYGV9K			// hardware platform revision number
#define TINYG_HARDWARE_VERSION_MAX (TINYG_HARDWARE_VERSION)

/****** COMPILE-TIME SETTINGS ******/

#define __TEXT_MODE                 // enable text mode support (~14Kb) (also disables help screens)
#define __HELP_SCREENS              // enable help screens      (~3.5Kb)
#define __CANNED_TESTS              // enable $tests            (~12Kb)

/****** DEVELOPMENT SETTINGS ******/

#define __STEP_CORRECTION
#define __DIAGNOSTICS               // enables various debug functions
#define __DIAGNOSTIC_PARAMETERS     // enables system diagnostic parameters (_xx) in config_app
#define __CANNED_STARTUP            // run any canned startup moves

/************************************************************************************
 ***** PLATFORM COMPATIBILITY *******************************************************
 ************************************************************************************/
//#undef __AVR
//#define __AVR
#undef __ARM
#define __ARM

/*********************
 * AVR Compatibility *
 *********************/
#ifdef __AVR

#include <avr/pgmspace.h>		// defines PROGMEM and PSTR

//typedef char char_t;			// ARM/C++ version uses uint8_t as char_t
																	// gets rely on nv->index having been set
#define GET_TABLE_WORD(a)  pgm_read_word(&cfgArray[nv->index].a)	// get word value from cfgArray
#define GET_TABLE_BYTE(a)  pgm_read_byte(&cfgArray[nv->index].a)	// get byte value from cfgArray
#define GET_TABLE_FLOAT(a) pgm_read_float(&cfgArray[nv->index].a)	// get float value from cfgArray
#define GET_TOKEN_BYTE(a)  (char_t)pgm_read_byte(&cfgArray[i].a)	// get token byte value from cfgArray

// populate the shared buffer with the token string given the index
#define GET_TOKEN_STRING(i,a) strcpy_P(a, (char *)&cfgArray[(index_t)i].token);

// get text from an array of strings in PGM and convert to RAM string
#define GET_TEXT_ITEM(b,a) strncpy_P(shared_buf,(const char *)pgm_read_word(&b[a]), MESSAGE_LEN-1)

// get units from array of strings in PGM and convert to RAM string
#define GET_UNITS(a) 	   strncpy_P(shared_buf,(const char *)pgm_read_word(&msg_units[cm_get_units_mode(a)]), MESSAGE_LEN-1)

// IO settings
#define STD_IN 	XIO_DEV_USB		// default IO settings
#define STD_OUT	XIO_DEV_USB
#define STD_ERR	XIO_DEV_USB

// String compatibility
#define strtof strtod			// strtof is not in the AVR lib

#endif // __AVR

/*********************
 * ARM Compatibility *
 *********************/
#ifdef __ARM
								// Use macros to fake out AVR's PROGMEM and other AVRisms.
#define PROGMEM					// ignore PROGMEM declarations in ARM/GCC++
#define PSTR (const char *)		// AVR macro is: PSTR(s) ((const PROGMEM char *)(s))
//typedef char char_t;			// Vestigal. Will be removed at some point

													// gets rely on nv->index having been set
#define GET_TABLE_WORD(a)  cfgArray[nv->index].a	// get word value from cfgArray
#define GET_TABLE_BYTE(a)  cfgArray[nv->index].a	// get byte value from cfgArray
#define GET_TABLE_FLOAT(a) cfgArray[nv->index].a	// get byte value from cfgArray
#define GET_TOKEN_BYTE(a)  cfgArray[i].a            // get token byte value from cfgArray

#define GET_TOKEN_STRING(i,a) strcpy_P(a, (char *)&cfgArray[(index_t)i].token); // populate the token string given the index

#define GET_TEXT_ITEM(b,a) b[a]						// get text from an array of strings in flash
#define GET_UNITS(a) msg_units[cm_get_units_mode(a)]

// IO settings
#define STD_IN 0				// STDIO defaults (stdio is not yet used in the ARM version)
#define STD_OUT 0
#define STD_ERR 0

/* String compatibility
 *
 * AVR GCC has "_P" variants that take PROGMEM strings as args.
 * On the ARM/GCC++ the _P functions are just aliases of the non-P variants.
 *
 * Note that we have to be sure to cast non char variables to char types when used
 * with standard functions. We must maintain const when it's required as well.
 *
 *      Example: char *ret = strcpy((char *)d, (const char *)s);
 *      The compiler will be your guide when you get it wrong. :)
 *
 * Avoid redefining global defines if possible The following inline jump functions are better.
 */
//inline char_t* strcpy_P(char_t* d, const char_t* s) { return (char_t *)strcpy((char *)d, (const char *)s); }
//inline char_t* strncpy_P(char_t* d, const char_t* s, size_t l) { return (char_t *)strncpy((char *)d, (const char *)s, l); }
inline char* strcpy_P(char* d, const char* s) { return (char *)strcpy((char *)d, (const char *)s); }
inline char* strncpy_P(char* d, const char* s, size_t l) { return (char *)strncpy((char *)d, (const char *)s, l); }

// These we'll allow for the sake of not having to pass the variadic variables...
#define printf_P printf		// these functions want char * as inputs, not char_t *
#define fprintf_P fprintf
#define sprintf_P sprintf

#endif // __ARM

/******************************************************************************
 ***** TINYG APPLICATION DEFINITIONS ******************************************
 ******************************************************************************/

typedef uint16_t magic_t;		        // magic number size
#define MAGICNUM 0x12EF			        // used for memory integrity assertions
#define BAD_MAGIC(a) (a != MAGICNUM)    // simple assertion test

/***** Axes, motors & PWM channels used by the application *****/
// Axes, motors & PWM channels must be defines (not enums) so expressions like this:
//  #if (MOTORS >= 6)  will work

#define AXES        6           // number of axes supported in this version
#define HOMING_AXES 4           // number of axes that can be homed (assumes Zxyabc sequence)
#define MOTORS      6           // number of motors on the board
#define COORDS      6           // number of supported coordinate systems (1-6)
#define PWMS        2           // number of supported PWM channels

// Note: If you change COORDS you must adjust the entries in cfgArray table in config.c

typedef enum {
    AXIS_X = 0,
    AXIS_Y,
    AXIS_Z,
    AXIS_A,
    AXIS_B,
    AXIS_C,
    AXIS_U,                     // reserved
    AXIS_V,                     // reserved
    AXIS_W                      // reserved
} cmAxes;

typedef enum {
    OFS_I = 0,
    OFS_J,
    OFS_K
} cmIJKOffsets;

typedef enum {
    MOTOR_1 = 0,
    MOTOR_2,
    MOTOR_3,
    MOTOR_4,
    MOTOR_5,
    MOTOR_6
} cmMotors;

typedef enum {
    PWM_1 = 0,
    PWM_2
} cmPWMs;

/************************************************************************************
 * STATUS CODES
 *
 * The first code range (0-19) is aligned with the XIO codes and must be so.
 * Please don't change them without checking the corresponding values in xio.h
 *
 * Status codes are divided into ranges for clarity and extensibility. At some point
 * this may break down and the whole thing will get messy(er), but it's advised not
 * to change the values of existing status codes once they are in distribution.
 *
 * Ranges are:
 *
 *	 0 - 19		OS, communications and low-level status (must align with XIO_xxxx codes in xio.h)
 *
 *  20 - 99		Generic internal and application errors. Internal errors start at 20 and work up,
 *				Assertion failures start at 99 and work down.
 *
 * 100 - 129	Generic data and input errors - not specific to Gcode or TinyG
 *
 * 130 -		Gcode and TinyG application errors and warnings
 *
 * See main.c for associated message strings. Any changes to the codes may also require
 * changing the message strings and string array in main.c
 *
 * Most of the status codes (except STAT_OK) below are errors which would fail the command,
 * and are returned by the failed command and reported back via JSON or text.
 * Some status codes are warnings do not fail the command. These can be used to generate
 * an exception report. These are labeled as WARNING
 */

typedef uint8_t stat_t;
extern stat_t status_code;				// allocated in main.c

#define MESSAGE_LEN 80					// global message string storage allocation
extern char global_string_buf[];		// allocated in main.c

char *get_status_message(stat_t status);

// ritorno is a handy way to provide exception returns
// It returns only if an error occurred. (ritorno is Italian for return)
#define ritorno(a) if((status_code=a) != STAT_OK) { return(status_code); }

// OS, communications and low-level status (must align with XIO_xxxx codes in xio.h)
#define	STAT_OK 0						// function completed OK
#define	STAT_ERROR 1					// generic error return (EPERM)
#define	STAT_EAGAIN 2					// function would block here (call again)
#define	STAT_NOOP 3						// function had no-operation
#define	STAT_COMPLETE 4					// operation is complete
#define STAT_SHUTDOWN 5				    // operation was shutdown (terminated gracefully)
#define STAT_PANIC 6					// system panic (not graceful)
#define	STAT_EOL 7						// function returned end-of-line
#define	STAT_EOF 8						// function returned end-of-file
#define	STAT_FILE_NOT_OPEN 9
#define	STAT_FILE_SIZE_EXCEEDED 10
#define	STAT_NO_SUCH_DEVICE 11
#define	STAT_BUFFER_EMPTY 12
#define	STAT_BUFFER_FULL 13
#define	STAT_BUFFER_FULL_FATAL 14
#define	STAT_INITIALIZING 15			// initializing - not ready for use
#define	STAT_ENTERING_BOOT_LOADER 16	// this code actually emitted from boot loader, not TinyG
#define	STAT_FUNCTION_IS_STUBBED 17
#define	STAT_ALARM 18                   // system alarm triggered
#define	STAT_ERROR_19 19				// NOTE: XIO codes align to here

// Internal errors and startup messages
#define	STAT_INTERNAL_ERROR 20			// unrecoverable internal error
#define	STAT_INTERNAL_RANGE_ERROR 21	// number range other than by user input
#define	STAT_FLOATING_POINT_ERROR 22	// number conversion error
#define	STAT_DIVIDE_BY_ZERO 23
#define	STAT_INVALID_ADDRESS 24
#define	STAT_READ_ONLY_ADDRESS 25
#define	STAT_INIT_FAILURE 26
#define	STAT_ERROR_27 27
#define	STAT_FAILED_TO_GET_PLANNER_BUFFER 28
#define STAT_GENERIC_EXCEPTION_REPORT 29	// used for test

#define	STAT_PREP_LINE_MOVE_TIME_IS_INFINITE 30
#define	STAT_PREP_LINE_MOVE_TIME_IS_NAN 31
#define	STAT_FLOAT_IS_INFINITE 32
#define	STAT_FLOAT_IS_NAN 33
#define	STAT_PERSISTENCE_ERROR 34
#define	STAT_BAD_STATUS_REPORT_SETTING 35
#define	STAT_ERROR_36 36
#define	STAT_ERROR_37 37
#define	STAT_ERROR_38 38
#define	STAT_ERROR_39 39

#define	STAT_ERROR_40 40
#define	STAT_ERROR_41 41
#define	STAT_ERROR_42 42
#define	STAT_ERROR_43 43
#define	STAT_ERROR_44 44
#define	STAT_ERROR_45 45
#define	STAT_ERROR_46 46
#define	STAT_ERROR_47 47
#define	STAT_ERROR_48 48
#define	STAT_ERROR_49 49

#define	STAT_ERROR_50 50
#define	STAT_ERROR_51 51
#define	STAT_ERROR_52 52
#define	STAT_ERROR_53 53
#define	STAT_ERROR_54 54
#define	STAT_ERROR_55 55
#define	STAT_ERROR_56 56
#define	STAT_ERROR_57 57
#define	STAT_ERROR_58 58
#define	STAT_ERROR_59 59

#define	STAT_ERROR_60 60
#define	STAT_ERROR_61 61
#define	STAT_ERROR_62 62
#define	STAT_ERROR_63 63
#define	STAT_ERROR_64 64
#define	STAT_ERROR_65 65
#define	STAT_ERROR_66 66
#define	STAT_ERROR_67 67
#define	STAT_ERROR_68 68
#define	STAT_ERROR_69 69

#define	STAT_ERROR_70 70
#define	STAT_ERROR_71 71
#define	STAT_ERROR_72 72
#define	STAT_ERROR_73 73
#define	STAT_ERROR_74 74
#define	STAT_ERROR_75 75
#define	STAT_ERROR_76 76
#define	STAT_ERROR_77 77
#define	STAT_ERROR_78 78
#define	STAT_ERROR_79 79

#define	STAT_ERROR_80 80
#define	STAT_ERROR_81 81
#define	STAT_ERROR_82 82
#define	STAT_ERROR_83 83
#define	STAT_ERROR_84 84
#define	STAT_ERROR_85 85
#define	STAT_ERROR_86 86
#define	STAT_ERROR_87 87

// Assertion failures - build down from 99 until they meet the system internal errors

#define	STAT_BUFFER_FREE_ASSERTION_FAILURE 88
#define	STAT_STATE_MANAGEMENT_ASSERTION_FAILURE 89
#define	STAT_CONFIG_ASSERTION_FAILURE 90
#define	STAT_XIO_ASSERTION_FAILURE 91
#define	STAT_ENCODER_ASSERTION_FAILURE 92
#define	STAT_STEPPER_ASSERTION_FAILURE 93
#define	STAT_PLANNER_ASSERTION_FAILURE 94
#define	STAT_CANONICAL_MACHINE_ASSERTION_FAILURE 95
#define	STAT_CONTROLLER_ASSERTION_FAILURE 96
#define	STAT_STACK_OVERFLOW 97
#define	STAT_MEMORY_FAULT 98					// generic memory corruption detected by magic numbers
#define	STAT_GENERIC_ASSERTION_FAILURE 99		// generic assertion failure - unclassified

// Application and data input errors

// Generic data input errors
#define	STAT_UNRECOGNIZED_NAME 100				// parser didn't recognize the name
#define	STAT_MALFORMED_COMMAND_INPUT 101		// malformed line to parser
#define	STAT_BAD_NUMBER_FORMAT 102				// number format error
#define	STAT_INPUT_EXCEEDS_MAX_LENGTH 103		// input string is too long
#define	STAT_INPUT_VALUE_TOO_SMALL 104			// input error: value is under minimum
#define	STAT_INPUT_VALUE_TOO_LARGE 105			// input error: value is over maximum
#define	STAT_INPUT_VALUE_RANGE_ERROR 106		// input error: value is out-of-range
#define	STAT_INPUT_VALUE_UNSUPPORTED 107		// input error: value is not supported
#define	STAT_JSON_SYNTAX_ERROR 108				// JSON input string is not well formed
#define	STAT_JSON_TOO_MANY_PAIRS 109			// JSON input string has too many JSON pairs

#define	STAT_JSON_TOO_LONG 110					// JSON output exceeds buffer size
#define	STAT_CONFIG_NOT_TAKEN 111				// configuration value not taken while in machining cycle
#define	STAT_COMMAND_NOT_ACCEPTED 112			// command cannot be accepted at this time
#define	STAT_ERROR_113 113
#define	STAT_ERROR_114 114
#define	STAT_ERROR_115 115
#define	STAT_ERROR_116 116
#define	STAT_ERROR_117 117
#define	STAT_ERROR_118 118
#define	STAT_ERROR_119 119

#define	STAT_ERROR_120 120
#define	STAT_ERROR_121 121
#define	STAT_ERROR_122 122
#define	STAT_ERROR_123 123
#define	STAT_ERROR_124 124
#define	STAT_ERROR_125 125
#define	STAT_ERROR_126 126
#define	STAT_ERROR_127 127
#define	STAT_ERROR_128 128
#define	STAT_ERROR_129 129

// Gcode errors and warnings (Most originate from NIST - by concept, not number)
// Fascinating: http://www.cncalarms.com/

#define	STAT_GCODE_GENERIC_INPUT_ERROR 130				// generic error for gcode input
#define	STAT_GCODE_COMMAND_UNSUPPORTED 131				// G command is not supported
#define	STAT_MCODE_COMMAND_UNSUPPORTED 132				// M command is not supported
#define	STAT_GCODE_MODAL_GROUP_VIOLATION 133			// gcode modal group error
#define	STAT_GCODE_AXIS_IS_MISSING 134					// command requires at least one axis present
#define STAT_GCODE_AXIS_CANNOT_BE_PRESENT 135			// error if G80 has axis words
#define STAT_GCODE_AXIS_IS_INVALID 136					// an axis is specified that is illegal for the command
#define STAT_GCODE_AXIS_IS_NOT_CONFIGURED 137			// WARNING: attempt to program an axis that is disabled
#define STAT_GCODE_AXIS_NUMBER_IS_MISSING 138			// axis word is missing its value
#define STAT_GCODE_AXIS_NUMBER_IS_INVALID 139	 		// axis word value is illegal

#define STAT_GCODE_ACTIVE_PLANE_IS_MISSING 140			// active plane is not programmed
#define STAT_GCODE_ACTIVE_PLANE_IS_INVALID 141			// active plane selected is not valid for this command
#define	STAT_GCODE_FEEDRATE_NOT_SPECIFIED 142			// move has no feedrate
#define STAT_GCODE_INVERSE_TIME_MODE_CANNOT_BE_USED 143	// G38.2 and some canned cycles cannot accept inverse time mode
#define STAT_GCODE_ROTARY_AXIS_CANNOT_BE_USED 144		// G38.2 and some other commands cannot have rotary axes
#define STAT_GCODE_G53_WITHOUT_G0_OR_G1 145				// G0 or G1 must be active for G53
#define STAT_REQUESTED_VELOCITY_EXCEEDS_LIMITS 146
#define STAT_CUTTER_COMPENSATION_CANNOT_BE_ENABLED 147
#define STAT_PROGRAMMED_POINT_SAME_AS_CURRENT_POINT 148
#define	STAT_SPINDLE_SPEED_BELOW_MINIMUM 149

#define	STAT_SPINDLE_SPEED_MAX_EXCEEDED 150
#define	STAT_SPINDLE_MUST_BE_OFF 151
#define	STAT_SPINDLE_MUST_BE_TURNING 152				// some canned cycles require spindle to be turning when called
#define	STAT_ARC_ERROR_RESERVED 153                     // RESERVED
#define	STAT_ARC_HAS_IMPOSSIBLE_CENTER_POINT 154        // trap (.05 inch/.5 mm) OR ((.0005 inch/.005mm) AND .1% of radius condition
#define	STAT_ARC_SPECIFICATION_ERROR 155				// generic arc specification error
#define STAT_ARC_AXIS_MISSING_FOR_SELECTED_PLANE 156	// arc is missing axis (axes) required by selected plane
#define STAT_ARC_OFFSETS_MISSING_FOR_SELECTED_PLANE 157 // one or both offsets are not specified
#define STAT_ARC_RADIUS_OUT_OF_TOLERANCE 158			// WARNING - radius arc is too large - accuracy in question
#define STAT_ARC_ENDPOINT_IS_STARTING_POINT 159

#define STAT_P_WORD_IS_MISSING 160						// P must be present for dwells and other functions
#define STAT_P_WORD_IS_INVALID 161						// generic P value error
#define STAT_P_WORD_IS_ZERO 162
#define STAT_P_WORD_IS_NEGATIVE 163						// dwells require positive P values
#define STAT_P_WORD_IS_NOT_AN_INTEGER 164				// G10s and other commands require integer P numbers
#define STAT_P_WORD_IS_NOT_VALID_TOOL_NUMBER 165
#define STAT_D_WORD_IS_MISSING 166
#define STAT_D_WORD_IS_INVALID 167
#define STAT_E_WORD_IS_MISSING 168
#define STAT_E_WORD_IS_INVALID 169

#define STAT_H_WORD_IS_MISSING 170
#define STAT_H_WORD_IS_INVALID 171
#define STAT_L_WORD_IS_MISSING 172
#define STAT_L_WORD_IS_INVALID 173
#define STAT_Q_WORD_IS_MISSING 174
#define STAT_Q_WORD_IS_INVALID 175
#define STAT_R_WORD_IS_MISSING 176
#define STAT_R_WORD_IS_INVALID 177
#define	STAT_S_WORD_IS_MISSING 178
#define	STAT_S_WORD_IS_INVALID 179

#define STAT_T_WORD_IS_MISSING 180
#define STAT_T_WORD_IS_INVALID 181
#define	STAT_ERROR_182 182									// reserved for Gcode errors
#define	STAT_ERROR_183 183
#define	STAT_ERROR_184 184
#define	STAT_ERROR_185 185
#define	STAT_ERROR_186 186
#define	STAT_ERROR_187 187
#define	STAT_ERROR_188 188
#define	STAT_ERROR_189 189

#define	STAT_ERROR_190 190
#define	STAT_ERROR_191 191
#define	STAT_ERROR_192 192
#define	STAT_ERROR_193 193
#define	STAT_ERROR_194 194
#define	STAT_ERROR_195 195
#define	STAT_ERROR_196 196
#define	STAT_ERROR_197 197
#define	STAT_ERROR_198 198
#define	STAT_ERROR_199 199

// TinyG errors and warnings

#define STAT_GENERIC_ERROR 200
#define	STAT_MINIMUM_LENGTH_MOVE 201					// move is less than minimum length
#define	STAT_MINIMUM_TIME_MOVE 202						// move is less than minimum time
#define	STAT_LIMIT_SWITCH_HIT 203						// a limit switch was hit causing shutdown
#define	STAT_COMMAND_REJECTED_BY_ALARM 204              // command was not processed because machine is alarmed
#define	STAT_COMMAND_REJECTED_BY_SHUTDOWN 205           // command was not processed because machine is shutdown
#define	STAT_COMMAND_REJECTED_BY_PANIC 206              // command was not processed because machine is paniced
#define	STAT_KILL_JOB 207                               // ^d received (job kill)
#define	STAT_ERROR_208 208
#define	STAT_ERROR_209 209

#define	STAT_ERROR_210 210
#define	STAT_ERROR_211 211
#define	STAT_ERROR_212 212
#define	STAT_ERROR_213 213
#define	STAT_ERROR_214 214
#define	STAT_ERROR_215 215
#define	STAT_ERROR_216 216
#define	STAT_ERROR_217 217
#define	STAT_ERROR_218 218
#define	STAT_ERROR_219 219

#define	STAT_SOFT_LIMIT_EXCEEDED 220					// soft limit error - axis unspecified
#define	STAT_SOFT_LIMIT_EXCEEDED_XMIN 221				// soft limit error - X minimum
#define	STAT_SOFT_LIMIT_EXCEEDED_XMAX 222				// soft limit error - X maximum
#define	STAT_SOFT_LIMIT_EXCEEDED_YMIN 223				// soft limit error - Y minimum
#define	STAT_SOFT_LIMIT_EXCEEDED_YMAX 224				// soft limit error - Y maximum
#define	STAT_SOFT_LIMIT_EXCEEDED_ZMIN 225				// soft limit error - Z minimum
#define	STAT_SOFT_LIMIT_EXCEEDED_ZMAX 226				// soft limit error - Z maximum
#define	STAT_SOFT_LIMIT_EXCEEDED_AMIN 227				// soft limit error - A minimum
#define	STAT_SOFT_LIMIT_EXCEEDED_AMAX 228				// soft limit error - A maximum
#define	STAT_SOFT_LIMIT_EXCEEDED_BMIN 229				// soft limit error - B minimum

#define	STAT_SOFT_LIMIT_EXCEEDED_BMAX 220				// soft limit error - B maximum
#define	STAT_SOFT_LIMIT_EXCEEDED_CMIN 231				// soft limit error - C minimum
#define	STAT_SOFT_LIMIT_EXCEEDED_CMAX 232				// soft limit error - C maximum
#define	STAT_SOFT_LIMIT_EXCEEDED_ARC 233				// soft limit err on arc
#define	STAT_ERROR_234 234
#define	STAT_ERROR_235 235
#define	STAT_ERROR_236 236
#define	STAT_ERROR_237 237
#define	STAT_ERROR_238 238
#define	STAT_ERROR_239 239

#define	STAT_HOMING_CYCLE_FAILED 240					// homing cycle did not complete
#define	STAT_HOMING_ERROR_BAD_OR_NO_AXIS 241
#define	STAT_HOMING_ERROR_ZERO_SEARCH_VELOCITY 242
#define	STAT_HOMING_ERROR_ZERO_LATCH_VELOCITY 243
#define	STAT_HOMING_ERROR_TRAVEL_MIN_MAX_IDENTICAL 244
#define	STAT_HOMING_ERROR_NEGATIVE_LATCH_BACKOFF 245
#define	STAT_HOMING_ERROR_HOMING_INPUT_MISCONFIGURED 246
#define	STAT_HOMING_ERROR_MUST_CLEAR_SWITCHES_BEFORE_HOMING 247
#define	STAT_ERROR_248 248
#define	STAT_ERROR_249 249

#define	STAT_PROBE_CYCLE_FAILED 250						// probing cycle did not complete
#define STAT_PROBE_ENDPOINT_IS_STARTING_POINT 251
#define	STAT_JOGGING_CYCLE_FAILED 252					// jogging cycle did not complete
#define	STAT_ERROR_253 253
#define	STAT_ERROR_254 254
#define	STAT_ERROR_255 255

// ****** !!! Do not exceed 255 without also changing stat_t typedef ******

#endif // End of include guard: TINYG2_H_ONCE<|MERGE_RESOLUTION|>--- conflicted
+++ resolved
@@ -38,11 +38,7 @@
 /****** REVISIONS ******/
 
 #ifndef TINYG_FIRMWARE_BUILD
-<<<<<<< HEAD
-#define TINYG_FIRMWARE_BUILD   		083.09 // Fix issue 85 -- "zero length line in calculate trapezoid" asserts
-=======
 #define TINYG_FIRMWARE_BUILD   		083.33 // arc testing; testing
->>>>>>> 7a49c718
 #endif
 
 #define TINYG_FIRMWARE_VERSION		0.98						// firmware major version
