--- conflicted
+++ resolved
@@ -72,13 +72,9 @@
  * Global System Defines *
  *************************/
 
-#define MILLISECONDS_PER_TICK 1     // MS for system tick (systick * N)
-<<<<<<< HEAD
-#define SYS_ID_DIGITS 16            // actual digits in system ID (up to 16)
-=======
-#define SYS_ID_DIGITS 12            // actual digits in system ID (up to 16)
->>>>>>> adcd0af6
-#define SYS_ID_LEN 24               // total length including dashes and NUL
+#define MILLISECONDS_PER_TICK 1  // MS for system tick (systick * N)
+#define SYS_ID_DIGITS 16         // actual digits in system ID (up to 16)
+#define SYS_ID_LEN 24            // total length including dashes and NUL
 
 /************************************************************************************
  **** ARM SAM3X8E SPECIFIC HARDWARE *************************************************
