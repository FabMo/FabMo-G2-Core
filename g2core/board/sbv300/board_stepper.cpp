/*
 * board_stepper.cpp - board-specific code for stepper.cpp
 * For: /board/sbv300
 * This file is part of the g2core project
 *
 * Copyright (c) 2016 - 2018 Alden S. Hart, Jr.
 * Copyright (c) 2016 - 2018 Robert Giseburt
 *
 * This file ("the software") is free software: you can redistribute it and/or modify
 * it under the terms of the GNU General Public License, version 2 as published by the
 * Free Software Foundation. You should have received a copy of the GNU General Public
 * License, version 2 along with the software.  If not, see <http://www.gnu.org/licenses/>.
 *
 * As a special exception, you may use this file as part of a software library without
 * restriction. Specifically, if other files instantiate templates or use macros or
 * inline functions from this file, or you compile this file and link it with  other
 * files to produce an executable, this file does not by itself cause the resulting
 * executable to be covered by the GNU General Public License. This exception does not
 * however invalidate any other reasons why the executable file might be covered by the
 * GNU General Public License.
 *
 * THE SOFTWARE IS DISTRIBUTED IN THE HOPE THAT IT WILL BE USEFUL, BUT WITHOUT ANY
 * WARRANTY OF ANY KIND, EXPRESS OR IMPLIED, INCLUDING BUT NOT LIMITED TO THE WARRANTIES
 * OF MERCHANTABILITY, FITNESS FOR A PARTICULAR PURPOSE AND NONINFRINGEMENT. IN NO EVENT
 * SHALL THE AUTHORS OR COPYRIGHT HOLDERS BE LIABLE FOR ANY CLAIM, DAMAGES OR OTHER
 * LIABILITY, WHETHER IN AN ACTION OF CONTRACT, TORT OR OTHERWISE, ARISING FROM, OUT OF
 * OR IN CONNECTION WITH THE SOFTWARE OR THE USE OR OTHER DEALINGS IN THE SOFTWARE.
 */

#include "board_stepper.h"

// These are identical to board_stepper.h, except for the word "extern", and they have the initialization parameters
StepDirStepper<Motate::kSocket1_StepPinNumber,
               Motate::kSocket1_DirPinNumber,
               Motate::kSocket1_EnablePinNumber,
               Motate::kSocket1_Microstep_0PinNumber,
               Motate::kSocket1_Microstep_1PinNumber,
               Motate::kSocket1_Microstep_2PinNumber,
               Motate::kSocket1_VrefPinNumber>
    motor_1{M1_STEP_POLARITY, M1_ENABLE_POLARITY};

StepDirStepper<Motate::kSocket2_StepPinNumber,
               Motate::kSocket2_DirPinNumber,
               Motate::kSocket2_EnablePinNumber,
               Motate::kSocket2_Microstep_0PinNumber,
               Motate::kSocket2_Microstep_1PinNumber,
               Motate::kSocket2_Microstep_2PinNumber,
               Motate::kSocket2_VrefPinNumber>
    motor_2{M2_STEP_POLARITY, M2_ENABLE_POLARITY};

StepDirStepper<Motate::kSocket3_StepPinNumber,
               Motate::kSocket3_DirPinNumber,
               Motate::kSocket3_EnablePinNumber,
               Motate::kSocket3_Microstep_0PinNumber,
               Motate::kSocket3_Microstep_1PinNumber,
               Motate::kSocket3_Microstep_2PinNumber,
               Motate::kSocket3_VrefPinNumber>
    motor_3{M3_STEP_POLARITY, M3_ENABLE_POLARITY};

StepDirStepper<Motate::kSocket4_StepPinNumber,
               Motate::kSocket4_DirPinNumber,
               Motate::kSocket4_EnablePinNumber,
               Motate::kSocket4_Microstep_0PinNumber,
               Motate::kSocket4_Microstep_1PinNumber,
               Motate::kSocket4_Microstep_2PinNumber,
               Motate::kSocket4_VrefPinNumber>
    motor_4{M4_STEP_POLARITY, M4_ENABLE_POLARITY};

<<<<<<< HEAD
 StepDirStepper<
    Motate::kSocket5_StepPinNumber,
    Motate::kSocket5_DirPinNumber,
    Motate::kSocket5_EnablePinNumber,
    Motate::kSocket5_Microstep_0PinNumber,
    Motate::kSocket5_Microstep_1PinNumber,
    Motate::kSocket5_Microstep_2PinNumber,
    Motate::kSocket5_VrefPinNumber> 
    motor_5 {};
=======
// StepDirStepper<
//    Motate::kSocket5_StepPinNumber,
//    Motate::kSocket5_DirPinNumber,
//    Motate::kSocket5_EnablePinNumber,
//    Motate::kSocket5_Microstep_0PinNumber,
//    Motate::kSocket5_Microstep_1PinNumber,
//    Motate::kSocket5_Microstep_2PinNumber,
//    Motate::kSocket5_VrefPinNumber>
//  motor_5 {M5_STEP_POLARITY, M5_ENABLE_POLARITY};
>>>>>>> 404106b7

// StepDirStepper<
//    Motate::kSocket6_StepPinNumber,
//    Motate::kSocket6_DirPinNumber,
//    Motate::kSocket6_EnablePinNumber,
//    Motate::kSocket6_Microstep_0PinNumber,
//    Motate::kSocket6_Microstep_1PinNumber,
//    Motate::kSocket6_Microstep_2PinNumber,
//    Motate::kSocket6_VrefPinNumber>
//  motor_6 {M6_STEP_POLARITY, M6_ENABLE_POLARITY};

Stepper* Motors[MOTORS] = {&motor_1, &motor_2, &motor_3, &motor_4, &motor_5};

void board_stepper_init() {
    for (uint8_t motor = 0; motor < MOTORS; motor++) { Motors[motor]->init(); }
}<|MERGE_RESOLUTION|>--- conflicted
+++ resolved
@@ -66,7 +66,6 @@
                Motate::kSocket4_VrefPinNumber>
     motor_4{M4_STEP_POLARITY, M4_ENABLE_POLARITY};
 
-<<<<<<< HEAD
  StepDirStepper<
     Motate::kSocket5_StepPinNumber,
     Motate::kSocket5_DirPinNumber,
@@ -75,18 +74,7 @@
     Motate::kSocket5_Microstep_1PinNumber,
     Motate::kSocket5_Microstep_2PinNumber,
     Motate::kSocket5_VrefPinNumber> 
-    motor_5 {};
-=======
-// StepDirStepper<
-//    Motate::kSocket5_StepPinNumber,
-//    Motate::kSocket5_DirPinNumber,
-//    Motate::kSocket5_EnablePinNumber,
-//    Motate::kSocket5_Microstep_0PinNumber,
-//    Motate::kSocket5_Microstep_1PinNumber,
-//    Motate::kSocket5_Microstep_2PinNumber,
-//    Motate::kSocket5_VrefPinNumber>
-//  motor_5 {M5_STEP_POLARITY, M5_ENABLE_POLARITY};
->>>>>>> 404106b7
+    motor_5 {M5_STEP_POLARITY, M5_ENABLE_POLARITY};
 
 // StepDirStepper<
 //    Motate::kSocket6_StepPinNumber,
