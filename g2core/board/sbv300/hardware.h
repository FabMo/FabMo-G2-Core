/*
 * hardware.h - system hardware configuration
 * For: /board/sbv300
 * THIS FILE IS HARDWARE PLATFORM SPECIFIC - ARM version
 *
 * This file is part of the g2core project
 *
 * Copyright (c) 2013 - 2018 Alden S. Hart, Jr.
 * Copyright (c) 2013 - 2018 Robert Giseburt
 *
 * This file ("the software") is free software: you can redistribute it and/or modify
 * it under the terms of the GNU General Public License, version 2 as published by the
 * Free Software Foundation. You should have received a copy of the GNU General Public
 * License, version 2 along with the software.  If not, see <http://www.gnu.org/licenses/> .
 *
 * As a special exception, you may use this file as part of a software library without
 * restriction. Specifically, if other files instantiate templates or use macros or
 * inline functions from this file, or you compile this file and link it with  other
 * files to produce an executable, this file does not by itself cause the resulting
 * executable to be covered by the GNU General Public License. This exception does not
 * however invalidate any other reasons why the executable file might be covered by the
 * GNU General Public License.
 *
 * THE SOFTWARE IS DISTRIBUTED IN THE HOPE THAT IT WILL BE USEFUL, BUT WITHOUT ANY
 * WARRANTY OF ANY KIND, EXPRESS OR IMPLIED, INCLUDING BUT NOT LIMITED TO THE WARRANTIES
 * OF MERCHANTABILITY, FITNESS FOR A PARTICULAR PURPOSE AND NONINFRINGEMENT. IN NO EVENT
 * SHALL THE AUTHORS OR COPYRIGHT HOLDERS BE LIABLE FOR ANY CLAIM, DAMAGES OR OTHER
 * LIABILITY, WHETHER IN AN ACTION OF CONTRACT, TORT OR OTHERWISE, ARISING FROM, OUT OF
 * OR IN CONNECTION WITH THE SOFTWARE OR THE USE OR OTHER DEALINGS IN THE SOFTWARE.
 */

#include "config.h"
#include "error.h"

#ifndef HARDWARE_H_ONCE
#define HARDWARE_H_ONCE

/*--- Hardware platform enumerations ---*/

#define G2CORE_HARDWARE_PLATFORM    "sbv300"
#define G2CORE_HARDWARE_VERSION     "k"

/***** Motors & PWM channels supported by this hardware *****/
// These must be defines (not enums) so expressions like this:
//  #if (MOTORS >= 6)  will work

<<<<<<< HEAD
#define AXES 6         // number of axes supported in this version
#define HOMING_AXES 4  // number of axes that can be homed (assumes Zxyabc sequence)
#define MOTORS 5       // number of motors on the board
#define COORDS 6       // number of supported coordinate systems (1-6)
#define PWMS 2         // number of supported PWM channels
#define TOOLS 32        // number of entries in tool table (index starts at 1)
=======
#define MOTORS 4                    // number of motors supported the hardware
#define PWMS 2                      // number of PWM channels supported the hardware

/*************************
 * Global System Defines *
 *************************/

#define MILLISECONDS_PER_TICK 1     // MS for system tick (systick * N)
#define SYS_ID_DIGITS 16            // actual digits in system ID (up to 16)
#define SYS_ID_LEN 40               // total length including dashes and NUL
>>>>>>> 404106b7

/*************************
 * Motate Setup          *
 *************************/

#include "MotatePins.h"
#include "MotateTimers.h"           // for TimerChanel<> and related...

using Motate::TimerChannel;

using Motate::pin_number;
using Motate::Pin;
using Motate::PWMOutputPin;
using Motate::OutputPin;

/************************************************************************************
 **** ARM SAM3X8E SPECIFIC HARDWARE *************************************************
 ************************************************************************************/

/**** Resource Assignment via Motate ****
 *
 * This section defines resource usage for pins, timers, PWM channels, communications
 * and other resources. Please refer to /motate/utility/SamPins.h, SamTimers.h and
 * other files for pinouts and other configuration details.
 *
 * Commenting out or #ifdef'ing out definitions below will cause the compiler to
 * drop references to these resources from the compiled code. This will reduce
 * compiled code size and runtime CPU cycles. E.g. if you are compiling for a 3 motor,
 * XYZ axis config commenting out the higher motors and axes here will remove them
 * from later code (using the motate .isNull() test).
 */

/* Interrupt usage and priority
 *
 * The following interrupts are defined w/indicated priorities
 *
 *	 0	DDA_TIMER (3) for step pulse generation
 *	 1	DWELL_TIMER (4) for dwell timing
 *	 2	LOADER software generated interrupt (STIR / SGI)
 *	 3	Serial read character interrupt
 *	 4	EXEC software generated interrupt (STIR / SGI)
 *	 5	Serial write character interrupt
 */

/**** Stepper DDA and dwell timer settings ****/

//#define FREQUENCY_DDA		200000UL		// Hz step frequency. Interrupts actually fire at 2x (400 KHz)
#define FREQUENCY_DDA		150000UL		// Hz step frequency. Interrupts actually fire at 2x (300 KHz)
#define FREQUENCY_DWELL		1000UL

/**** Motate Definitions ****/

// Timer definitions. See stepper.h and other headers for setup
typedef TimerChannel<3,0> dda_timer_type;	// stepper pulse generation in stepper.cpp
typedef TimerChannel<4,0> exec_timer_type;	// request exec timer in stepper.cpp
typedef TimerChannel<5,0> fwd_plan_timer_type;	// request exec timer in stepper.cpp

// Pin assignments

pin_number indicator_led_pin_num = Motate::kLEDPWM_PinNumber;
static OutputPin<indicator_led_pin_num> IndicatorLed;

// Init these to input to keep them high-z
static Pin<Motate::kSPI0_MISOPinNumber> spi_miso_pin(Motate::kInput);
static Pin<Motate::kSPI0_MOSIPinNumber> spi_mosi_pin(Motate::kInput);
static Pin<Motate::kSPI0_SCKPinNumber>  spi_sck_pin(Motate::kInput);

/**** Motate Global Pin Allocations ****/

//static OutputPin<kSocket1_SPISlaveSelectPinNumber> spi_ss1_pin;
//static OutputPin<kSocket2_SPISlaveSelectPinNumber> spi_ss2_pin;
//static OutputPin<kSocket3_SPISlaveSelectPinNumber> spi_ss3_pin;
//static OutputPin<kSocket4_SPISlaveSelectPinNumber> spi_ss4_pin;
//static OutputPin<kSocket5_SPISlaveSelectPinNumber> spi_ss5_pin;
//static OutputPin<kSocket6_SPISlaveSelectPinNumber> spi_ss6_pin;
static OutputPin<Motate::kKinen_SyncPinNumber> kinen_sync_pin;

static OutputPin<Motate::kGRBL_ResetPinNumber> grbl_reset_pin;
static OutputPin<Motate::kGRBL_FeedHoldPinNumber> grbl_feedhold_pin;
static OutputPin<Motate::kGRBL_CycleStartPinNumber> grbl_cycle_start_pin;

static OutputPin<Motate::kGRBL_CommonEnablePinNumber> motor_common_enable_pin;
static OutputPin<Motate::kSpindle_EnablePinNumber> spindle_enable_pin;
static OutputPin<Motate::kSpindle_DirPinNumber> spindle_dir_pin;

// NOTE: In the v9 and the Due the flood and mist coolants are mapped to a the same pin
//static OutputPin<kCoolant_EnablePinNumber> coolant_enable_pin;
static OutputPin<Motate::kCoolant_EnablePinNumber> flood_enable_pin;
static OutputPin<Motate::kCoolant_EnablePinNumber> mist_enable_pin;

static OutputPin<Motate::kUnassigned74> resolution_multiplier_pin;

// Input pins are defined in gpio.cpp

/********************************
 * Function Prototypes (Common) *
 ********************************/

void hardware_init(void);			// master hardware init
stat_t hardware_periodic();  // callback from the main loop (time sensitive)
void hw_hard_reset(void);
stat_t hw_flash(nvObj_t *nv);

stat_t hw_get_fb(nvObj_t *nv);
stat_t hw_get_fv(nvObj_t *nv);
stat_t hw_get_hp(nvObj_t *nv);
stat_t hw_get_hv(nvObj_t *nv);
stat_t hw_get_fbs(nvObj_t *nv);
stat_t hw_get_fbc(nvObj_t *nv);
stat_t hw_get_id(nvObj_t *nv);

#ifdef __TEXT_MODE

    void hw_print_fb(nvObj_t *nv);
    void hw_print_fv(nvObj_t *nv);
    void hw_print_fbs(nvObj_t *nv);
    void hw_print_fbc(nvObj_t *nv);
    void hw_print_hp(nvObj_t *nv);
    void hw_print_hv(nvObj_t *nv);
    void hw_print_id(nvObj_t *nv);

#else

    #define hw_print_fb tx_print_stub
    #define hw_print_fv tx_print_stub
    #define hw_print_fbs tx_print_stub
    #define hw_print_fbc tx_print_stub
    #define hw_print_hp tx_print_stub
    #define hw_print_hv tx_print_stub
    #define hw_print_id tx_print_stub

#endif // __TEXT_MODE

#endif	// end of include guard: HARDWARE_H_ONCE<|MERGE_RESOLUTION|>--- conflicted
+++ resolved
@@ -30,39 +30,44 @@
  */
 
 #include "config.h"
+#include "settings.h"
 #include "error.h"
+
+#include "MotateUtilities.h" // for HOT_FUNC and HOT_DATA
 
 #ifndef HARDWARE_H_ONCE
 #define HARDWARE_H_ONCE
 
 /*--- Hardware platform enumerations ---*/
 
-#define G2CORE_HARDWARE_PLATFORM    "sbv300"
-#define G2CORE_HARDWARE_VERSION     "k"
+#define G2CORE_HARDWARE_PLATFORM    "ArduinoDue"
+#define G2CORE_HARDWARE_VERSION     "na"
+
+#ifndef HAS_LASER
+#if HAS_HOBBY_SERVO_MOTOR
+#error Can NOT have a laser and a hobby servo at the same time, sorry
+#endif
+#define HAS_LASER 0
+#endif
 
 /***** Motors & PWM channels supported by this hardware *****/
 // These must be defines (not enums) so expressions like this:
 //  #if (MOTORS >= 6)  will work
 
-<<<<<<< HEAD
+
 #define AXES 6         // number of axes supported in this version
 #define HOMING_AXES 4  // number of axes that can be homed (assumes Zxyabc sequence)
 #define MOTORS 5       // number of motors on the board
 #define COORDS 6       // number of supported coordinate systems (1-6)
 #define PWMS 2         // number of supported PWM channels
 #define TOOLS 32        // number of entries in tool table (index starts at 1)
-=======
-#define MOTORS 4                    // number of motors supported the hardware
-#define PWMS 2                      // number of PWM channels supported the hardware
 
 /*************************
  * Global System Defines *
  *************************/
 
 #define MILLISECONDS_PER_TICK 1     // MS for system tick (systick * N)
-#define SYS_ID_DIGITS 16            // actual digits in system ID (up to 16)
 #define SYS_ID_LEN 40               // total length including dashes and NUL
->>>>>>> 404106b7
 
 /*************************
  * Motate Setup          *
@@ -70,6 +75,7 @@
 
 #include "MotatePins.h"
 #include "MotateTimers.h"           // for TimerChanel<> and related...
+#include "MotateUtilities.h"           // for TimerChanel<> and related...
 
 using Motate::TimerChannel;
 
@@ -109,26 +115,24 @@
 
 /**** Stepper DDA and dwell timer settings ****/
 
-//#define FREQUENCY_DDA		200000UL		// Hz step frequency. Interrupts actually fire at 2x (400 KHz)
-#define FREQUENCY_DDA		150000UL		// Hz step frequency. Interrupts actually fire at 2x (300 KHz)
-#define FREQUENCY_DWELL		1000UL
+#define FREQUENCY_DDA       150000UL        // Hz step frequency. Interrupts actually fire at 2x (200 KHz)
+#define FREQUENCY_DWELL     1000UL
+#define MIN_SEGMENT_MS ((float)1.0)
+
+#define PLANNER_QUEUE_SIZE (48)
+#define SECONDARY_QUEUE_SIZE (10)
 
 /**** Motate Definitions ****/
 
 // Timer definitions. See stepper.h and other headers for setup
-typedef TimerChannel<3,0> dda_timer_type;	// stepper pulse generation in stepper.cpp
-typedef TimerChannel<4,0> exec_timer_type;	// request exec timer in stepper.cpp
-typedef TimerChannel<5,0> fwd_plan_timer_type;	// request exec timer in stepper.cpp
+typedef TimerChannel<3,0> dda_timer_type;       // stepper pulse generation in stepper.cpp
+typedef TimerChannel<4,0> exec_timer_type;      // request exec timer in stepper.cpp
+typedef TimerChannel<5,0> fwd_plan_timer_type;  // request exec timer in stepper.cpp
 
 // Pin assignments
 
-pin_number indicator_led_pin_num = Motate::kLEDPWM_PinNumber;
-static OutputPin<indicator_led_pin_num> IndicatorLed;
-
-// Init these to input to keep them high-z
-static Pin<Motate::kSPI0_MISOPinNumber> spi_miso_pin(Motate::kInput);
-static Pin<Motate::kSPI0_MOSIPinNumber> spi_mosi_pin(Motate::kInput);
-static Pin<Motate::kSPI0_SCKPinNumber>  spi_sck_pin(Motate::kInput);
+pin_number indicator_led_pin_num = Motate::kLED_USBRXPinNumber;
+static PWMOutputPin<indicator_led_pin_num> IndicatorLed;
 
 /**** Motate Global Pin Allocations ****/
 
@@ -145,13 +149,6 @@
 static OutputPin<Motate::kGRBL_CycleStartPinNumber> grbl_cycle_start_pin;
 
 static OutputPin<Motate::kGRBL_CommonEnablePinNumber> motor_common_enable_pin;
-static OutputPin<Motate::kSpindle_EnablePinNumber> spindle_enable_pin;
-static OutputPin<Motate::kSpindle_DirPinNumber> spindle_dir_pin;
-
-// NOTE: In the v9 and the Due the flood and mist coolants are mapped to a the same pin
-//static OutputPin<kCoolant_EnablePinNumber> coolant_enable_pin;
-static OutputPin<Motate::kCoolant_EnablePinNumber> flood_enable_pin;
-static OutputPin<Motate::kCoolant_EnablePinNumber> mist_enable_pin;
 
 static OutputPin<Motate::kUnassigned74> resolution_multiplier_pin;
 
@@ -161,8 +158,10 @@
  * Function Prototypes (Common) *
  ********************************/
 
-void hardware_init(void);			// master hardware init
-stat_t hardware_periodic();  // callback from the main loop (time sensitive)
+const configSubtable *const getSysConfig_3();
+
+void hardware_init(void);       // master hardware init
+stat_t hardware_periodic();     // callback from the main loop (time sensitive)
 void hw_hard_reset(void);
 stat_t hw_flash(nvObj_t *nv);
 
