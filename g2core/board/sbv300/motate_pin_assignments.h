/*
 * motate_pin_assignments.h - pin assignments
 * For: /board/sbv300
 * This file is part of the g2core project
 *
 * Copyright (c) 2013 - 2018 Robert Giseburt
 * Copyright (c) 2013 - 2018 Alden S. Hart Jr.
 *
 * This file is part of the Motate Library.
 *
 * This file ("the software") is free software: you can redistribute it and/or modify
 * it under the terms of the GNU General Public License, version 2 as published by the
 * Free Software Foundation. You should have received a copy of the GNU General Public
 * License, version 2 along with the software. If not, see <http://www.gnu.org/licenses/>.
 *
 * As a special exception, you may use this file as part of a software library without
 * restriction. Specifically, if other files instantiate templates or use macros or
 * inline functions from this file, or you compile this file and link it with  other
 * files to produce an executable, this file does not by itself cause the resulting
 * executable to be covered by the GNU General Public License. This exception does not
 * however invalidate any other reasons why the executable file might be covered by the
 * GNU General Public License.
 *
 * THE SOFTWARE IS DISTRIBUTED IN THE HOPE THAT IT WILL BE USEFUL, BUT WITHOUT ANY
 * WARRANTY OF ANY KIND, EXPRESS OR IMPLIED, INCLUDING BUT NOT LIMITED TO THE WARRANTIES
 * OF MERCHANTABILITY, FITNESS FOR A PARTICULAR PURPOSE AND NONINFRINGEMENT. IN NO EVENT
 * SHALL THE AUTHORS OR COPYRIGHT HOLDERS BE LIABLE FOR ANY CLAIM, DAMAGES OR OTHER
 * LIABILITY, WHETHER IN AN ACTION OF CONTRACT, TORT OR OTHERWISE, ARISING FROM, OUT OF
 * OR IN CONNECTION WITH THE SOFTWARE OR THE USE OR OTHER DEALINGS IN THE SOFTWARE.
 *
 */

#ifndef motate_pin_assignments_h
#define motate_pin_assignments_h

#include <MotateTimers.h>

namespace Motate {

// NOT ALL OF THESE PINS ARE ON ALL PLATFORMS
// Undefined pins will be equivalent to Motate::NullPin, and return 1 for Pin<>::isNull();

pin_number kSerial_RXPinNumber  = -1;
pin_number kSerial_TXPinNumber  = -1;
pin_number kSerial_RTSPinNumber = -1;  // added later
pin_number kSerial_CTSPinNumber = -1;  // added later

pin_number kSerial0_RX  = -1;
pin_number kSerial0_TX  = -1;
pin_number kSerial0_RTS = -1;  // added later
pin_number kSerial0_CTS = -1;  // added later

pin_number kI2C_SDAPinNumber = -1;
pin_number kI2C_SCLPinNumber = -1;

pin_number kI2C0_SDAPinNumber = -1;
pin_number kI2C0_SCLPinNumber = -1;

pin_number kSPI_SCKPinNumber  = -1;
pin_number kSPI_MISOPinNumber = -1;
pin_number kSPI_MOSIPinNumber = -1;

pin_number kSPI0_SCKPinNumber  = -1;
pin_number kSPI0_MISOPinNumber = -1;
pin_number kSPI0_MOSIPinNumber = -1;

pin_number kDebug1_PinNumber = 49;
pin_number kDebug2_PinNumber = 50;
pin_number kDebug3_PinNumber = 51;
pin_number kDebug4_PinNumber = 52;

pin_number kKinen_SyncPinNumber = -1;

pin_number kSocket1_SPISlaveSelectPinNumber = -1;
pin_number kSocket1_InterruptPinNumber      = -1;
pin_number kSocket1_StepPinNumber           = 0;
pin_number kSocket1_DirPinNumber            = 6;
pin_number kSocket1_EnablePinNumber         = -1;  // TODO Global Enable
pin_number kSocket1_Microstep_0PinNumber    = -1;
pin_number kSocket1_Microstep_1PinNumber    = -1;
pin_number kSocket1_Microstep_2PinNumber    = -1;
pin_number kSocket1_VrefPinNumber           = -1;

pin_number kSocket2_SPISlaveSelectPinNumber = -1;
pin_number kSocket2_InterruptPinNumber      = -1;
pin_number kSocket2_StepPinNumber           = 1;
pin_number kSocket2_DirPinNumber            = 7;
pin_number kSocket2_EnablePinNumber         = -1;  // TODO Global Enable
pin_number kSocket2_Microstep_0PinNumber    = -1;
pin_number kSocket2_Microstep_1PinNumber    = -1;
pin_number kSocket2_Microstep_2PinNumber    = -1;
pin_number kSocket2_VrefPinNumber           = -1;

pin_number kSocket3_SPISlaveSelectPinNumber = -1;
pin_number kSocket3_InterruptPinNumber      = -1;
pin_number kSocket3_StepPinNumber           = 2;
pin_number kSocket3_DirPinNumber            = 8;
pin_number kSocket3_EnablePinNumber         = -1;  // TODO Global Enable
pin_number kSocket3_Microstep_0PinNumber    = -1;
pin_number kSocket3_Microstep_1PinNumber    = -1;
pin_number kSocket3_Microstep_2PinNumber    = -1;
pin_number kSocket3_VrefPinNumber           = -1;

pin_number kSocket4_SPISlaveSelectPinNumber = -1;
pin_number kSocket4_InterruptPinNumber      = -1;
pin_number kSocket4_StepPinNumber           = 3;
pin_number kSocket4_DirPinNumber            = 9;
pin_number kSocket4_EnablePinNumber         = -1;
pin_number kSocket4_Microstep_0PinNumber    = -1;
pin_number kSocket4_Microstep_1PinNumber    = -1;
pin_number kSocket4_Microstep_2PinNumber    = -1;
pin_number kSocket4_VrefPinNumber           = -1;

pin_number kSocket5_SPISlaveSelectPinNumber = -1;
pin_number kSocket5_InterruptPinNumber      = -1;
pin_number kSocket5_StepPinNumber           = 4;
pin_number kSocket5_DirPinNumber            = 10;
pin_number kSocket5_EnablePinNumber         = -1;
pin_number kSocket5_Microstep_0PinNumber    = -1;
pin_number kSocket5_Microstep_1PinNumber    = -1;
pin_number kSocket5_Microstep_2PinNumber    = -1;
pin_number kSocket5_VrefPinNumber           = -1;

pin_number kSocket6_SPISlaveSelectPinNumber = -1;
pin_number kSocket6_InterruptPinNumber      = -1;
pin_number kSocket6_StepPinNumber           = 5;
pin_number kSocket6_DirPinNumber            = 11;
pin_number kSocket6_EnablePinNumber         = -1;
pin_number kSocket6_Microstep_0PinNumber    = -1;
pin_number kSocket6_Microstep_1PinNumber    = -1;
pin_number kSocket6_Microstep_2PinNumber    = -1;
pin_number kSocket6_VrefPinNumber           = -1;

pin_number kInput1_PinNumber = 100;  // X-Min
pin_number kInput2_PinNumber = 101;  // X-Max
pin_number kInput3_PinNumber = 102;  // Y-Min
pin_number kInput4_PinNumber = 103;  // Y-Max
pin_number kInput5_PinNumber = 104;  // Z-Min
pin_number kInput6_PinNumber = 105;  // Z-Max

pin_number kInput7_PinNumber  = 106;
pin_number kInput8_PinNumber  = 107;
pin_number kInput9_PinNumber  = 108;
pin_number kInput10_PinNumber = 109;
pin_number kInput11_PinNumber = 110;
pin_number kInput12_PinNumber = 111;
pin_number kInput13_PinNumber = 112;
pin_number kInput14_PinNumber = 113;

pin_number kSpindle_EnablePinNumber = -1;  // TODO enable spindle
pin_number kSpindle_DirPinNumber    = -1;

pin_number kCoolant_EnablePinNumber = -1;

pin_number kSpindle_PwmPinNumber  = -1;
pin_number kSpindle_Pwm2PinNumber = -1;

pin_number kSD_CardDetect = -1;
pin_number kInterlock_In  = -1;

pin_number kLED_USBRXPinNumber     = 12;
pin_number kLED_USBTXPinNumber     = 13;
pin_number kSD_CardDetectPinNumber = 119;
pin_number kSD_ChipSelectPinNumber = 120;
pin_number kInterlock_InPinNumber  = 121;
pin_number kOutputSAFE_PinNumber   = 122;  // SAFE signal
pin_number kLEDPWM_PinNumber       = 123;

// GRBL / gShield compatibility pins -- Due board ONLY

pin_number kGRBL_ResetPinNumber        = -1;
pin_number kGRBL_FeedHoldPinNumber     = -1;
pin_number kGRBL_CycleStartPinNumber   = -1;
pin_number kGRBL_CommonEnablePinNumber = -1;

// g2ref extensions
// These first 5 may replace the Spindle and Coolant pins, above
pin_number kOutput1_PinNumber = 124;
pin_number kOutput2_PinNumber = 125;
pin_number kOutput3_PinNumber = 126;
pin_number kOutput4_PinNumber = 127;
pin_number kOutput5_PinNumber = 128;

pin_number kOutput6_PinNumber  = 129;
pin_number kOutput7_PinNumber  = 130;
pin_number kOutput8_PinNumber  = 131;
pin_number kOutput9_PinNumber  = 132;
pin_number kOutput10_PinNumber = 133;

pin_number kOutput11_PinNumber = 134;
pin_number kOutput12_PinNumber = 135;
pin_number kOutput13_PinNumber = -1;
pin_number kOutput14_PinNumber = -1;
pin_number kOutput15_PinNumber = -1;
pin_number kOutput16_PinNumber = -1;

<<<<<<< HEAD
pin_number kADC0_PinNumber  = -1;  // Heated bed thermistor ADC
pin_number kADC1_PinNumber  = -1;  // Extruder1_ADC
pin_number kADC2_PinNumber  = -1;  // Extruder2_ADC
pin_number kADC3_PinNumber  = -1;  // 153;
pin_number kADC4_PinNumber  = -1;  // 154;
pin_number kADC5_PinNumber  = -1;  // 155;
pin_number kADC6_PinNumber  = -1;  // 156;
pin_number kADC7_PinNumber  = -1;  // 157;
pin_number kADC8_PinNumber  = -1;  // 158;
pin_number kADC9_PinNumber  = -1;  // 159;
pin_number kADC10_PinNumber = -1;  // 160;
pin_number kADC11_PinNumber = -1;  // 161;
pin_number kADC12_PinNumber = -1;  // 162;
pin_number kADC13_PinNumber = -1;  // Not physially pinned out
=======
pin_number kADC1_PinNumber  = -1;  // Heated bed thermistor ADC
pin_number kADC2_PinNumber  = -1;  // Extruder1_ADC
pin_number kADC3_PinNumber  = -1;  // Extruder2_ADC
pin_number kADC4_PinNumber  = -1;  // 153;
pin_number kADC5_PinNumber  = -1;  // 154;
pin_number kADC6_PinNumber  = -1;  // 155;
pin_number kADC7_PinNumber  = -1;  // 156;
pin_number kADC8_PinNumber  = -1;  // 157;
pin_number kADC9_PinNumber  = -1;  // 158;
pin_number kADC10_PinNumber = -1;  // 159;
pin_number kADC11_PinNumber = -1;  // 160;
pin_number kADC12_PinNumber = -1;  // 161;
pin_number kADC13_PinNumber = -1;  // 162;
>>>>>>> 404106b7
pin_number kADC14_PinNumber = -1;  // Not physially pinned out
pin_number kADC15_PinNumber = -1;  // Not physially pinned out

// blank spots for unassigned pins - all unassigned pins need a unique number (do not re-use numbers)

pin_number kUnassigned90 = 165;
pin_number kUnassigned89 = 166;
pin_number kUnassigned88 = 167;
pin_number kUnassigned87 = 168;
pin_number kUnassigned86 = 169;
pin_number kUnassigned85 = 170;
pin_number kUnassigned84 = 171;
pin_number kUnassigned83 = 172;
pin_number kUnassigned82 = 173;
pin_number kUnassigned81 = 174;
pin_number kUnassigned80 = 175;
pin_number kUnassigned79 = 176;
pin_number kUnassigned78 = 177;
pin_number kUnassigned77 = 178;
pin_number kUnassigned76 = 179;
pin_number kUnassigned75 = 180;
pin_number kUnassigned74 = 181;
pin_number kUnassigned73 = 182;
pin_number kUnassigned72 = 183;
pin_number kUnassigned71 = 184;
pin_number kUnassigned70 = 185;
pin_number kUnassigned69 = 186;
pin_number kUnassigned68 = 187;
pin_number kUnassigned67 = 188;
pin_number kUnassigned66 = 189;
pin_number kUnassigned65 = 190;
pin_number kUnassigned64 = 191;
pin_number kUnassigned63 = 192;
pin_number kUnassigned62 = 193;
pin_number kUnassigned61 = 194;
pin_number kUnassigned60 = 195;
pin_number kUnassigned59 = 196;
pin_number kUnassigned58 = 197;
pin_number kUnassigned57 = 198;
pin_number kUnassigned56 = 199;
pin_number kUnassigned55 = 200;
pin_number kUnassigned54 = 201;
pin_number kUnassigned53 = 202;
pin_number kUnassigned52 = 203;
pin_number kUnassigned51 = 204;
pin_number kUnassigned50 = 205;
pin_number kUnassigned49 = 206;
pin_number kUnassigned48 = 207;
pin_number kUnassigned47 = 208;
pin_number kUnassigned46 = 209;
pin_number kUnassigned45 = 210;
pin_number kUnassigned44 = 211;
pin_number kUnassigned43 = 212;
pin_number kUnassigned42 = 213;
pin_number kUnassigned41 = 214;
pin_number kUnassigned40 = 215;
pin_number kUnassigned39 = 216;
pin_number kUnassigned38 = 217;
pin_number kUnassigned37 = 218;
pin_number kUnassigned36 = 219;
pin_number kUnassigned35 = 220;
pin_number kUnassigned34 = 221;
pin_number kUnassigned33 = 222;
pin_number kUnassigned32 = 223;
pin_number kUnassigned31 = 224;
pin_number kUnassigned30 = 225;
pin_number kUnassigned29 = 226;
pin_number kUnassigned28 = 227;
pin_number kUnassigned27 = 228;
pin_number kUnassigned26 = 229;
pin_number kUnassigned25 = 230;
pin_number kUnassigned24 = 231;
pin_number kUnassigned23 = 232;
pin_number kUnassigned22 = 233;
pin_number kUnassigned21 = 234;
pin_number kUnassigned20 = 235;
pin_number kUnassigned19 = 236;
pin_number kUnassigned18 = 237;
pin_number kUnassigned17 = 238;
pin_number kUnassigned16 = 239;
pin_number kUnassigned15 = 240;
pin_number kUnassigned14 = 241;
pin_number kUnassigned13 = 242;
pin_number kUnassigned12 = 243;
pin_number kUnassigned11 = 244;
pin_number kUnassigned10 = 245;
pin_number kUnassigned9  = 246;
pin_number kUnassigned8  = 247;
pin_number kUnassigned7  = 248;
pin_number kUnassigned6  = 249;
pin_number kUnassigned5  = 250;
pin_number kUnassigned4  = 251;
pin_number kUnassigned3  = 252;
pin_number kUnassigned2  = 253;
pin_number kUnassigned1  = 254;  // 254 is the max.. Do not exceed this number

/** NOTE: When adding pin definitions here, they must be
 *        added to ALL board pin assignment files, even if
 *        they are defined as -1.
 **/

}  // namespace Motate

#ifdef MOTATE_BOARD
#define MOTATE_BOARD_PINOUT <MOTATE_BOARD-pinout.h>
#include MOTATE_BOARD_PINOUT
#else
#error Unknown board layout
// This next include is for IDEs only
#include <sbv300-pinout.h>
#endif

#endif

// motate_pin_assignments_h<|MERGE_RESOLUTION|>--- conflicted
+++ resolved
@@ -194,22 +194,6 @@
 pin_number kOutput15_PinNumber = -1;
 pin_number kOutput16_PinNumber = -1;
 
-<<<<<<< HEAD
-pin_number kADC0_PinNumber  = -1;  // Heated bed thermistor ADC
-pin_number kADC1_PinNumber  = -1;  // Extruder1_ADC
-pin_number kADC2_PinNumber  = -1;  // Extruder2_ADC
-pin_number kADC3_PinNumber  = -1;  // 153;
-pin_number kADC4_PinNumber  = -1;  // 154;
-pin_number kADC5_PinNumber  = -1;  // 155;
-pin_number kADC6_PinNumber  = -1;  // 156;
-pin_number kADC7_PinNumber  = -1;  // 157;
-pin_number kADC8_PinNumber  = -1;  // 158;
-pin_number kADC9_PinNumber  = -1;  // 159;
-pin_number kADC10_PinNumber = -1;  // 160;
-pin_number kADC11_PinNumber = -1;  // 161;
-pin_number kADC12_PinNumber = -1;  // 162;
-pin_number kADC13_PinNumber = -1;  // Not physially pinned out
-=======
 pin_number kADC1_PinNumber  = -1;  // Heated bed thermistor ADC
 pin_number kADC2_PinNumber  = -1;  // Extruder1_ADC
 pin_number kADC3_PinNumber  = -1;  // Extruder2_ADC
@@ -223,7 +207,6 @@
 pin_number kADC11_PinNumber = -1;  // 160;
 pin_number kADC12_PinNumber = -1;  // 161;
 pin_number kADC13_PinNumber = -1;  // 162;
->>>>>>> 404106b7
 pin_number kADC14_PinNumber = -1;  // Not physially pinned out
 pin_number kADC15_PinNumber = -1;  // Not physially pinned out
 
