/*
 * canonical_machine.cpp - rs274/ngc canonical machine.
 * This file is part of the g2core project
 *
 * Copyright (c) 2010 - 2019 Alden S Hart, Jr.
 * Copyright (c) 2014 - 2019 Robert Giseburt
 *
 * This file ("the software") is free software: you can redistribute it and/or modify
 * it under the terms of the GNU General Public License, version 2 as published by the
 * Free Software Foundation. You should have received a copy of the GNU General Public
 * License, version 2 along with the software.  If not, see <http://www.gnu.org/licenses/>.
 *
 * As a special exception, you may use this file as part of a software library without
 * restriction. Specifically, if other files instantiate templates or use macros or
 * inline functions from this file, or you compile this file and link it with  other
 * files to produce an executable, this file does not by itself cause the resulting
 * executable to be covered by the GNU General Public License. This exception does not
 * however invalidate any other reasons why the executable file might be covered by the
 * GNU General Public License.
 *
 * THE SOFTWARE IS DISTRIBUTED IN THE HOPE THAT IT WILL BE USEFUL, BUT WITHOUT ANY
 * WARRANTY OF ANY KIND, EXPRESS OR IMPLIED, INCLUDING BUT NOT LIMITED TO THE WARRANTIES
 * OF MERCHANTABILITY, FITNESS FOR A PARTICULAR PURPOSE AND NONINFRINGEMENT. IN NO EVENT
 * SHALL THE AUTHORS OR COPYRIGHT HOLDERS BE LIABLE FOR ANY CLAIM, DAMAGES OR OTHER
 * LIABILITY, WHETHER IN AN ACTION OF CONTRACT, TORT OR OTHERWISE, ARISING FROM, OUT OF
 * OR IN CONNECTION WITH THE SOFTWARE OR THE USE OR OTHER DEALINGS IN THE SOFTWARE.
 */
/*
 *  This code is a loose implementation of Kramer, Proctor and Messina's canonical
 *  machining functions as described in the NIST RS274/NGC v3
 *
 *  The canonical machine is the layer between the Gcode parser and the motion control
 *  code for a specific robot. It keeps state and executes commands - passing the
 *  stateless commands to the motion planning layer.
 */
/* --- System state contexts - Gcode models ---
 *
 *  Useful reference for doing C callbacks http://www.newty.de/fpt/fpt.html
 *
 *  There are 3 layered contexts for dynamic system state ("gcode model"):
 *      - The gcode model in the canonical machine (the MODEL context, held in cm->gm)
 *      - The gcode model used by the planner (PLANNER context, held in mp & its buffers)
 *      - The gcode model used during motion for reporting (RUNTIME context, held in mr)
 *
 *  It's a bit more complicated than this. The 'gm' struct contains the core Gcode model
 *  context. This originates in the canonical machine and is copied to each planner buffer
 *  (bf buffer) during motion planning. Finally, the gm context is passed to the runtime
 *  (mr) for the RUNTIME context. So at last count the Gcode model exists in as many as
 *  30 copies in the system. (1+28+1)
 *
 *  Depending on the need, any one of these contexts may be called for reporting or by
 *  a function. Most typically, all new commends from the gcode parser work form the MODEL
 *  context, and status reports pull from the RUNTIME while in motion, and from MODEL when
 *  at rest. A convenience is provided in the ACTIVE_MODEL pointer to point to the right
 *  context.
 */
/* --- Synchronizing command execution ---
 *
 *  Some gcode commands only set the MODEL state for interpretation of the current Gcode
 *  block. For example, cm_set_feed_rate(). This sets the MODEL so the move time is
 *  properly calculated for the current (and subsequent) blocks, so it's effected
 *  immediately.
 *
 *  "Synchronous commands" are commands that affect the runtime need to be synchronized
 *  with movement. Examples include G4 dwells, program stops and ends, and most M commands.
 *  These are queued into the planner queue and execute from the queue. Synchronous commands
 *  work like this:
 *
 *    - Call the cm_xxx_xxx() function which will do any input validation and return an
 *      error if it detects one.
 *
 *    - The cm_ function calls mp_queue_command(). Arguments are a callback to the _exec_...()
 *      function, which is the runtime execution routine, and any arguments that are needed
 *      by the runtime. See typedef for *exec in planner.h for details
 *
 *    - mp_queue_command() stores the callback and the args in a planner buffer.
 *
 *    - When planner execution reaches the buffer it executes the callback w/ the args.
 *      Take careful note that the callback executes under an interrupt, so beware of
 *      variables that may need to be volatile.
 *
 *  Note:
 *    - The synchronous command execution mechanism uses 2 vectors in the bf buffer to store
 *      and return values for the callback. It's obvious, but impractical to pass the entire
 *      bf buffer to the callback as some of these commands are actually executed locally
 *      and have no buffer.
 */

#include "g2core.h"     // #1
#include "config.h"     // #2
#include "gcode.h"      // #3
#include "canonical_machine.h"
#include "hardware.h"
#include "controller.h"
#include "json_parser.h"
#include "text_parser.h"
#include "settings.h"

#include "plan_arc.h"
#include "planner.h"
#include "stepper.h"
#include "encoder.h"
#include "spindle.h"
#include "coolant.h"
#include "pwm.h"
#include "report.h"
#include "gpio.h"
#include "temperature.h"
#include "hardware.h"
#include "util.h"
#include "settings.h"
#include "xio.h"            // for serial queue flush
#include "kinematics.h"     // for forward kinematics in cm_cycle_start

/****************************************************************************************
 **** CM GLOBALS & STRUCTURE ALLOCATIONS ************************************************
 ****************************************************************************************/

cmMachine_t *cm;            // pointer to active canonical machine
cmMachine_t cm1;            // canonical machine primary machine
cmMachine_t cm2;            // canonical machine secondary machine
cmToolTable_t tt;           // global tool table

/****************************************************************************************
 **** GENERIC STATIC FUNCTIONS AND VARIABLES ********************************************
 ****************************************************************************************/

static int8_t _axis(const nvObj_t *nv);     // return axis number from token/group in nv

/*
 * _hold_input_handler - a gpioDigitalInputHandler to capture pin change events
 *   Will be registered at init
 */
gpioDigitalInputHandler _hold_input_handler {
    [](const bool state, const inputEdgeFlag edge, const uint8_t triggering_pin_number) {
        if (edge != INPUT_EDGE_LEADING) { return false; }

        // any action = d_in[triggering_pin_number]->getAction();
        // if (action == INPUT_ACTION_STOP) {
        //     cm_request_feedhold(FEEDHOLD_TYPE_HOLD, FEEDHOLD_EXIT_STOP);
        // }
        // if (action == INPUT_ACTION_FAST_STOP) {
        //     cm_request_feedhold(FEEDHOLD_TYPE_HOLD, FEEDHOLD_EXIT_STOP);
        // }

        cm_request_feedhold(FEEDHOLD_TYPE_HOLD, FEEDHOLD_EXIT_STOP);

        return false; // allow others to see this notice
    },
    5,    // priority
    nullptr // next - nullptr to start with
};

/*
 * _halt_input_handler - a gpioDigitalInputHandler to capture pin change events
 *   Will be registered at init
 */
gpioDigitalInputHandler _halt_input_handler {
    [](const bool state, const inputEdgeFlag edge, const uint8_t triggering_pin_number) {
        if (edge != INPUT_EDGE_LEADING) { return false; }

        cm_halt();                              // hard stop, including spindle, coolant and heaters

        return false; // allow others to see this notice
    },
    5,    // priority
    nullptr // next - nullptr to start with
};


/*
 * _alarm_input_handler - a gpioDigitalInputHandler to capture pin change events
 *   Will be registered at init
 */
gpioDigitalInputHandler _alarm_input_handler {
    [](const bool state, const inputEdgeFlag edge, const uint8_t triggering_pin_number) {
        if (edge != INPUT_EDGE_LEADING) { return false; }

        char msg[10];
        sprintf(msg, "input %d", triggering_pin_number);
        cm_alarm(STAT_ALARM, msg);

        return false; // allow others to see this notice
    },
    5,    // priority
    nullptr // next - nullptr to start with
};

/*
 * _panic_input_handler - a gpioDigitalInputHandler to capture pin change events
 *   Will be registered at init
 */
gpioDigitalInputHandler _panic_input_handler {
    [](const bool state, const inputEdgeFlag edge, const uint8_t triggering_pin_number) {
        if (edge != INPUT_EDGE_LEADING) { return false; }

        char msg[10];
        sprintf(msg, "input %d", triggering_pin_number);
        cm_panic(STAT_PANIC, msg);

        return false; // allow others to see this notice
    },
    5,    // priority
    nullptr // next - nullptr to start with
};

/*
 * _reset_input_handler - a gpioDigitalInputHandler to capture pin change events
 *   Will be registered at init
 */
gpioDigitalInputHandler _reset_input_handler {
    [](const bool state, const inputEdgeFlag edge, const uint8_t triggering_pin_number) {
        if (edge != INPUT_EDGE_LEADING) { return false; }

        hw_hard_reset();

        return false; // this likely won't be seen, but just in case...
    },
    5,    // priority
    nullptr // next - nullptr to start with
};

/****************************************************************************************
 **** CODE ******************************************************************************
 ****************************************************************************************/

/****************************************************************************************
 **** Initialization ********************************************************************
 ****************************************************************************************/
/*
 * canonical_machine_inits() - combined cm inits
 * canonical_machine_init()  - initialize cm struct
 * canonical_machine_reset() - apply startup settings or reset to startup
 * canonical_machine_reset_rotation()
 */

void canonical_machine_inits()
{
    planner_init(&mp1, &mr1, mp1_queue, PLANNER_QUEUE_SIZE);
    planner_init(&mp2, &mr2, mp2_queue, SECONDARY_QUEUE_SIZE);
    canonical_machine_init(&cm1, &mp1); // primary canonical machine
    canonical_machine_init(&cm2, &mp2); // secondary canonical machine
    cm = &cm1;                          // set global canonical machine pointer to primary machine
    mp = &mp1;                          // set global pointer to the primary planner
    mr = &mr1;                          // and primary runtime

    din_handlers[INPUT_ACTION_STOP].registerHandler(&_hold_input_handler);
    din_handlers[INPUT_ACTION_FAST_STOP].registerHandler(&_hold_input_handler);
    din_handlers[INPUT_ACTION_HALT].registerHandler(&_halt_input_handler);
    din_handlers[INPUT_ACTION_ALARM].registerHandler(&_alarm_input_handler);
    din_handlers[INPUT_ACTION_PANIC].registerHandler(&_panic_input_handler);
    din_handlers[INPUT_ACTION_RESET].registerHandler(&_reset_input_handler);
}

void canonical_machine_init(cmMachine_t *_cm, void *_mp)
{
    // Note cm* was assignd in main()
    // If you can assume all memory has been zeroed by a hard reset you don't need this code:
    memset(_cm, 0, sizeof(cmMachine_t));            // do not reset canonicalMachine once it's been initialized
    memset(&_cm->gm, 0, sizeof(GCodeState_t));      // clear all values, pointers and status

    canonical_machine_init_assertions(_cm);         // establish assertions
    cm_arc_init(_cm);                               // setup arcs. Note: spindle and coolant inits are independent
    _cm->mp = _mp;                                  // point to associated planner
    _cm->am = MODEL;                                // setup initial Gcode model pointer
}

// *** Note: Run canonical_machine_init and profile initializations beforehand ***
void canonical_machine_reset(cmMachine_t *_cm)
{
    // reset canonical machine assertions
    canonical_machine_init_assertions(_cm);

    // set canonical machine gcode defaults
    cm_set_units_mode(cm->default_units_mode);
    cm_set_coord_system(cm->default_coord_system);   // NB: queues a block to the planner with the coordinates
    cm_select_plane(cm->default_select_plane);
    cm_set_path_control(MODEL, cm->default_path_control);
    cm_set_distance_mode(cm->default_distance_mode);
    cm_set_arc_distance_mode(INCREMENTAL_DISTANCE_MODE); // always the default
    cm_set_feed_rate_mode(UNITS_PER_MINUTE_MODE);   // always the default
    cm_reset_overrides();                           // set overrides to initial conditions

    // NOTE: Should unhome axes here
    _cm->homing_state = HOMING_NOT_HOMED;

    // reset request state and flags
    _cm->queue_flush_state = QUEUE_FLUSH_OFF;
    _cm->cycle_start_state = CYCLE_START_OFF;
    _cm->job_kill_state = JOB_KILL_OFF;
    _cm->limit_requested = 0;                       // resets switch closures that occurred during initialization

    // set initial state and signal that the machine is ready for action
    _cm->cycle_type = CYCLE_NONE;
    _cm->motion_state = MOTION_STOP;
    _cm->hold_state = FEEDHOLD_OFF;
    _cm->gmx.block_delete_switch = true;
    _cm->gm.motion_mode = MOTION_MODE_CANCEL_MOTION_MODE; // never start in a motion mode
    _cm->machine_state = MACHINE_READY;

    cm_operation_init();                            // reset operations runner

    canonical_machine_reset_rotation(_cm);
    memset(&_cm->probe_state, 0, sizeof(cmProbeState)*PROBES_STORED);
    memset(&_cm->probe_results, 0, sizeof(float)*PROBES_STORED*AXES);
}

void canonical_machine_reset_rotation(cmMachine_t *_cm) {

    // Make it an identity matrix for no rotation
    memset(&_cm->rotation_matrix, 0, sizeof(float)*3*3);
    _cm->rotation_matrix[0][0] = 1.0;
    _cm->rotation_matrix[1][1] = 1.0;
    _cm->rotation_matrix[2][2] = 1.0;

    // Separately handle a z-offset so that the new plane maintains a consistent
    // distance from the old one. We only need z, since we are rotating to the z axis.
    _cm->rotation_z_offset = 0.0;
}

/****************************************************************************************
 * canonical_machine_init_assertions()
 * canonical_machine_test_assertions() - test assertions, return error code if violation exists
 */

void canonical_machine_init_assertions(cmMachine_t *_cm)
{
    _cm->magic_start = MAGICNUM;
    _cm->magic_end = MAGICNUM;
    _cm->gmx.magic_start = MAGICNUM;
    _cm->gmx.magic_end = MAGICNUM;
    _cm->arc.magic_start = MAGICNUM;
    _cm->arc.magic_end = MAGICNUM;
}

stat_t canonical_machine_test_assertions(cmMachine_t *_cm)
{
    if ((BAD_MAGIC(_cm->magic_start))     || (BAD_MAGIC(_cm->magic_end)) ||
        (BAD_MAGIC(_cm->gmx.magic_start)) || (BAD_MAGIC(_cm->gmx.magic_end)) ||
        (BAD_MAGIC(_cm->arc.magic_start)) || (BAD_MAGIC(_cm->arc.magic_end))) {
        return(cm_panic(STAT_CANONICAL_MACHINE_ASSERTION_FAILURE, "canonical_machine_test_assertions()"));
    }
    return (STAT_OK);
}

/****************************************************************************************
 **** Canonical Machine State Management ************************************************
 ****************************************************************************************/
/*
 * cm_set_motion_state() - adjusts active model pointer as well
 */
void cm_set_motion_state(const cmMotionState motion_state)
{
    cm->motion_state = motion_state;
    ACTIVE_MODEL = ((motion_state == MOTION_STOP) ? MODEL : RUNTIME);
}

/*
 * cm_get_machine_state()
 * cm_get_motion_state()
 * cm_get_cycle_type()
 * cm_get_hold_state()
 * cm_get_homing_state()
 * cm_get_probe_state()
 */
cmMachineState  cm_get_machine_state() { return cm->machine_state;}
cmCycleType     cm_get_cycle_type()    { return cm->cycle_type;}
cmMotionState   cm_get_motion_state()  { return cm->motion_state;}
cmFeedholdState cm_get_hold_state()    { return cm->hold_state;}
cmHomingState   cm_get_homing_state()  { return cm->homing_state;}
cmProbeState    cm_get_probe_state()   { return cm->probe_state[0];}

/*
 * cm_get_combined_state() - combines raw states into something a user might want to see
 */
cmCombinedState cm_get_combined_state(cmMachine_t *_cm)
{
    switch(_cm->machine_state) {
        case MACHINE_INITIALIZING:
        case MACHINE_READY:
        case MACHINE_ALARM:
        case MACHINE_PROGRAM_STOP:
        case MACHINE_PROGRAM_END:     { return ((cmCombinedState)_cm->machine_state); }
        case MACHINE_INTERLOCK:       { return (COMBINED_INTERLOCK); }
        case MACHINE_SHUTDOWN:        { return (COMBINED_SHUTDOWN); }
        case MACHINE_PANIC:           { return (COMBINED_PANIC); }
        case MACHINE_CYCLE: {
            switch(_cm->cycle_type)   {
                case CYCLE_NONE:      { break; } // CYCLE_NONE cannot ever get here
                case CYCLE_MACHINING: { return (_cm->hold_state == FEEDHOLD_OFF ? COMBINED_RUN : COMBINED_HOLD); }
                case CYCLE_HOMING:    { return (COMBINED_HOMING); }
                case CYCLE_PROBE:     { return (COMBINED_PROBE); }
                case CYCLE_JOG:       { return (COMBINED_JOG); }
            }
        }
    }
    cm_panic(STAT_STATE_MANAGEMENT_ASSERTION_FAILURE, "cm_get_combined_state() undefined state");
    return (COMBINED_PANIC);
}

/****************************************************************************************
 **** Model State Getters and Setters ***************************************************
 ****************************************************************************************/
/*  These getters and setters will work on any gm model with inputs:
 *    MODEL         (GCodeState_t *)&cm->gm     // absolute pointer from canonical machine gm model
 *    RUNTIME       (GCodeState_t *)&mr->gm     // absolute pointer from runtime mm struct
 *    ACTIVE_MODEL   cm->am                     // active model pointer is maintained by state management
 */

uint32_t cm_get_linenum(const GCodeState_t *gcode_state) { return gcode_state->linenum;}
cmMotionMode cm_get_motion_mode(const GCodeState_t *gcode_state) { return gcode_state->motion_mode;}
uint8_t cm_get_coord_system(const GCodeState_t *gcode_state) { return gcode_state->coord_system;}
uint8_t cm_get_units_mode(const GCodeState_t *gcode_state) { return gcode_state->units_mode;}
uint8_t cm_get_select_plane(const GCodeState_t *gcode_state) { return gcode_state->select_plane;}
uint8_t cm_get_path_control(const GCodeState_t *gcode_state) { return gcode_state->path_control;}
uint8_t cm_get_distance_mode(const GCodeState_t *gcode_state) { return gcode_state->distance_mode;}
uint8_t cm_get_arc_distance_mode(const GCodeState_t *gcode_state) { return gcode_state->arc_distance_mode;}
uint8_t cm_get_feed_rate_mode(const GCodeState_t *gcode_state) { return gcode_state->feed_rate_mode;}
uint8_t cm_get_tool(const GCodeState_t *gcode_state) { return gcode_state->tool;}
uint8_t cm_get_block_delete_switch() { return cm->gmx.block_delete_switch;}
uint8_t cm_get_runtime_busy() { return (mp_get_runtime_busy());}
float cm_get_feed_rate(const GCodeState_t *gcode_state) { return gcode_state->feed_rate;}

void cm_set_motion_mode(GCodeState_t *gcode_state, const uint8_t motion_mode)
{
    gcode_state->motion_mode = (cmMotionMode)motion_mode;
}

void cm_set_tool_number(GCodeState_t *gcode_state, const uint8_t tool)
{
    gcode_state->tool = tool;
}

void cm_set_absolute_override(GCodeState_t *gcode_state, const uint8_t absolute_override)
{
    gcode_state->absolute_override = (cmAbsoluteOverride)absolute_override;
    cm_set_display_offsets(MODEL);      // must reset offsets if you change absolute override
}

void cm_set_model_linenum(int32_t linenum)
{
    if ((linenum < 0) || (linenum > MAX_LINENUM)) {
        linenum = 0;
        rpt_exception(STAT_INPUT_VALUE_RANGE_ERROR, "line number > 2B or negative; set to zero");
    }
    cm->gm.linenum = linenum;           // you must first set the model line number,
    nv_add_object((const char *)"n");   // then add the line number to the nv list
}

/*
 * cm_check_linenum() - Check line number for Marlin protocol
 */

stat_t cm_check_linenum() {
    if (cm->gmx.last_line_number+1 != cm->gm.linenum) {
        debug_trap("line number out of sequence");
        return STAT_LINE_NUMBER_OUT_OF_SEQUENCE;
    }
    cm->gmx.last_line_number = cm->gm.linenum;
    return STAT_OK;
}

/****************************************************************************************
 * COORDINATE SYSTEMS AND OFFSETS
 * Functions to get, set and report coordinate systems and work offsets
 * These functions are not part of the NIST defined functions
 ****************************************************************************************/
/*
 * cm_get_combined_offset() - return the combined offsets for an axis (G53-G59, G92, Tools)
 * cm_get_display_offset()  - return the current display offset from pecified Gcode model
 * cm_set_display_offsets() - capture combined offsets from the model into absolute values
 *                            in the active Gcode dynamic model
 *
 * Notes on Coordinate System and Offset functions
 *
 * All positional information in the canonical machine is kept as absolute coords and in
 *    canonical units (mm, mm/min). The offsets are only used to translate in and out of
 *    canonical form during incoming processing, and for displays in responses.
 *
 * Managing coordinate systems & offsets is somewhat complicated. The following affect offsets:
 *    - coordinate system selected. 1-6 correspond to G54-G59
 *    - G92 offsets are added "on top of" coord system offsets -- if g92_offset_enable == true
 *    - tool offsets are also accounted for
 *    - absolute override (G53)
 *
 * Position displays {pos:n} are always in work coordinates aka using 'display' offsets
 *    - position displays are assembled by applying all active offsets to the current machine position
 *    - an absolute override forces current move to be interpreted in machine coordinates: G53 (system 0)
 *    - G53 is an explicit absolute override requested by the program, so displays in absolute coords
 *    - G28 and G30 moves are run in absolute coordinates but display using current offsets
 *    - Probing also has a very short move that behaves this way
 *
 * The offsets themselves are "the truth". These are:
 *    - cm.coord_offset[coord][axis]  coordinate offsets for G53-G59, by axis - persistent
 *    - cm.tool_offset[axis]          offsets for currently selected and active tool - persistent
 *    - cm.gmx.g92_offset[axis]       G92 origin offset. Not persistent
 *
 *    - cm_get_combined_offset() puts the above together to provide a combined, active offset.
 *      G92 offsets are only included if g92 is active (gmx.g92_offset_enable == true)
 *
 *  Display offsets
 *      *** Display offsets are for display only and CANNOT be used to set positions ***
 *    - cm_set_display_offsets() writes combined offsets to cm.gm.display_offset[]
 *    - cm_set_display_offsets() should be called every time underlying data would cause a change
 *    - cm_set_display_offsets() takes absolute override display rules into account
 *    - Use cm_get_display_offset() to return the display offset value
 */
/*  Absolute Override is the Gcode G53 convention to allow one and only one Gcode block
 *  to be run in absolute coordinates, regardless of coordinate offsets, G92 offsets, and
 *  tool offsets. See cmAbsoluteOverride for enumerations.
 *
 *    - If absolute_override is set to ABSOLUTE_OVERRIDE_ON_DISPLAY_WITH_OFFSETS
 *      move will run in absolute coordinates but POS will display using current offsets.
 *      This is to support G28 and G30 return moves and other moves that run in absolute
 *      override mode but may want position to be reported using all current offsets
 *
 *    - If absolute_override is set to ABSOLUTE_OVERRIDE_ON_DISPLAY_WITH_NO_OFFSETS
 *      move will run in absolute coordinates and POS will display using no offsets.
 */

float cm_get_combined_offset(const uint8_t axis)
{
    if (cm->gm.absolute_override >= ABSOLUTE_OVERRIDE_ON_DISPLAY_WITH_OFFSETS) {
        return (0);
    }
    float offset = cm->coord_offset[cm->gm.coord_system][axis] + cm->tool_offset[axis];
    if (cm->gmx.g92_offset_enable == true) {
        offset += cm->gmx.g92_offset[axis];
    }
    return (offset);
}

float cm_get_display_offset(const GCodeState_t *gcode_state, const uint8_t axis)
{
    return (gcode_state->display_offset[axis]);
}

void cm_set_display_offsets(GCodeState_t *gcode_state)
{
    for (uint8_t axis = AXIS_X; axis < AXES; axis++) {

        // if absolute override is on for G53 so position should be displayed with no offsets
        if (cm->gm.absolute_override == ABSOLUTE_OVERRIDE_ON_DISPLAY_WITH_NO_OFFSETS) {
            gcode_state->display_offset[axis] = 0;
        }

        // all other cases: position should be displayed with currently active offsets
        else {
            gcode_state->display_offset[axis] = cm->coord_offset[cm->gm.coord_system][axis] +
                                                cm->tool_offset[axis];
            if (cm->gmx.g92_offset_enable == true) {
                gcode_state->display_offset[axis] += cm->gmx.g92_offset[axis];
            }
        }
    }

    // If we're not in cycle, then no moves are queued to update the runtime offsets
    // So let's do that
    if ((gcode_state == MODEL) && (cm->machine_state != MACHINE_CYCLE)) {
        mp_set_runtime_display_offset(gcode_state->display_offset);
    }
}

/*
 * cm_get_display_position() - return position in external form from the active Gcode dynamic model
 *
 *    ... that means in prevailing units (mm/inch) and with all offsets applied
 */

float cm_get_display_position(const GCodeState_t *gcode_state, const uint8_t axis)
{
    float position;

    if (gcode_state == MODEL) {
        position = cm->gmx.position[axis] - cm_get_display_offset(MODEL, axis);
    } else {
        position = mp_get_runtime_display_position(axis);
    }
    if (axis <= LAST_LINEAR_AXIS) {   // linears
        if (gcode_state->units_mode == INCHES) {
            position /= MM_PER_INCH;
        }
    }
    return (position);
}

/*
 * cm_get_absolute_position() - get position of axis in absolute coordinates from the active Gcode dynamic model
 *
 *      ... machine position is always returned in mm mode. No units conversion is performed
 */

float cm_get_absolute_position(const GCodeState_t *gcode_state, const uint8_t axis)
{
    if (gcode_state == MODEL) {
        return (cm->gmx.position[axis]);
    }
    return (mp_get_runtime_absolute_position(mr, axis));
}

/****************************************************************************************
 **** CRITICAL HELPERS ******************************************************************
 ****************************************************************************************
 * Core functions supporting the canonical machining functions
 * These functions are not part of the NIST defined functions
 ****************************************************************************************/

/****************************************************************************************
 * cm_update_model_position() - set gmx endpoint position for a traverse, feed or arc
 *
 *  Note: As far as the canonical machine is concerned the final position of a Gcode block
 *  (move) is achieved as soon as the move is planned and the move target becomes the new
 *  model position. In reality the planner will (in all likelihood) have only just queued
 *  the move for later execution, and the real tool position is still close to the starting
 *  point.
 */

void cm_update_model_position()
{
    copy_vector(cm->gmx.position, cm->gm.target);   // would be mr->gm.target if from runtime
}

/****************************************************************************************
 * cm_deferred_write_callback() - write any changed G10 values back to persistence
 *
 *  Only runs if there is G10 data to write, there is no movement, and the serial queues
 *  are quiescent.
 */

stat_t cm_deferred_write_callback()
{
    if ((cm->cycle_type == CYCLE_NONE) && (cm->deferred_write_flag == true)) {
        cm->deferred_write_flag = false;
        nvObj_t nv;
        for (uint8_t i=1; i<=COORDS; i++) {
            for (uint8_t j=0; j<AXES; j++) {
#if (AXES == 9)
                sprintf((char *)nv.token, "g%2d%c", 53+i, ("xyzuvwabc")[j]);
#else
                sprintf((char *)nv.token, "g%2d%c", 53+i, ("xyzabc")[j]);
#endif
                nv.index = nv_get_index((const char *)"", nv.token);
                nv.value_flt = cm->coord_offset[i][j];
                nv_persist(&nv);    // Note: nv_persist() only writes values that have changed
            }
        }
    }
    return (STAT_OK);
}

/****************************************************************************************
 * cm_get_tram() - JSON query to determine if the rotation matrix is set (non-identity)
 * cm_set_tram() - JSON command to trigger computing the rotation matrix
 *
 * For set_tram there MUST be three valid probes stored.
 */

stat_t cm_get_tram(nvObj_t *nv)
{
    nv->value_int = true;   // believe it or not, the compiler likes this form best - most efficient code

    if (fp_NOT_ZERO(cm->rotation_z_offset) ||
    fp_NOT_ZERO(cm->rotation_matrix[0][1]) ||
    fp_NOT_ZERO(cm->rotation_matrix[0][2]) ||
    fp_NOT_ZERO(cm->rotation_matrix[1][0]) ||
    fp_NOT_ZERO(cm->rotation_matrix[1][2]) ||
    fp_NOT_ZERO(cm->rotation_matrix[2][0]) ||
    fp_NOT_ZERO(cm->rotation_matrix[2][1]) ||
    fp_NE(1.0,  cm->rotation_matrix[0][0]) ||
    fp_NE(1.0,  cm->rotation_matrix[1][1]) ||
    fp_NE(1.0,  cm->rotation_matrix[2][2]))
    {
        nv->value_int = false;
    }
    nv->valuetype = TYPE_BOOLEAN;
    return (STAT_OK);
}

stat_t cm_set_tram(nvObj_t *nv)
{
    if (!nv->value_int) {                       // if false, reset the matrix and return
        canonical_machine_reset_rotation(cm);
        return (STAT_OK);
    }

    // check to make sure we have three valid probes in a row
    if (!((cm->probe_state[0] == PROBE_SUCCEEDED) &&
          (cm->probe_state[1] == PROBE_SUCCEEDED) &&
          (cm->probe_state[2] == PROBE_SUCCEEDED))) {
            return (STAT_COMMAND_NOT_ACCEPTED);     // do not have 3 valid probes
    }

    // Step 1: Get the normal of the plane formed by the three probes. Naming:
    //    d0_{xyz} is the delta between point 0 and point 1
    //    d2_{xyz} is the delta between point 2 and point 1
    //    n_{xyz} is the unit normal

    // Step 1a: get the deltas
    float d0_x = cm->probe_results[0][0] - cm->probe_results[1][0];
    float d0_y = cm->probe_results[0][1] - cm->probe_results[1][1];
    float d0_z = cm->probe_results[0][2] - cm->probe_results[1][2];
    float d2_x = cm->probe_results[2][0] - cm->probe_results[1][0];
    float d2_y = cm->probe_results[2][1] - cm->probe_results[1][1];
    float d2_z = cm->probe_results[2][2] - cm->probe_results[1][2];

    // Step 1b: compute the combined magnitude
    // since sqrt(a)*sqrt(b) = sqrt(a*b), we can save a sqrt in making the unit normal
    float combined_magnitude_inv = 1.0/sqrt((d0_x*d0_x + d0_y*d0_y + d0_z*d0_z) *
                                            (d2_x*d2_x + d2_y*d2_y + d2_z*d2_z));

    // Step 1c: compute the cross product and normalize
    float n_x = (d0_z*d2_y - d0_y*d2_z) * combined_magnitude_inv;
    float n_y = (d0_x*d2_z - d0_z*d2_x) * combined_magnitude_inv;
    float n_z = (d0_y*d2_x - d0_x*d2_y) * combined_magnitude_inv;

    // Step 1d: flip the normal if it's negative
    if (n_z < 0.0) {
        n_x = -n_x;
        n_y = -n_y;
        n_z = -n_z;
    }

    // Step 2: make the quaternion for the rotation to {0,0,1}
    float p = sqrt(n_x*n_x + n_y*n_y + n_z*n_z);
    float m = sqrt(2.0)*sqrt(p*(p+n_z));
    float q_w = (n_z + p) / m;
    float q_x = -n_y / m;
    float q_y = n_x / m;
    //float q_z = 0; // already optimized out

    // Step 3: compute the rotation matrix
    float q_wx_2 = q_w * q_x * 2.0;
    float q_wy_2 = q_w * q_y * 2.0;
    float q_xx_2 = q_x * q_x * 2.0;
    float q_xy_2 = q_x * q_y * 2.0;
    float q_yy_2 = q_y * q_y * 2.0;

    /*
        matrix = {
                 {1 - q_yy_2,   q_xy_2,        q_wy_2,               0},
                 {q_xy_2,       1 - q_xx_2,   -q_wx_2,               0},
                 {-q_wy_2,      q_wx_2,       1 - q_xx_2 - q_yy_2,   i},
                 {0,            0,            0,                     1}
                 }
    */
    cm->rotation_matrix[0][0] = 1 - q_yy_2;
    cm->rotation_matrix[0][1] = q_xy_2;
    cm->rotation_matrix[0][2] = q_wy_2;

    cm->rotation_matrix[1][0] = q_xy_2;
    cm->rotation_matrix[1][1] = 1 - q_xx_2;
    cm->rotation_matrix[1][2] = -q_wx_2;

    cm->rotation_matrix[2][0] = -q_wy_2;
    cm->rotation_matrix[2][1] = q_wx_2;
    cm->rotation_matrix[2][2] = 1 - q_xx_2 - q_yy_2;

    // Step 4: compute the z-offset
    cm->rotation_z_offset = (n_x*cm->probe_results[1][0] +
                             n_y*cm->probe_results[1][1]) /
                             n_z + cm->probe_results[1][2];
    return (STAT_OK);
}

/****************************************************************************************
 * cm_set_nxt_line() - JSON command to set the next line number
 * cm_get_nxt_line() - JSON query to get the next expected line number
 */

stat_t cm_set_nxln(nvObj_t *nv)
{
    if (nv->valuetype == TYPE_INTEGER || nv->valuetype == TYPE_FLOAT)
    {
        cm->gmx.last_line_number = nv->value_int - 1;
        return (STAT_OK);
    }
    return (STAT_INPUT_VALUE_RANGE_ERROR);
}

stat_t cm_get_nxln(nvObj_t *nv)
{
    nv->value_int = cm->gmx.last_line_number+1;
    nv->valuetype = TYPE_INTEGER;
    return (STAT_OK);
}

/****************************************************************************************
 * cm_set_model_target() - set target vector in GM model
 *
 * This is a core routine. It handles:
 *    - conversion of linear units to internal canonical form (mm)
 *    - conversion of relative mode to absolute (internal canonical form)
 *    - translation of work coordinates to machine coordinates (internal canonical form)
 *    - computation and application of axis modes as so:
 *
 *    DISABLED  - Incoming value is ignored. Target value is not changed
 *    ENABLED   - Convert axis values to canonical format and store as target
 *    INHIBITED - Same processing as ENABLED, but axis will not actually be run
 *    RADIUS    - ABC axis value is provided in Gcode block in linear units
 *              - Target is set to degrees based on axis' Radius value
 *              - Radius mode is only processed for ABC axes. Application to XYZ is ignored.
 *
 *  Target coordinates are provided in target[]
 *  Axes that need processing are signaled in flag[]
 */

// ESTEE: _calc_ABC is a fix to workaround a gcc compiler bug wherein it runs out of spill
//        registers we moved this block into its own function so that we get a fresh stack push
// ALDEN: This shows up in avr-gcc 4.7.0 and avr-libc 1.8.0

static float _calc_ABC(const uint8_t axis, const float target[])
{
    if ((cm->a[axis].axis_mode == AXIS_STANDARD) || (cm->a[axis].axis_mode == AXIS_INHIBITED)) {
        return(target[axis]);    // no mm conversion - it's in degrees
    }
    // radius mode
    return ((target[axis]) * 360.0 / (2 * M_PI * cm->a[axis].radius));
}

void cm_set_model_target(const float target[], const bool flags[])
{
    uint8_t axis;
    float tmp = 0;

    // copy position to target so it always starts correctly
    copy_vector(cm->gm.target, cm->gmx.position);

    // process linear axes (XYZUVW) first
    for (axis = AXIS_X; axis <= LAST_LINEAR_AXIS; axis++) {
        if (!flags[axis] || cm->a[axis].axis_mode == AXIS_DISABLED) {
            continue;        // skip axis if not flagged for update or its disabled
        } else if ((cm->a[axis].axis_mode == AXIS_STANDARD) || (cm->a[axis].axis_mode == AXIS_INHIBITED)) {
            if (cm->gm.distance_mode == ABSOLUTE_DISTANCE_MODE) {
                cm->gm.target[axis] = cm_get_combined_offset(axis) + target[axis];
                } else {
                cm->gm.target[axis] += target[axis];
            }
            cm->return_flags[axis] = true;  // used to make a synthetic G28/G30 intermediate move
        }
    }
    // FYI: The ABC loop below relies on the XYZUVW loop having been run first
    for (axis = AXIS_A; axis <= AXIS_C; axis++) {
        if (!flags[axis] || cm->a[axis].axis_mode == AXIS_DISABLED) {
            continue;        // skip axis if not flagged for update or its disabled
        } else {
            tmp = _calc_ABC(axis, target);
        }

#if MARLIN_COMPAT_ENABLED == true
        // If we are in absolute mode (generally), but the extruder is relative,
        // then we adjust the extruder to a relative position
        if (mst.marlin_flavor && (cm->a[axis].axis_mode == AXIS_RADIUS)) {
            if ((cm->gm.distance_mode == INCREMENTAL_DISTANCE_MODE) || (mst.extruder_mode == EXTRUDER_MOVES_RELATIVE)) {
                cm->gm.target[axis] += tmp;
            }
            else { // if (cm.gmx.extruder_mode == EXTRUDER_MOVES_NORMAL)
                cm->gm.target[axis] = tmp + cm_get_combined_offset(axis);
            }
            // TODO - volumetric filament conversion
//            else {
//                cm->gm.target[axis] += tmp * cm.gmx.volume_to_filament_length[axis-3];
//            }
        }
        else
#endif // MARLIN_COMPAT_ENABLED

        if (cm->gm.distance_mode == ABSOLUTE_DISTANCE_MODE) {
            cm->gm.target[axis] = tmp + cm_get_combined_offset(axis); // sacidu93's fix to Issue #22
        }
        else {
            cm->gm.target[axis] += tmp;
        }
        cm->return_flags[axis] = true;
    }
}

/****************************************************************************************
 * cm_get_soft_limits()
 * cm_set_soft_limits()
 * cm_test_soft_limits() - return error code if soft limit is exceeded
 *
 *  The target[] arg must be in absolute machine coordinates. Best done after cm_set_model_target().
 *
 *  Tests for soft limit for any homed axis if min and max are different values. You can set min
 *  and max to the same value (e.g. 0,0) to disable soft limits for an axis. Also will not test
 *  a min or a max if the value is more than +/- 1000000 (plus or minus 1 million ).
 *  This allows a single end to be tested w/the other disabled, should that requirement ever arise.
 */

bool cm_get_soft_limits() { return (cm->soft_limit_enable); }
void cm_set_soft_limits(bool enable) { cm->soft_limit_enable = enable; }

static stat_t _finalize_soft_limits(const stat_t status)
{
    cm->gm.motion_mode = MOTION_MODE_CANCEL_MOTION_MODE;    // cancel motion
    copy_vector(cm->gm.target, cm->gmx.position);           // reset model target
    return (cm_alarm(status, "soft_limits"));               // throw an alarm
}

stat_t cm_test_soft_limits(const float target[])
{
    if (cm->soft_limit_enable == true) {
        for (uint8_t axis = AXIS_X; axis < AXES; axis++) {
            if (cm->homed[axis] != true) { continue; }                               // skip axis if not homed
            if (fp_EQ(cm->a[axis].travel_min, cm->a[axis].travel_max)) { continue; } // skip axis if identical
            if (fabs(cm->a[axis].travel_min) > DISABLE_SOFT_LIMIT) { continue; }     // skip min test if disabled
            if (fabs(cm->a[axis].travel_max) > DISABLE_SOFT_LIMIT) { continue; }     // skip max test if disabled

            if (target[axis] < cm->a[axis].travel_min) {
                return (_finalize_soft_limits(STAT_SOFT_LIMIT_EXCEEDED_XMIN + 2*axis));
            }
            if (target[axis] > cm->a[axis].travel_max) {
                return (_finalize_soft_limits(STAT_SOFT_LIMIT_EXCEEDED_XMAX + 2*axis));
            }
        }
    }
    return (STAT_OK);
}

/****************************************************************************************
 **** CANONICAL MACHINING FUNCTIONS *****************************************************
 ****************************************************************************************
 *  Organized by section number in the order they are found in NIST RS274 NGCv3
 ***************************************************************************************/

/****************************************************************************************
 **** Representation (4.3.3) ************************************************************
 ****************************************************************************************/

/*****************************************************************************************
 * Representation functions that affect the Gcode model only (asynchronous)
 *
 *  cm_select_plane()           - G17,G18,G19 select axis plane
 *  cm_set_units_mode()         - G20, G21
 *  cm_set_distance_mode()      - G90, G91
 *  cm_set_arc_distance_mode()  - G90.1, G91.1
 *  cm_set_g10_data()           - G10 (delayed persistence)
 *
 *  These functions assume input validation occurred upstream, most likely in gcode parser.
 */

stat_t cm_select_plane(const uint8_t plane)
{
    cm->gm.select_plane = (cmCanonicalPlane)plane;
    return (STAT_OK);
}

stat_t cm_set_units_mode(const uint8_t mode)
{
    cm->gm.units_mode = (cmUnitsMode)mode;               // 0 = inches, 1 = mm.
    sr_request_status_report(SR_REQUEST_IMMEDIATE);      // Sends a SR when the units change
    return(STAT_OK);
}

stat_t cm_set_distance_mode(const uint8_t mode)
{
    cm->gm.distance_mode = (cmDistanceMode)mode;         // 0 = absolute mode, 1 = incremental
    return (STAT_OK);
}

stat_t cm_set_arc_distance_mode(const uint8_t mode)
{
    cm->gm.arc_distance_mode = (cmDistanceMode)mode;     // 0 = absolute mode, 1 = incremental
    return (STAT_OK);
}

/****************************************************************************************
 * cm_set_g10_data() - G10 L1/L2/L10/L20 Pn (affects MODEL only)
 *
 *  This function applies the offset to the GM model but does not persist the offsets
 *  during the Gcode cycle. The persist flag is used to persist offsets once the cycle
 *  has ended. You can also use $g54x - $g59c config functions to change offsets.
 *  It also does resets the display offsets to reflect the new values.
 */

stat_t cm_set_g10_data(const uint8_t P_word, const bool P_flag,
                       const uint8_t L_word, const bool L_flag,
                       const float offset[], const bool flag[])
{
    if (!L_flag) {
        return (STAT_L_WORD_IS_MISSING);
    }

    if ((L_word == 2) || (L_word == 20)) {
        // coordinate system offset command
        if ((P_word < G54) || (P_word > COORD_SYSTEM_MAX)) {
            return (STAT_P_WORD_IS_INVALID);                // you can't set G53
        }
        for (uint8_t axis = AXIS_X; axis < AXES; axis++) {
            if (flag[axis]) {
                if (L_word == 2) {
                    cm->coord_offset[P_word][axis] = _to_millimeters(offset[axis]);
                } else {
                    // Should L20 take into account G92 offsets?
                    cm->coord_offset[P_word][axis] = cm->gmx.position[axis] -
                        _to_millimeters(offset[axis]) -
                        cm->tool_offset[axis];
                }
                cm->deferred_write_flag = true;         // persist offsets once machining cycle is over
            }
        }
    }
    else if ((L_word == 1) || (L_word == 10)) {
        if ((P_word < 1) || (P_word > TOOLS)) {         // tool table offset command. L11 not supported atm.
            return (STAT_P_WORD_IS_INVALID);
        }
        for (uint8_t axis = AXIS_X; axis < AXES; axis++) {
            if (flag[axis]) {
                if (L_word == 1) {
                    tt.tt_offset[P_word][axis] = _to_millimeters(offset[axis]);
                } else {                                // L10 should also take into account G92 offset
                    tt.tt_offset[P_word][axis] =
                        cm->gmx.position[axis] - _to_millimeters(offset[axis]) -
                        cm->coord_offset[cm->gm.coord_system][axis] -
                        (cm->gmx.g92_offset[axis] * cm->gmx.g92_offset_enable);
                }
                cm->deferred_write_flag = true;         // persist offsets once machining cycle is over
            }
        }
    }
    else {
        return (STAT_L_WORD_IS_INVALID);
    }
    cm_set_display_offsets(MODEL);
    return (STAT_OK);
}

/******************************************************************************************
 * Representation functions that affect gcode model and are queued to planner (synchronous)
 *
 * cm_set_tl_offset()    - G43
 * cm_cancel_tl_offset() - G49
 * cm_set_coord_system() - G54-G59
 */

stat_t cm_set_tl_offset(const uint8_t H_word, const bool H_flag, const bool apply_additional)
{
    uint8_t tool;
    if (H_flag) {
        if (H_word > TOOLS) {
            return (STAT_H_WORD_IS_INVALID);
        }
        if (H_word == 0) {    // interpret H0 as "current tool", just like no H at all.
            tool = cm->gm.tool;
        } else {
            tool = H_word;
        }
    } else {
        tool = cm->gm.tool;
    }
    if (apply_additional) {
        for (uint8_t axis = AXIS_X; axis < AXES; axis++) {
            cm->tool_offset[axis] += tt.tt_offset[tool][axis];
        }
        } else {
        for (uint8_t axis = AXIS_X; axis < AXES; axis++) {
            cm->tool_offset[axis] = tt.tt_offset[tool][axis];
        }
    }
    cm_set_display_offsets(MODEL);                      // display new offsets in the model right now
    return (STAT_OK);
}

stat_t cm_cancel_tl_offset()
{
    for (uint8_t axis = AXIS_X; axis < AXES; axis++) {
        cm->tool_offset[axis] = 0;
    }
    cm_set_display_offsets(MODEL);                      // display new offsets in the model right now
   return (STAT_OK);
}

stat_t cm_set_coord_system(const uint8_t coord_system)  // set coordinate system sync'd with planner
{
    cm->gm.coord_system = (cmCoordSystem)coord_system;
    cm_set_display_offsets(MODEL);                      // must reset display offsets if you change coordinate system
    return (STAT_OK);
}

/******************************************************************************************
 * cm_set_position_by_axis() - set the position of a single axis in the model, planner and runtime
 * cm_reset_position_to_absolute_position() - set all positions to current absolute position in mr
 *
 *  This command sets an axis/axes to a position provided as an argument.
 *  This is useful for setting origins for homing, probing, and other operations.
 *
 *  !!!!!!!!!!!!!!!!!!!!!!!!!!!!!!!!!!!!!!!!!!!!!!!!!!!!!!!!!!!!!!!!!!
 *  !!!!! DO NOT CALL THESE FUNCTIONS WHILE IN A MACHINING CYCLE !!!!!
 *  !!!!!!!!!!!!!!!!!!!!!!!!!!!!!!!!!!!!!!!!!!!!!!!!!!!!!!!!!!!!!!!!!!
 *
 *  More specifically, do not call these functions if there are any moves in the planner or
 *  if the runtime is moving. The system must be quiescent or you will introduce positional
 *  errors. This is true because the planned / running moves have a different reference frame
 *  than the one you are now going to set. These functions should only be called during
 *  initialization sequences and during cycles (such as homing cycles) when you know there
 *  are no more moves in the planner and that all motion has stopped.
 *  You can use cm_get_runtime_busy() to be sure the system is quiescent.
 *
 *  TODO: Turn this into a queued command so it executes from the planner
 */

void cm_set_position_by_axis(const uint8_t axis, const float position)
{
    cm->gmx.position[axis] = position;
    cm->gm.target[axis] = position;
    mp_set_planner_position(axis, position);
    mp_set_runtime_position(axis, position);
    mp_set_steps_to_runtime_position();
}

void cm_reset_position_to_absolute_position(cmMachine_t *_cm)
{
    mpPlanner_t *_mp = (mpPlanner_t *)_cm->mp;
    for (uint8_t axis = AXIS_X; axis < AXES; axis++) {
        cm_set_position_by_axis(axis, mp_get_runtime_absolute_position(_mp->mr, axis));
    }
}

/*
 * cm_set_absolute_origin() - G28.3 - model, planner and queue to runtime
 * _exec_absolute_origin()  - callback from planner
 *
 *  cm_set_absolute_origin() takes a vector of origins (presumably 0's, but not necessarily)
 *  and applies them to all axes where the corresponding position in the flag vector is true (1).
 *
 *  This is a 2 step process. The model and planner contexts are set immediately, the runtime
 *  command is queued and synchronized with the planner queue. This includes the runtime position
 *  and the step recording done by the encoders. At that point any axis that is set is also marked
 *  as homed.
 */

static void _exec_absolute_origin(float *value, bool *flag)
{
    for (uint8_t axis = AXIS_X; axis < AXES; axis++) {
        if (flag[axis]) {
            mp_set_runtime_position(axis, value[axis]);
            cm->homed[axis] = true;    // G28.3 is not considered homed until you get here
        }
    }
    mp_set_steps_to_runtime_position();
}

stat_t cm_set_absolute_origin(const float origin[], bool flag[])
{
    float value[AXES];

    for (uint8_t axis = AXIS_X; axis < AXES; axis++) {
        if (flag[axis]) {
// REMOVED  value[axis] = cm->offset[cm->gm.coord_system][axis] + _to_millimeters(origin[axis]);    // G2 Issue #26
            value[axis] = _to_millimeters(origin[axis]);    // replaced the above
            cm->gmx.position[axis] = value[axis];           // set model position
            cm->gm.target[axis] = value[axis];              // reset model target
            mp_set_planner_position(axis, value[axis]);     // set mm position
        }
    }
    mp_queue_command(_exec_absolute_origin, value, flag);
    return (STAT_OK);
}

/******************************************************************************************
 * cm_set_g92_offsets()     - G92
 * cm_reset_g92_offsets()   - G92.1
 * cm_suspend_g92_offsets() - G92.2
 * cm_resume_g92_offsets()  - G92.3
 *
 * G92's behave according to NIST 3.5.18 & LinuxCNC G92
 * http://linuxcnc.org/docs/html/gcode/gcode.html#sec:G92-G92.1-G92.2-G92.3
 */

stat_t cm_set_g92_offsets(const float offset[], const bool flag[])
{
    // set offsets in the Gcode model extended context
    cm->gmx.g92_offset_enable = true;
    for (uint8_t axis = AXIS_X; axis < AXES; axis++) {
        if (flag[axis]) {
            cm->gmx.g92_offset[axis] = cm->gmx.position[axis] -
                                       cm->coord_offset[cm->gm.coord_system][axis] -
                                       cm->tool_offset[axis] -
                                       _to_millimeters(offset[axis]);
        }
    }
    // now pass the offset to the callback - setting the coordinate system also applies the offsets
    cm_set_display_offsets(MODEL);
    return (STAT_OK);
}

stat_t cm_reset_g92_offsets()
{
    cm->gmx.g92_offset_enable = false;
    for (uint8_t axis = AXIS_X; axis < AXES; axis++) {
        cm->gmx.g92_offset[axis] = 0;
    }
    cm_set_display_offsets(MODEL);
    return (STAT_OK);
}

stat_t cm_suspend_g92_offsets()
{
    cm->gmx.g92_offset_enable = false;
    cm_set_display_offsets(MODEL);
    return (STAT_OK);
}

stat_t cm_resume_g92_offsets()
{
    cm->gmx.g92_offset_enable = true;
    cm_set_display_offsets(MODEL);
    return (STAT_OK);
}


/****************************************************************************************
 **** Free Space Motion (4.3.4) *********************************************************
 ****************************************************************************************/
/*
 * cm_axes_to_mm()               - helper to convert all axes to mm if needed      
 * cm_straight_traverse_global() - G0 linear rapid, global (Gcode) units - for external use
 * cm_straight_traverse_mm()     - G0 linear rapid, mm units - for internal use
 */

void cm_axes_to_mm(const float *target_global, float *target_mm, const bool *flags) // Assumes both target arrays are the same size
{   
    for (uint8_t axis = AXIS_X; axis < AXIS_A; axis++) {                // Only convert linears (not rotaries)
        if (!flags[axis] || cm->a[axis].axis_mode == AXIS_DISABLED) {
            continue;                                                   // skip axis if not flagged for update or its disabled
        } else {
            target_mm[axis] = _to_millimeters(target_global[axis]);
        }
    }
}

stat_t cm_straight_traverse_global(const float *target, const bool *flags, const cmMotionProfile motion_profile)
{
    // Convert axes to mm if needed then call internal function
    float target_mm[AXES];
    cm_axes_to_mm(target, target_mm, flags);
    stat_t status = cm_straight_traverse_mm(target_mm, flags, motion_profile);
    return (status);
}

stat_t cm_straight_traverse_mm(const float *target, const bool *flags, const cmMotionProfile motion_profile)
{
    cm->gm.motion_mode = MOTION_MODE_STRAIGHT_TRAVERSE;
#ifdef TRAVERSE_AT_HIGH_JERK
    cm->gm.motion_profile = PROFILE_FAST; // override to make all traverses use high jerk
#else
    cm->gm.motion_profile = motion_profile;
#endif

    // it's legal for a G0 to have no axis words but we don't want to process it
    if (!(flags[AXIS_X] | flags[AXIS_Y] | flags[AXIS_Z] |
#if (AXES == 9)
          flags[AXIS_U] | flags[AXIS_V] | flags[AXIS_W] |
#endif
          flags[AXIS_A] | flags[AXIS_B] | flags[AXIS_C])) {
        return(STAT_OK);
    }
    cm_set_model_target(target, flags);
    ritorno(cm_test_soft_limits(cm->gm.target));  // test soft limits; exit if thrown
    cm_set_display_offsets(MODEL);                // capture the fully resolved offsets to the state
    cm_cycle_start();                             // required here for homing & other cycles
    stat_t status = mp_aline(MODEL);              // send the move to the planner
    cm_update_model_position();                   // update gmx.position to ready for next incoming move

    if (status == STAT_MINIMUM_LENGTH_MOVE) {
        if (!mp_has_runnable_buffer(mp) &&
            !st_runtime_isbusy()) {  // handle condition where zero-length move is last or only move
            cm_cycle_end();          // ...otherwise cycle will not end properly
        }
        status = STAT_OK;
    }
    return (status);
}

/****************************************************************************************
 * cm_goto_g28_position()         - G28
 * cm_set_g28_position()          - G28.1
 * cm_goto_g30_position_global()  - G30, global (Gcode) units - for external use
 * cm_goto_g30_position_mm()      - G30, mm units - for internal use
 * cm_set_g30_position()          - G30.1
 * _goto_stored_position_global() - helper, global (Gcode) units - for external use
 * _goto_stored_position_mm()     - helper, mm units - for internal use
 */

stat_t _goto_stored_position_global(const float stored_position[],     // always in mm
                                    const float intermediate_target[], // in current units (G20/G21)
                                    const bool flags[])                // all false if no intermediate move
{
    // Go through intermediate point if one is provided
    while (mp_planner_is_full(mp));                             // Make sure you have available buffers
    ritorno(cm_straight_traverse_global(intermediate_target, flags, PROFILE_NORMAL));  // w/no action if no axis flags

    // If G20 adjust stored position (always in mm) to inches so traverse will be correct
    float target[AXES]; // make a local stored position as it may be modified
    copy_vector(target, stored_position);

    if (cm->gm.units_mode == INCHES) {
        for (uint8_t i=0; i<AXIS_A; i++) {                  // Only convert linears (not rotaries)
            target[i] *= INCHES_PER_MM;
        }
    }

    // Run the stored position move
    while (mp_planner_is_full(mp));                         // Make sure you have available buffers

    uint8_t saved_distance_mode = cm_get_distance_mode(MODEL);
    cm_set_absolute_override(MODEL, ABSOLUTE_OVERRIDE_ON_DISPLAY_WITH_OFFSETS);  // Position stored in abs coords
    cm_set_distance_mode(ABSOLUTE_DISTANCE_MODE);           // Must run in absolute distance mode

    bool flags2[] = INIT_AXES_TRUE;
    stat_t status = cm_straight_traverse_global(target, flags2, PROFILE_NORMAL);   // Go to stored position
    cm_set_absolute_override(MODEL, ABSOLUTE_OVERRIDE_OFF);
    cm_set_distance_mode(saved_distance_mode);              // Restore distance mode
    return (status);
}

stat_t _goto_stored_position_mm(const float stored_position[],     // always in mm
                                const float intermediate_target[], // always in mm
                                const bool flags[])                // all false if no intermediate move
{
    // Go through intermediate point if one is provided
    while (mp_planner_is_full(mp));                             // Make sure you have available buffers
    ritorno(cm_straight_traverse_mm(intermediate_target, flags, PROFILE_NORMAL));  // w/no action if no axis flags

    // If G20 adjust stored position (always in mm) to inches so traverse will be correct
    float target[AXES]; // make a local stored position as it may be modified
    copy_vector(target, stored_position);

    // Run the stored position move
    while (mp_planner_is_full(mp));                         // Make sure you have available buffers

    uint8_t saved_distance_mode = cm_get_distance_mode(MODEL);
    cm_set_absolute_override(MODEL, ABSOLUTE_OVERRIDE_ON_DISPLAY_WITH_OFFSETS);  // Position stored in abs coords
    cm_set_distance_mode(ABSOLUTE_DISTANCE_MODE);           // Must run in absolute distance mode

    bool flags2[] = INIT_AXES_TRUE;
    stat_t status = cm_straight_traverse_mm(target, flags2, PROFILE_NORMAL);   // Go to stored position
    cm_set_absolute_override(MODEL, ABSOLUTE_OVERRIDE_OFF);
    cm_set_distance_mode(saved_distance_mode);              // Restore distance mode
    return (status);
}

stat_t cm_set_g28_position(void)
{
    copy_vector(cm->gmx.g28_position, cm->gmx.position);    // in MM and machine coordinates
    return (STAT_OK);
}

stat_t cm_goto_g28_position(const float target[], const bool flags[])
{
    return (_goto_stored_position_global(cm->gmx.g28_position, target, flags));
}

stat_t cm_set_g30_position(void)
{
    copy_vector(cm->gmx.g30_position, cm->gmx.position);    // in MM and machine coordinates
    return (STAT_OK);
}

stat_t cm_goto_g30_position_global(const float target[], const bool flags[])
{
    return (_goto_stored_position_global(cm->gmx.g30_position, target, flags));
}

stat_t cm_goto_g30_position_mm(const float target[], const bool flags[])
{
    return (_goto_stored_position_mm(cm->gmx.g30_position, target, flags));
}

/****************************************************************************************
 **** Machining Attributes (4.3.5) ******************************************************
 ****************************************************************************************/
/*
 * cm_set_feed_rate_global() - F parameter (affects MODEL only), global (Gcode) units - for external use
 * cm_set_feed_rate_mm()     - F parameter (affects MODEL only), mm units - for internal use
 *
 * Normalize feed rate to mm/min or to minutes if in inverse time mode
 */

stat_t cm_set_feed_rate_global(const float feed_rate)
{
    return (cm_set_feed_rate_mm(_to_millimeters(feed_rate)));
}

stat_t cm_set_feed_rate_mm(const float feed_rate)
{
    if (cm->gm.feed_rate_mode == INVERSE_TIME_MODE) {
        if (fp_ZERO(feed_rate)) {
            return (STAT_FEEDRATE_NOT_SPECIFIED);
        }
        cm->gm.feed_rate = 1/feed_rate;    // normalize to minutes (NB: active for this gcode block only)
    } else {
        cm->gm.feed_rate = feed_rate;
    }
    return (STAT_OK);
}

/****************************************************************************************
 * cm_set_feed_rate_mode() - G93, G94 (affects MODEL only)
 *
 *  INVERSE_TIME_MODE = 0,          // G93
 *  UNITS_PER_MINUTE_MODE,          // G94
 *  UNITS_PER_REVOLUTION_MODE       // G95 (unimplemented)
 */

stat_t cm_set_feed_rate_mode(const uint8_t mode)
{
    cm->gm.feed_rate_mode = (cmFeedRateMode)mode;
    return (STAT_OK);
}

/****************************************************************************************
 * cm_set_path_control() - G61, G61.1, G64
 */

stat_t cm_set_path_control(GCodeState_t *gcode_state, const uint8_t mode)
{
    gcode_state->path_control = (cmPathControl)mode;
    return (STAT_OK);
}

/****************************************************************************************
 **** Machining Functions (4.3.6) *******************************************************
 ****************************************************************************************/
/*
 * cm_arc_feed() - SEE plan_arc.cpp
 */

/****************************************************************************************
 * cm_dwell() - G4, P parameter (seconds)
 */
stat_t cm_dwell(const float seconds)
{
    cm->gm.P_word = seconds;
    mp_dwell(seconds);
    return (STAT_OK);
}

/****************************************************************************************
 * cm_straight_feed_global() - G1, global (Gcode) units - for external use
 * cm_straight_feed_mm()     - G1, mm units - for internal use
 */

<<<<<<< HEAD
stat_t cm_straight_feed(const float *target, const bool *flags, const cmMotionProfile motion_profile, const cmUnitsModeStatus mm_mode_status)
=======
stat_t cm_straight_feed_global(const float *target, const bool *flags, const cmMotionProfile motion_profile)
{
    // Convert axes to mm if needed then call internal function
    float target_mm[AXES];
    cm_axes_to_mm(target, target_mm, flags);
    stat_t status = cm_straight_feed_mm(target_mm, flags, motion_profile);
    return (status);
}

stat_t cm_straight_feed_mm(const float *target, const bool *flags, const cmMotionProfile motion_profile)
>>>>>>> e36144a6
{
    // trap zero feed rate condition
    if (fp_ZERO(cm->gm.feed_rate)) {
        return (STAT_FEEDRATE_NOT_SPECIFIED);
    }
    cm->gm.motion_mode = MOTION_MODE_STRAIGHT_FEED;
    cm->gm.motion_profile = motion_profile;

    // it's legal for a G0 to have no axis words but we don't want to process it
    if (!(flags[AXIS_X] | flags[AXIS_Y] | flags[AXIS_Z] |
#if (AXES == 9)
          flags[AXIS_U] | flags[AXIS_V] | flags[AXIS_W] |
#endif
          flags[AXIS_A] | flags[AXIS_B] | flags[AXIS_C])) {
        return(STAT_OK);
    }

    cm_set_model_target(target, flags);
    ritorno(cm_test_soft_limits(cm->gm.target));  // test soft limits; exit if thrown
    cm_set_display_offsets(MODEL);                // capture the fully resolved offsets to the state
    cm_cycle_start();                             // required for homing & other cycles
    stat_t status = mp_aline(MODEL);              // send the move to the planner
    cm_update_model_position();                   // <-- ONLY safe because we don't care about status...

    if (status == STAT_MINIMUM_LENGTH_MOVE) {
        if (!mp_has_runnable_buffer(mp) &&
            !st_runtime_isbusy()) {  // handle condition where zero-length move is last or only move
            cm_cycle_end();          // ...otherwise cycle will not end properly
        }
        status = STAT_OK;
    }
    return (status);
}

/****************************************************************************************
 **** Spindle Functions (4.3.7) *********************************************************
 ****************************************************************************************/
// see spindle.cpp/.h

/****************************************************************************************
 **** Tool Functions (4.3.8) ************************************************************
 ****************************************************************************************/
/*
 * cm_select_tool()     - T parameter
 * _exec_select_tool()  - execution callback
 *
 * cm_change_tool()     - M6 (This might become a complete tool change cycle)
 * _exec_change_tool()  - execution callback
 *
 * Note: These functions don't actually do anything for now, and there's a bug
 *       where T and M in different blocks don't work correctly
 */
static void _exec_select_tool(float *value, bool *flag)
{
    cm->gm.tool_select = (uint8_t)value[0];
}

stat_t cm_select_tool(const uint8_t tool_select)
{
    if (tool_select > TOOLS) {
        return (STAT_T_WORD_IS_INVALID);
    }
    float value[] = { (float)tool_select };
    mp_queue_command(_exec_select_tool, value, nullptr);
    return (STAT_OK);
}

static void _exec_change_tool(float *value, bool *flag)
{
    cm->gm.tool = cm->gm.tool_select;

    spindle_set_toolhead(toolhead_for_tool(cm->gm.tool));
    // TODO - change tool offsets and update display offsets
}

stat_t cm_change_tool(const uint8_t tool_change)
{
    mp_queue_command(_exec_change_tool, nullptr, nullptr);
    return (STAT_OK);
}

/****************************************************************************************
 **** Miscellaneous Functions (4.3.9) ***************************************************
 ****************************************************************************************/
// see coolant.cpp/.h

/****************************************************************************************
 * cm_message() - queue a RAM string as a message in the response (unconditionally)
 */

void cm_message(const char *message)
{
    nv_add_string((const char *)"msg", message);    // add message to the response object
}

/****************************************************************************************
 **** Overrides *************************************************************************
 ****************************************************************************************/

/****************************************************************************************
 * cm_reset_overrides() - reset manual feedrate and spindle overrides to initial conditions
 */

void cm_reset_overrides()
{
    cm->gmx.m48_enable = true;
    cm->gmx.mfo_enable = true;  // feed rate overrides
    cm->gmx.mfo_factor = 1.0;
    cm->gmx.mto_enable = true;  // traverse overrides
    cm->gmx.mto_factor = 1.0;
}

/****************************************************************************************
 * cm_m48_enable() - M48, M49
 *
 * M48 is the master enable for manual feedrate override and spindle override
 * If M48 is asserted M50 (mfo), M50.1 (mto) and M51 (spo) settings are in effect
 * If M49 is asserted M50 (mfo), M50.1 (mto) and M51 (spo) settings are in ignored
 *
 * See http://linuxcnc.org/docs/html/gcode/m-code.html#sec:M48,-M49-Speed-and-Feed-Override-Control
 */
/*  M48state    M48new      M50state    action (notes):
 *  disable     disable     disable     no action, no state change
 *  disable     disable     ENABLE      no action, no state change
 *
 *  disable     ENABLE      disable     no action, no state change
 *  disable     ENABLE      ENABLE      start ramp w/stored P value
 *
 *  ENABLE      disable     disable     no action, no state change
 *  ENABLE      disable     ENABLE      end ramp
 *
 *  ENABLE      ENABLE      disable     no action, no state change
 *  ENABLE      ENABLE      ENABLE      no action, no state change
 */
stat_t cm_m48_enable(uint8_t enable)        // M48, M49
{
    // handle changes to feed override given new state of m48/m49

    cm->gmx.m48_enable = enable;             // update state
    return (STAT_OK);
}

/****************************************************************************************
 * cm_fro_control() - M50 feed rate override comtrol
 * cm_tro_control() - M50.1 traverse override comtrol
 *
 *  M50 enables manual feedrate override and the optional P override parameter.
 *  P is expressed as M% to N% of programmed feedrate, typically a value from 0.05 to 2.000.
 *  P may also be zero or missing. Behaviors:
 *
 *    P < minimum or P > maximum parameter, and not zero. Return error, no state change or action
 *    P omitted. Turn on feedrate override to current stored P value
 *    P = 0. Turn off feedrate override. (Do not change stored P value
 *    P = N. Turn on feedrate override to value of N, preserve new P value
 * See http://www.linuxcnc.org/docs/2.4/html/gcode_main.html#sec:M50:-Feed-Override
 *
 *  M48 is set ON on initialization and program end
 *  M50 is set OFF on initialization and program end
 *  P is set to 1.000 on initialization and program end (there is always a valid value)
 */
/* Implementation Notes:
 *
 * To do this correctly need to look not just at new values, but at current state
 * and transitions. See m48 for M48 transitions
 *
 *  M48state    M50enable   M50new   M50 endstate:  action (notes):
 *  disable     disable     M50 P0    disable       no action or state change
 *  disable     disable     M50       ENABLE        no action (m48 is disabled)
 *  disable     disable     M50 Pn    ENABLE        store new P value (no other action)
 *
 *  disable     ENABLE      M50 P0    disable       no action
 *  disable     ENABLE      M50       ENABLE        no action (m48 is disabled)
 *  disable     ENABLE      M50 Pn    ENABLE        store new P value (no other action)
 *
 *  ENABLE      disable     M50 P0    disable       no action or state change
 *  ENABLE      disable     M50       ENABLE        start ramp w/stored P value
 *  ENABLE      disable     M50 Pn    ENABLE        start ramp w/new P value; store P value
 *
 *  ENABLE      ENABLE      M50 P0    disable       end ramp
 *  ENABLE      ENABLE      M50       ENABLE        no action
 *  ENABLE      ENABLE      M50 Pn    ENABLE        start ramp w/new P value; store P value
 *                                                  (Note: new ramp will supercede any existing ramp)
 */

// stat_t cm_fro_control(const float P_word, const bool P_flag) // M50
// {
//     bool new_enable = true;
//     bool new_override = false;
//     if (P_flag) {                           // if parameter is present in Gcode block
//         if (fp_ZERO(P_word)) {
//             new_enable = false;             // P0 disables override
//         } else {
//             if (P_word < FEED_OVERRIDE_MIN) {
//                 return (STAT_INPUT_LESS_THAN_MIN_VALUE);
//             }
//             if (P_word > FEED_OVERRIDE_MAX) {
//                 return (STAT_INPUT_EXCEEDS_MAX_VALUE);
//             }
//             cm->gmx.mfo_factor = P_word;    // P word is valid, store it.
//             new_override = true;
//         }
//     }
//     if (cm->gmx.m48_enable) {               // if master enable is ON
//         if (new_enable && (new_override || !cm->gmx.mfo_enable)) {   // 3 cases to start a ramp
//             mp_start_feed_override(FEED_OVERRIDE_RAMP_TIME, cm->gmx.mfo_factor);
//         } else if (cm->gmx.mfo_enable && !new_enable) {              // case to turn off the ramp
//             mp_end_feed_override(FEED_OVERRIDE_RAMP_TIME);
//         }
//     }
//     cm->gmx.mfo_enable = new_enable;        // always update the enable state
//     return (STAT_OK);
// }

// stat_t cm_tro_control(const float P_word, const bool P_flag) // M50.1
// {
//     bool new_enable = true;
//     bool new_override = false;
//     if (P_flag) {                           // if parameter is present in Gcode block
//         if (fp_ZERO(P_word)) {
//             new_enable = false;             // P0 disables override
//         } else {
//             if (P_word < TRAVERSE_OVERRIDE_MIN) {
//                 return (STAT_INPUT_LESS_THAN_MIN_VALUE);
//             }
//             if (P_word > TRAVERSE_OVERRIDE_MAX) {
//                 return (STAT_INPUT_EXCEEDS_MAX_VALUE);
//             }
//             cm->gmx.mto_factor = P_word;    // P word is valid, store it.
//             new_override = true;
//         }
//     }
//     if (cm->gmx.m48_enable) {               // if master enable is ON
//         if (new_enable && (new_override || !cm->gmx.mfo_enable)) {   // 3 cases to start a ramp
//             mp_start_traverse_override(FEED_OVERRIDE_RAMP_TIME, cm->gmx.mto_factor);
//         } else if (cm->gmx.mto_enable && !new_enable) {              // case to turn off the ramp
//             mp_end_traverse_override(FEED_OVERRIDE_RAMP_TIME);
//         }
//     }
//     cm->gmx.mto_enable = new_enable;        // always update the enable state
//     return (STAT_OK);
// }

/****************************************************************************************
 **** Program Functions (4.3.10) ********************************************************
 ****************************************************************************************/
/* This group implements stop, start, and end functions.
 * It is extended beyond the NIST spec to handle various situations.
 *
 * _exec_program_finalize()     - helper
 * cm_cycle_start()             - sets MACHINE_CYCLE condition wwhich enables planner execution
 * cm_cycle_end()               - resets MACHINE_CYCLE
 * cm_program_stop()            - M0 - performs NIST STOP functions
 * cm_optional_program_stop()   - M1 - conditionally performs NIST STOP functions
 * cm_program_end()             - M2, M30 - performs NIST END functions (with some differences)
 */
/*
 * Program and cycle state functions
 *
 *  cm_program_stop and cm_optional_program_stop are synchronous Gcode commands that are
 *  received through the interpreter. They cause all motion to stop at the end of the
 *  current command, including spindle motion.
 *
 *  Note that the stop occurs at the end of the immediately preceding command
 *  (i.e. the stop is queued behind the last command).
 *
 *  cm_program_end is a stop that also resets the machine to initial state
 *
 *  cm_program_end() implements M2 and M30
 *  The END behaviors are defined by NIST 3.6.1 are:
 *    1a. Coordinate offsets are set to the default (like G54)
 *    1b. G92 origin offsets are set to zero (like G92.2)
 *    2.  Selected plane is set to CANON_PLANE_XY (like G17)
 *    3.  Distance mode is set to MODE_ABSOLUTE (like G90)
 *    4.  Feed rate mode is set to UNITS_PER_MINUTE (like G94)
 *    5.  Feed and speed overrides are set to ON (like M48)
 *    6.  Cutter compensation is turned off (like G40)
 *    7.  The spindle is stopped (like M5)
 *    8.  The current motion mode is set to G_1 (like G1)
 *    9.  Coolant is turned off (like M9)
 *
 * cm_program_end() implments things slightly differently (1a, 8):
 *    1a. Set default coordinate system (uses $gco, not G54)
 *    1b. G92 origin offsets are SUSPENDED (G92.2)
 *    2.  Selected plane is set to default plane ($gpl)
 *    3.  Distance mode is set to MODE_ABSOLUTE (like G90)
 *    4.  Feed rate mode is set to UNITS_PER_MINUTE (like G94)
 *    5.  Feed and speed overrides are set to ON (like M48)
 *    6.  (Cutter compensation not implemented)
 *    7.  The spindle is stopped (like M5)
 *    8.  Motion mode is CANCELED like G80 (not set to G1 as per NIST)
 *    9.  Coolant is turned off (like M9)
 *   10.  Turn off all heaters and fans
 */

static void _exec_program_finalize(float* value, bool* flag) {
    // perform the following resets if it's a program END
    if (cm->machine_state == MACHINE_PROGRAM_END) {
        spindle_stop();             // immediate M5
        coolant_control_immediate(COOLANT_OFF,COOLANT_BOTH);// immediate M9
        temperature_reset();                                // turn off all heaters and fans
        cm_reset_overrides();                               // enable G48, reset feed rate, traverse and spindle overrides
    }

    sr_request_status_report(SR_REQUEST_IMMEDIATE);         // request a final and full status report (not filtered)
}

static void _exec_program_stop_end(cmMachineState machine_state)
{
    // WARNING: We must not queue more than four things here, or we'll use up all the spare queue slots and crash the system
    // The good news is we shouldn't need to queue much

    // If we are already out of cycle, then adjust the machine state
    if ((cm->cycle_type == CYCLE_NONE) && // cm->cycle_type == CYCLE_MACHINING ||
        (cm->machine_state != MACHINE_ALARM) &&
        (cm->machine_state != MACHINE_SHUTDOWN)) {
        cm->machine_state = machine_state;                  // don't update macs/cycs if we're in the middle of a canned cycle,
    }

    // reset the rest of the states
    cm->hold_state = FEEDHOLD_OFF;
    // mp_zero_segment_velocity();                             // for reporting purposes

    // perform the following resets if it's a program END
    if (machine_state == MACHINE_PROGRAM_END) {
        cm_suspend_g92_offsets();                           //  G92.2 - as per NIST
        cm_set_coord_system(cm->default_coord_system);      //  reset to default coordinate system
        cm_select_plane(cm->default_select_plane);          //  reset to default arc plane
        cm_set_distance_mode(cm->default_distance_mode);    //  reset to default distance mode
        cm_set_arc_distance_mode(INCREMENTAL_DISTANCE_MODE);//  always the default
        cm_set_feed_rate_mode(UNITS_PER_MINUTE_MODE);       //  G94
        cm_set_motion_mode(MODEL, MOTION_MODE_CANCEL_MOTION_MODE); // NIST specifies G1 (MOTION_MODE_STRAIGHT_FEED), but we cancel motion mode. Safer.

        // the rest will be queued and executed in _exec_program_finalize()
    }

    cm_set_motion_state(MOTION_STOP);                       // also changes active model back to MODEL

    mp_queue_command(_exec_program_finalize, nullptr, nullptr);
}

// Will start a cycle regardless of whether the planner has moves or not
void cm_cycle_start()
{
    if (cm->cycle_type == CYCLE_NONE) {                     // don't (re)start homing, probe or other canned cycles
        cm->cycle_type = CYCLE_MACHINING;
        cm->machine_state = MACHINE_CYCLE;
        qr_init_queue_report();                             // clear queue reporting buffer counts//
    }
}

void cm_cycle_end() {
    if (cm->cycle_type == CYCLE_MACHINING) {
        cm->machine_state = MACHINE_PROGRAM_STOP;
        cm->cycle_type = CYCLE_NONE;
        cm_set_motion_state(MOTION_STOP);

        sr_request_status_report(SR_REQUEST_IMMEDIATE);         // request a final and full status report (not filtered)
    }
}

void cm_canned_cycle_end()
{
    cm->cycle_type = CYCLE_NONE;
    _exec_program_stop_end(MACHINE_PROGRAM_STOP);
}

void cm_program_stop()
{
    _exec_program_stop_end(MACHINE_PROGRAM_STOP);
}

void cm_optional_program_stop()
{
    _exec_program_stop_end(MACHINE_PROGRAM_STOP);
}

void cm_program_end()
{
    _exec_program_stop_end(MACHINE_PROGRAM_END);
}

/****************************************************************************************
 **** Additional Functions **************************************************************
 ****************************************************************************************/
/*
 * cm_json_command() - M100
 * cm_json_wait() - M102
 */
stat_t cm_json_command(char *json_string)
{
    return mp_json_command(json_string);
}

/*
 * cm_json_command_immediate() - M100.1
 */
stat_t cm_json_command_immediate(char *json_string)
{
    return mp_json_command_immediate(json_string);
}

/*
 * cm_json_wait() - M102
 */
stat_t cm_json_wait(char *json_string)
{
    return mp_json_wait(json_string);
}

/****************************************************************************************
 * cm_run_home() - run homing sequence
 */

stat_t cm_run_home(nvObj_t *nv)
{
    if (nv->value_int) {    // if true
        float axes[] = INIT_AXES_ONES;
        bool flags[] = INIT_AXES_TRUE;
        cm_homing_cycle_start(axes, flags);
    }
    return (STAT_OK);
}

/****************************************************************************************
 * Jogging Commands
 *
 * cm_get_jogging_dest()
 * cm_run_jog()
 */

float cm_get_jogging_dest(void)
{
    return cm->jogging_dest;
}

stat_t cm_run_jog(nvObj_t *nv)
{
    set_float(nv, cm->jogging_dest);
    cm_jogging_cycle_start(_axis(nv));
    return (STAT_OK);
}

/**************************************
 * END OF CANONICAL MACHINE FUNCTIONS *
 **************************************/

/****************************************************************************************
 **** CONFIGURATION AND INTERFACE FUNCTIONS *********************************************
 ****************************************************************************************
 * Functions to get and set variables from the cfgArray table
 * These functions are not part of the NIST defined functions
 ****************************************************************************************/

/***** AXIS HELPERS **********************************************************************
 * _coord()           - return coordinate system number (53=0...59=6) or -1 if error
 * _axis()            - return axis # or -1 if not an axis (works for mapped motors as well)
 * cm_get_axis_type() - return linear axis (0), rotary axis (1) or error (-1)
 * cm_get_axis_char() - return ASCII char for internal axis number provided
 */

static int8_t _coord(nvObj_t *nv)   // extract coordinate system from 3rd character
{
    char *ptr = ((*nv->group == 0) ? &nv->token[1] : &nv->group[1]); // skip past the 'g' to the number
    return (std::max ((atoi(ptr)-53), -1));  // return G54-G59 as 0-5, error as -1
}

/* _axis()
 *
 *  Cases handled:
 *    - sys/...       value is a system parameter (global), there is no axis (AXIS_TYPE_SYSTEM)
 *    - xam, yvm      any prefixed axis parameter
 *    - 1ma, 2tr      any motor parameter will return mapped axis for that motor
 *    - posx, mpox    readouts
 *    - g54x, g92z    offsets
 *    - tofx          tool offsets
 *    - tt1x, tt32x   tool table
 *    - _tex, _tra    diagnostic parameters
 *    - u,v,w         handles U, V and W axes
 *
 *  Note that this function will return an erroneous value if called by a non-axis tag,
 *  such as 'coph' But it should not be called in these cases in any event.
 */

static int8_t _axis(const nvObj_t *nv)
{
    auto &cfgTmp = cfgArray[nv->index];

    // // test if this is a SYS parameter (global), in which case there will be no axis
    // if (strcmp("sys", cfgTmp.group) == 0) {
    //     return (AXIS_TYPE_SYSTEM);
    // }
////## uncommented th
    if (strcmp("sys", cfgTmp.group) == 0) {
        return (AXIS_TYPE_SYSTEM);
    }

    // if the leading character of the token is a number it's a motor
    char c = cfgTmp.token[0];

    // if (isdigit(c)) {
    //     return(st_cfg.mot[c-0x31].motor_map);   // return the axis associated with the motor
    // }
////## uncommented th
    if (isdigit(c)) {
        return(st_cfg.mot[c-0x31].motor_map);   // return the axis associated with the motor
    }

    // otherwise it's an axis. Or undefined, which is usually a global.
    char *ptr;
#if (AXES == 9)
    char axes[] = {"xyzuvwabc"};
#else
    char axes[] = {"xyzabc"};
#endif
    if ((ptr = strchr(axes, c)) == NULL) {      // not NULL indicates a prefixed axis
        c = *(cfgTmp.token + strlen(cfgTmp.token) -1); // get the last character
        if ((ptr = strchr(axes, c)) == NULL) {  // test for a postfixed axis
            return (AXIS_TYPE_UNDEFINED);
        }
    }
    return (ptr - axes);
}

cmAxisType cm_get_axis_type(const nvObj_t *nv)
{
    int8_t axis = _axis(nv);
    if (axis <= AXIS_TYPE_UNDEFINED) {
        return ((cmAxisType)axis);
    }
    if (axis >= AXIS_A) {
        return (AXIS_TYPE_ROTARY);
    }
    return (AXIS_TYPE_LINEAR);
}

char cm_get_axis_char(const int8_t axis)    // Uses internal axis numbering
{
#if (AXES == 9)
    char axis_char[] = "XYZUVWABC";
#else
    char axis_char[] = "XYZABC";
#endif
    if ((axis < 0) || (axis > AXES)) return (' ');
    return (axis_char[axis]);
}

/**** Functions called directly from cfgArray table - mostly wrappers ****
 * _get_msg_helper() - helper to get string values
 *
 * cm_get_stat()  - get combined machine state as value and string
 * cm_get_macs()  - get raw machine state as value and string
 * cm_get_cycs()  - get raw cycle state as value and string
 * cm_get_mots()  - get raw motion state as value and string
 * cm_get_hold()  - get raw hold state as value and string
 * cm_get_home()  - get raw homing state as value and string
 *
 * cm_get_unit()  - get units mode as integer and display string
 * cm_get_coor()  - get goodinate system
 * cm_get_momo()  - get runtime motion mode
 * cm_get_plan()  - get model plane select
 * cm_get_path()  - get model path control mode
 * cm_get_dist()  - get model distance mode
 * cm_get_admo()  - get model arc distance mode
 * cm_get_frmo()  - get model feed rate mode
 * cm_get_tool()  - get tool
 * cm_get_feed()  - get feed rate
 * cm_get_mline() - get model line number for status reports
 * cm_get_line()  - get active (model or runtime) line number for status reports
 * cm_get_vel()   - get runtime velocity
 * cm_get_ofs()   - get current work offset (runtime)
 * cm_get_pos()   - get current work position (runtime)
 * cm_get_mpos()  - get current machine position (runtime)
 *
 * cm_print_pos() - print work position (with proper units)
 * cm_print_mpos()- print machine position (always mm units)
 * cm_print_coor()- print coordinate offsets with linear units
 * cm_print_corr()- print coordinate offsets with rotary units
 */

#ifdef __TEXT_MODE

// Strings for text mode displays:

static const char msg_units0[] = " in";    // used by generic print functions
static const char msg_units1[] = " mm";
static const char msg_units2[] = " deg";
static const char *const msg_units[] = { msg_units0, msg_units1, msg_units2 };
#define DEGREE_INDEX 2

static const char msg_am00[] = "[disabled]";
static const char msg_am01[] = "[standard]";
static const char msg_am02[] = "[inhibited]";
static const char msg_am03[] = "[radius]";
static const char *const msg_am[] = { msg_am00, msg_am01, msg_am02, msg_am03};

static const char msg_g20[] = "G20 - inches mode";
static const char msg_g21[] = "G21 - millimeter mode";
static const char *const msg_unit[] = { msg_g20, msg_g21 };

static const char msg_stat0[] = "Initializing";    // combined state (stat) uses this array
static const char msg_stat1[] = "Ready";
static const char msg_stat2[] = "Alarm";
static const char msg_stat3[] = "Stop";
static const char msg_stat4[] = "End";
static const char msg_stat5[] = "Run";
static const char msg_stat6[] = "Hold";
static const char msg_stat7[] = "Probe";
static const char msg_stat8[] = "Cycle";
static const char msg_stat9[] = "Homing";
static const char msg_stat10[] = "Jog";
static const char msg_stat11[] = "Interlock";
static const char msg_stat12[] = "Shutdown";
static const char msg_stat13[] = "Panic";
static const char *const msg_stat[] = { msg_stat0, msg_stat1, msg_stat2, msg_stat3,
                                        msg_stat4, msg_stat5, msg_stat6, msg_stat7,
                                        msg_stat8, msg_stat9, msg_stat10, msg_stat11,
                                        msg_stat12, msg_stat13 };

static const char msg_macs0[] = "Initializing";
static const char msg_macs1[] = "Ready";
static const char msg_macs2[] = "Alarm";
static const char msg_macs3[] = "Stop";
static const char msg_macs4[] = "End";
static const char msg_macs5[] = "Cycle";
static const char msg_macs6[] = "Interlock";
static const char msg_macs7[] = "SHUTDOWN";
static const char msg_macs8[] = "PANIC";
static const char *const msg_macs[] = { msg_macs0, msg_macs1, msg_macs2, msg_macs3,
                                        msg_macs4, msg_macs5, msg_macs6, msg_macs7,
                                        msg_macs8 };

static const char msg_cycs0[] = "Off";
static const char msg_cycs1[] = "Machining";
static const char msg_cycs2[] = "Homing";
static const char msg_cycs3[] = "Probe";
static const char msg_cycs4[] = "Jog";
static const char *const msg_cycs[] = { msg_cycs0, msg_cycs1, msg_cycs2, msg_cycs3,  msg_cycs4 };

static const char msg_mots0[] = "Stop";
static const char msg_mots1[] = "Planning";
static const char msg_mots2[] = "Run";
static const char msg_mots3[] = "Hold";
static const char *const msg_mots[] = { msg_mots0, msg_mots1, msg_mots2, msg_mots3 };

static const char msg_hold0[] = "Off";
static const char msg_hold1[] = "Requested";
static const char msg_hold2[] = "Sync";
static const char msg_hold3[] = "Decel Continue";
static const char msg_hold4[] = "Decel To Zero";
static const char msg_hold5[] = "Decel Complete";
static const char msg_hold6[] = "Motion Stopping";
static const char msg_hold7[] = "Motion Stopped";
static const char msg_hold8[] = "Hold Actions Pending";
static const char msg_hold9[] = "Hold Actions Complete";
static const char msg_hold10[] = "Holding";
static const char msg_hold11[] = "Hold Exit Actions Pending";
static const char msg_hold12[] = "Hold Exit Actions Complete";
static const char *const msg_hold[] = { msg_hold0, msg_hold1, msg_hold2, msg_hold3, msg_hold4,
                                        msg_hold5, msg_hold6, msg_hold7, msg_hold8, msg_hold9,
                                        msg_hold10, msg_hold11, msg_hold12 };

static const char msg_home0[] = "Not Homed";
static const char msg_home1[] = "Homed";
static const char msg_home2[] = "Homing";
static const char *const msg_home[] = { msg_home0, msg_home1, msg_home2 };

static const char msg_probe0[] = "Probe Failed";
static const char msg_probe1[] = "Probe Succeeded";
static const char msg_probe2[] = "Probe Waiting";
static const char *const msg_probe[] = { msg_probe0, msg_probe1, msg_probe2 };

static const char msg_g53[] = "G53 - machine coordinate system";
static const char msg_g54[] = "G54 - coordinate system 1";
static const char msg_g55[] = "G55 - coordinate system 2";
static const char msg_g56[] = "G56 - coordinate system 3";
static const char msg_g57[] = "G57 - coordinate system 4";
static const char msg_g58[] = "G58 - coordinate system 5";
static const char msg_g59[] = "G59 - coordinate system 6";
static const char *const msg_coor[] = { msg_g53, msg_g54, msg_g55, msg_g56, msg_g57, msg_g58, msg_g59 };

static const char msg_g00[] = "G0  - linear traverse";
static const char msg_g01[] = "G1  - linear feed";
static const char msg_g02[] = "G2  - clockwise arc feed";
static const char msg_g03[] = "G3  - counter clockwise arc feed";
static const char msg_g80[] = "G80 - cancel motion mode (none active)";
static const char *const msg_momo[] = { msg_g00, msg_g01, msg_g02, msg_g03, msg_g80 };

static const char msg_g17[] = "G17 - XY plane";
static const char msg_g18[] = "G18 - XZ plane";
static const char msg_g19[] = "G19 - YZ plane";
static const char *const msg_plan[] = { msg_g17, msg_g18, msg_g19 };

static const char msg_g61[] = "G61 - exact path mode";
static const char msg_g6a[] = "G61.1 - exact stop mode";
static const char msg_g64[] = "G64 - continuous mode";
static const char *const msg_path[] = { msg_g61, msg_g6a, msg_g64 };

static const char msg_g90[] = "G90 - absolute distance mode";
static const char msg_g91[] = "G91 - incremental distance mode";
static const char *const msg_dist[] = { msg_g90, msg_g91 };

static const char msg_g901[] = "G90.1 - absolute distance mode";
static const char msg_g911[] = "G91.1 - incremental distance mode (default mode)";
static const char *const msg_admo[] = { msg_g901, msg_g911 };

static const char msg_g93[] = "G93 - inverse time mode";
static const char msg_g94[] = "G94 - units-per-minute mode (i.e. feedrate mode)";
static const char msg_g95[] = "G95 - units-per-revolution mode";
static const char *const msg_frmo[] = { msg_g93, msg_g94, msg_g95 };

#else

#define msg_units NULL
#define msg_unit NULL
#define msg_stat NULL
#define msg_macs NULL
#define msg_cycs NULL
#define msg_mots NULL
#define msg_hold NULL
#define msg_home NULL
#define msg_coor NULL
#define msg_momo NULL
#define msg_plan NULL
#define msg_path NULL
#define msg_dist NULL
#define msg_admo NULL
#define msg_frmo NULL
#define msg_am NULL

#endif // __TEXT_MODE

//_get_msg_helper() - add the string for the enum to the nv, but leave it as a TYPE_INTEGER
stat_t _get_msg_helper(nvObj_t *nv, const char *const msg_array[], int32_t value)
{
    nv->value_int = value;
    nv->valuetype = TYPE_INTEGER;
    return(nv_copy_string(nv, (const char *)GET_TEXT_ITEM(msg_array, value)));
}

stat_t cm_get_stat(nvObj_t *nv) { return(_get_msg_helper(nv, msg_stat, cm_get_combined_state(&cm1)));}
stat_t cm_get_stat2(nvObj_t *nv){ return(_get_msg_helper(nv, msg_stat, cm_get_combined_state(&cm2)));}
stat_t cm_get_macs(nvObj_t *nv) { return(_get_msg_helper(nv, msg_macs, cm_get_machine_state()));}
stat_t cm_get_cycs(nvObj_t *nv) { return(_get_msg_helper(nv, msg_cycs, cm_get_cycle_type()));}
stat_t cm_get_mots(nvObj_t *nv) { return(_get_msg_helper(nv, msg_mots, cm_get_motion_state()));}
stat_t cm_get_hold(nvObj_t *nv) { return(_get_msg_helper(nv, msg_hold, cm_get_hold_state()));}

stat_t cm_get_unit(nvObj_t *nv) { return(_get_msg_helper(nv, msg_unit, cm_get_units_mode(ACTIVE_MODEL)));}
stat_t cm_get_coor(nvObj_t *nv) { return(_get_msg_helper(nv, msg_coor, cm_get_coord_system(ACTIVE_MODEL)));}
stat_t cm_get_momo(nvObj_t *nv) { return(_get_msg_helper(nv, msg_momo, cm_get_motion_mode(ACTIVE_MODEL)));}
stat_t cm_get_plan(nvObj_t *nv) { return(_get_msg_helper(nv, msg_plan, cm_get_select_plane(ACTIVE_MODEL)));}
stat_t cm_get_path(nvObj_t *nv) { return(_get_msg_helper(nv, msg_path, cm_get_path_control(ACTIVE_MODEL)));}
stat_t cm_get_dist(nvObj_t *nv) { return(_get_msg_helper(nv, msg_dist, cm_get_distance_mode(ACTIVE_MODEL)));}
stat_t cm_get_admo(nvObj_t *nv) { return(_get_msg_helper(nv, msg_admo, cm_get_arc_distance_mode(ACTIVE_MODEL)));}
stat_t cm_get_frmo(nvObj_t *nv) { return(_get_msg_helper(nv, msg_frmo, cm_get_feed_rate_mode(ACTIVE_MODEL)));}

stat_t cm_get_toolv(nvObj_t *nv) { return(get_integer(nv, cm_get_tool(ACTIVE_MODEL))); }
stat_t cm_get_mline(nvObj_t *nv) { return(get_integer(nv, cm_get_linenum(MODEL))); }
stat_t cm_get_line(nvObj_t *nv)  { return(get_integer(nv, cm_get_linenum(ACTIVE_MODEL))); }

stat_t cm_get_vel(nvObj_t *nv)
{
    if (cm_get_motion_state() == MOTION_STOP) {
        nv->value_flt = 0;
    } else {
        nv->value_flt = mp_get_runtime_velocity();
        if (cm_get_units_mode(RUNTIME) == INCHES) {
            nv->value_flt *= INCHES_PER_MM;
        }
    }
    nv->precision = GET_TABLE_WORD(precision);
    nv->valuetype = TYPE_FLOAT;
    return (STAT_OK);
}

stat_t cm_get_feed(nvObj_t *nv) { return (get_float(nv, cm_get_feed_rate(ACTIVE_MODEL))); }
stat_t cm_get_pos(nvObj_t *nv)  { return (get_float(nv, cm_get_display_position(ACTIVE_MODEL, _axis(nv)))); }
////## rob fix for erratic locations; fixes but breaks probe! stat_t cm_get_pos(nvObj_t *nv)  { return (get_float(nv, cm_get_display_position(ACTIVE_MODEL, _axis(nv)))); }
stat_t cm_get_mpo(nvObj_t *nv)  { return (get_float(nv, cm_get_absolute_position(ACTIVE_MODEL, _axis(nv)))); }
stat_t cm_get_ofs(nvObj_t *nv)  { return (get_float(nv, cm_get_display_offset(ACTIVE_MODEL, _axis(nv)))); }

stat_t cm_get_home(nvObj_t *nv) { return(_get_msg_helper(nv, msg_home, cm_get_homing_state())); }
stat_t cm_set_home(nvObj_t *nv) { return (set_integer(nv, ((uint8_t &)(cm->homing_state)), false, true)); }
stat_t cm_get_hom(nvObj_t *nv)  { return (get_integer(nv, cm->homed[_axis(nv)])); }

stat_t cm_get_prob(nvObj_t *nv) { return(_get_msg_helper(nv, msg_probe, cm_get_probe_state())); }
stat_t cm_get_prb(nvObj_t *nv)  { return (get_float(nv, cm->probe_results[0][_axis(nv)])); }
stat_t cm_get_probe_input(nvObj_t *nv) { return (get_integer(nv, cm->probe_input)); }
stat_t cm_set_probe_input(nvObj_t *nv) { return (set_integer(nv, cm->probe_input, 0, D_IN_CHANNELS)); }

stat_t cm_get_coord(nvObj_t *nv) { return (get_float(nv, cm->coord_offset[_coord(nv)][_axis(nv)])); }
stat_t cm_set_coord(nvObj_t *nv) { return (set_float(nv, cm->coord_offset[_coord(nv)][_axis(nv)])); }

stat_t cm_get_g92e(nvObj_t *nv)  { return (get_integer(nv, cm->gmx.g92_offset_enable)); }
stat_t cm_get_g92(nvObj_t *nv)   { return (get_float(nv, cm->gmx.g92_offset[_axis(nv)])); }
stat_t cm_get_g28(nvObj_t *nv)   { return (get_float(nv, cm->gmx.g28_position[_axis(nv)])); }
stat_t cm_get_g30(nvObj_t *nv)   { return (get_float(nv, cm->gmx.g30_position[_axis(nv)])); }

/*****************************************************
 **** TOOL TABLE AND OFFSET GET AND SET FUNCTIONS ****
 *****************************************************/

static uint8_t _tool(nvObj_t *nv)
{
    if (nv->group[0] != 0) {
        return (atoi(&nv->group[2]));   // ttNN is the group, axis is in the token
    }
    return (atoi(&nv->token[2]));       // ttNNx is all in the token
}

stat_t cm_get_tof(nvObj_t *nv) { return (get_float(nv, cm->tool_offset[_axis(nv)])); }
stat_t cm_set_tof(nvObj_t *nv) { return (set_float(nv, cm->tool_offset[_axis(nv)])); }

stat_t cm_get_tt(nvObj_t *nv)
{
    uint8_t toolnum = _tool(nv);
    if (toolnum > TOOLS) {
        return (STAT_INPUT_EXCEEDS_MAX_VALUE);
    }
    return (get_float(nv, tt.tt_offset[toolnum][_axis(nv)]));
}

stat_t cm_set_tt(nvObj_t *nv)
{
    uint8_t toolnum = _tool(nv);
    if (toolnum > TOOLS) {
        return (STAT_INPUT_EXCEEDS_MAX_VALUE);
    }
    return(set_float(nv, tt.tt_offset[toolnum][_axis(nv)]));
}

/************************************
 **** AXIS GET AND SET FUNCTIONS ****
 ************************************/
/*
 * cm_get_am() - get axis mode w/enumeration string
 * cm_set_am() - set axis mode w/exception handling for axis type
 * cm_get_tn() - get axis travel min
 * cm_set_tn() - set axis travel min
 * cm_get_tm() - get axis travel max
 * cm_set_tm() - set axis travel max
 */

stat_t cm_get_am(nvObj_t *nv)
{
    int8_t axis = _axis(nv);
    nv->value_int = cm->a[axis].axis_mode;
    return(_get_msg_helper(nv, msg_am, nv->value_int));
}

stat_t cm_set_am(nvObj_t *nv)        // axis mode
{
    if (cm_get_axis_type(nv) == AXIS_TYPE_LINEAR) {
        if (nv->value_int > AXIS_MODE_LINEAR_MAX) {
            nv->valuetype = TYPE_NULL;
            return (STAT_INPUT_EXCEEDS_MAX_VALUE);
        }
    } else {
        if (nv->value_int > AXIS_MODE_ROTARY_MAX) {
            nv->valuetype = TYPE_NULL;
            return (STAT_INPUT_EXCEEDS_MAX_VALUE);
        }
    }
    nv->valuetype = TYPE_INTEGER;
    cm->a[_axis(nv)].axis_mode = (cmAxisMode)nv->value_int;
    return(STAT_OK);
}

stat_t cm_get_tn(nvObj_t *nv) { return (get_float(nv, cm->a[_axis(nv)].travel_min)); }
stat_t cm_set_tn(nvObj_t *nv) { return (set_float(nv, cm->a[_axis(nv)].travel_min)); }
stat_t cm_get_tm(nvObj_t *nv) { return (get_float(nv, cm->a[_axis(nv)].travel_max)); }
stat_t cm_set_tm(nvObj_t *nv) { return (set_float(nv, cm->a[_axis(nv)].travel_max)); }
stat_t cm_get_ra(nvObj_t *nv) { return (get_float(nv, cm->a[_axis(nv)].radius)); }
stat_t cm_set_ra(nvObj_t *nv) { return (set_float_range(nv, cm->a[_axis(nv)].radius, RADIUS_MIN, 1000000)); }

/**** Axis Jerk Primitives
 * cm_get_axis_jerk() - returns max jerk for an axis
 * cm_set_axis_jerk() - sets the jerk for an axis, including reciprocal and cached values
 */
float cm_get_axis_jerk(const uint8_t axis) { return (cm->a[axis].jerk_max); }

// Precompute sqrt(3)/10 for the max_junction_accel.
// See plan_line.cpp -> _calculate_junction_vmax() notes for details.
static const float _junction_accel_multiplier = sqrt(3.0)/10.0;

// Important note: Actual jerk is stored jerk * JERK_MULTIPLIER, and
// Time Quanta is junction_integration_time / 1000.
void _cm_recalc_junction_accel(const uint8_t axis) {
    float T = cm->junction_integration_time / 1000.0;
    float T2 = T*T;
    cm->a[axis].max_junction_accel = _junction_accel_multiplier * T2 * (cm->a[axis].jerk_max * JERK_MULTIPLIER);
    cm->a[axis].high_junction_accel = _junction_accel_multiplier * T2 * (cm->a[axis].jerk_high * JERK_MULTIPLIER);
}

void cm_set_axis_max_jerk(const uint8_t axis, const float jerk)
{
    cm->a[axis].jerk_max = jerk;
    _cm_recalc_junction_accel(axis);    // Must recalculate the max_junction_accel now that the jerk has changed.
}

void cm_set_axis_high_jerk(const uint8_t axis, const float jerk)
{
    cm->a[axis].jerk_high = jerk;
    _cm_recalc_junction_accel(axis);    // Must recalculate the max_junction_accel now that the jerk has changed.
}

/**** Axis Velocity and Jerk Settings
 *
 * cm_get_vm() - get velocity max value - called from dispatch table
 * cm_set_vm() - set velocity max value - called from dispatch table
 * cm_get_fr() - get feedrate max value - called from dispatch table
 * cm_set_fr() - set feedrate max value - called from dispatch table
 * cm_get_jm() - get jerk max value     - called from dispatch table
 * cm_set_jm() - set jerk max value     - called from dispatch table
 * cm_get_jh() - get jerk homing value  - called from dispatch table
 * cm_set_jh() - set jerk homing value  - called from dispatch table
 *
 *  Jerk values can be rather large, often in the billions. This makes for some pretty big
 *  numbers for people to deal with. Jerk values are stored in the system in truncated format;
 *  values are divided by 1,000,000 then reconstituted before use.
 *
 *  The axis_jerk() functions expect the jerk in divided-by 1,000,000 form.
 *  The set_xjm() and set_xjh() functions accept values divided by 1,000,000.
 *  This is corrected to mm/min^3 by the internals of the code.
 */

stat_t cm_get_vm(nvObj_t *nv) { return (get_float(nv, cm->a[_axis(nv)].velocity_max)); }
stat_t cm_set_vm(nvObj_t *nv)
{
    uint8_t axis = _axis(nv);
    ritorno(set_float_range(nv, cm->a[axis].velocity_max, 0, MAX_LONG));
    cm->a[axis].recip_velocity_max = 1/nv->value_flt;
    return(STAT_OK);
}

stat_t cm_get_fr(nvObj_t *nv) { return (get_float(nv, cm->a[_axis(nv)].feedrate_max)); }
stat_t cm_set_fr(nvObj_t *nv)
{
    uint8_t axis = _axis(nv);
    ritorno(set_float_range(nv, cm->a[axis].feedrate_max, 0, MAX_LONG));
    cm->a[axis].recip_feedrate_max = 1/nv->value_flt;
    return(STAT_OK);
}

stat_t cm_get_jm(nvObj_t *nv) { return (get_float(nv, cm->a[_axis(nv)].jerk_max)); }
stat_t cm_set_jm(nvObj_t *nv)
{
    uint8_t axis = _axis(nv);
    ritorno(set_float_range(nv, cm->a[axis].jerk_max, JERK_INPUT_MIN, JERK_INPUT_MAX));
    cm_set_axis_max_jerk(axis, nv->value_flt);
    return(STAT_OK);
}

stat_t cm_get_jh(nvObj_t *nv) { return (get_float(nv, cm->a[_axis(nv)].jerk_high)); }
stat_t cm_set_jh(nvObj_t *nv)
{
    uint8_t axis = _axis(nv);
    ritorno(set_float_range(nv, cm->a[axis].jerk_high, JERK_INPUT_MIN, JERK_INPUT_MAX));
    cm_set_axis_high_jerk(axis, nv->value_flt);
    return(STAT_OK);
}

/**** Axis Homing Settings
 * cm_get_hi() - get homing input
 * cm_set_hi() - set homing input
 * cm_get_hd() - get homing direction
 * cm_set_hd() - set homing direction
 * cm_get_sv() - get homing search velocity
 * cm_set_sv() - set homing search velocity
 * cm_get_lv() - get homing latch velocity
 * cm_set_lv() - set homing latch velocity
 * cm_get_lb() - get homing latch backoff
 * cm_set_lb() - set homing latch backoff
 * cm_get_zb() - get homing zero backoff
 * cm_set_zb() - set homing zero backoff
 */

stat_t cm_get_hi(nvObj_t *nv) { return (get_integer(nv, cm->a[_axis(nv)].homing_input)); }
stat_t cm_set_hi(nvObj_t *nv) { return (set_integer(nv, cm->a[_axis(nv)].homing_input, 0, D_IN_CHANNELS)); }
stat_t cm_get_hd(nvObj_t *nv) { return (get_integer(nv, cm->a[_axis(nv)].homing_dir)); }
stat_t cm_set_hd(nvObj_t *nv) { return (set_integer(nv, cm->a[_axis(nv)].homing_dir, 0, 1)); }
stat_t cm_get_sv(nvObj_t *nv) { return (get_float(nv, cm->a[_axis(nv)].search_velocity)); }
stat_t cm_set_sv(nvObj_t *nv) { return (set_float_range(nv, cm->a[_axis(nv)].search_velocity, 0, MAX_LONG)); }
stat_t cm_get_lv(nvObj_t *nv) { return (get_float(nv, cm->a[_axis(nv)].latch_velocity)); }
stat_t cm_set_lv(nvObj_t *nv) { return (set_float_range(nv, cm->a[_axis(nv)].latch_velocity, 0, MAX_LONG)); }
stat_t cm_get_lb(nvObj_t *nv) { return (get_float(nv, cm->a[_axis(nv)].latch_backoff)); }
stat_t cm_set_lb(nvObj_t *nv) { return (set_float(nv, cm->a[_axis(nv)].latch_backoff)); }
stat_t cm_get_zb(nvObj_t *nv) { return (get_float(nv, cm->a[_axis(nv)].zero_backoff)); }
stat_t cm_set_zb(nvObj_t *nv) { return (set_float(nv, cm->a[_axis(nv)].zero_backoff)); }

/*** Canonical Machine Global Settings ***/
/*
 * cm_get_jt()  - get junction integration time
 * cm_set_jt()  - set junction integration time
 * cm_get_ct()  - get chordal tolerance
 * cm_set_ct()  - set chordal tolerance
 * cm_get_sl()  - get soft limit enable
 * cm_set_sl()  - set soft limit enable
 * cm_get_lim() - get hard limit enable
 * cm_set_lim() - set hard limit enable
 * cm_get_saf() - get safety interlock enable
 * cm_set_saf() - set safety interlock enable
 * cm_set_mfo() - set manual feedrate override factor
 * cm_set_mto() - set manual traverse override factor
 */

stat_t cm_get_jt(nvObj_t *nv) { return(get_float(nv, cm->junction_integration_time)); }
stat_t cm_set_jt(nvObj_t *nv)
{
    ritorno(set_float_range(nv, cm->junction_integration_time, JUNCTION_INTEGRATION_MIN, JUNCTION_INTEGRATION_MAX));
    for (uint8_t axis=0; axis<AXES; axis++) { // recalculate max_junction_accel now that time quanta has changed.
        _cm_recalc_junction_accel(axis);
    }
    return(STAT_OK);
}

stat_t cm_get_ct(nvObj_t *nv) { return(get_float(nv, cm->chordal_tolerance)); }
stat_t cm_set_ct(nvObj_t *nv) { return(set_float_range(nv, cm->chordal_tolerance, CHORDAL_TOLERANCE_MIN, 10000000)); }

stat_t cm_get_zl(nvObj_t *nv) { return(get_float(nv, cm->feedhold_z_lift)); }
stat_t cm_set_zl(nvObj_t *nv) { return(set_float(nv, cm->feedhold_z_lift)); }

stat_t cm_get_sl(nvObj_t *nv) { return(get_integer(nv, cm->soft_limit_enable)); }
stat_t cm_set_sl(nvObj_t *nv) { return(set_integer(nv, (uint8_t &)cm->soft_limit_enable, 0, 1)); }

stat_t cm_get_lim(nvObj_t *nv) { return(get_integer(nv, cm->limit_enable)); }
stat_t cm_set_lim(nvObj_t *nv) { return(set_integer(nv, (uint8_t &)cm->limit_enable, 0, 1)); }

stat_t cm_get_m48(nvObj_t *nv) { return(get_integer(nv, cm->gmx.m48_enable)); }
stat_t cm_set_m48(nvObj_t *nv) { return(set_integer(nv, (uint8_t &)cm->gmx.m48_enable, 0, 1)); }

stat_t cm_get_froe(nvObj_t *nv) { return(get_integer(nv, cm->gmx.mfo_enable)); }
stat_t cm_set_froe(nvObj_t *nv) { return(set_integer(nv, (uint8_t &)cm->gmx.mfo_enable, 0, 1)); }
stat_t cm_get_fro(nvObj_t *nv)  { return(get_float(nv, cm->gmx.mfo_factor)); }
stat_t cm_set_fro(nvObj_t *nv)  { return(set_float_range(nv, cm->gmx.mfo_factor, FEED_OVERRIDE_MIN, FEED_OVERRIDE_MAX)); }

stat_t cm_get_troe(nvObj_t *nv) { return(get_integer(nv, cm->gmx.mto_enable)); }
stat_t cm_set_troe(nvObj_t *nv) { return(set_integer(nv, (uint8_t &)cm->gmx.mto_enable, 0, 1)); }
stat_t cm_get_tro(nvObj_t *nv)  { return(get_float(nv, cm->gmx.mto_factor)); }
stat_t cm_set_tro(nvObj_t *nv)  { return(set_float_range(nv, cm->gmx.mto_factor, TRAVERSE_OVERRIDE_MIN, TRAVERSE_OVERRIDE_MAX)); }

stat_t cm_get_gpl(nvObj_t *nv) { return(get_integer(nv, cm->default_select_plane)); }
stat_t cm_set_gpl(nvObj_t *nv) { return(set_integer(nv, (uint8_t &)cm->default_select_plane, CANON_PLANE_XY, CANON_PLANE_YZ)); }

stat_t cm_get_gun(nvObj_t *nv) { return(get_integer(nv, cm->default_units_mode)); }
////##stat_t cm_set_gun(nvObj_t *nv) { return(set_integer(nv, (uint8_t &)cm->default_units_mode, INCHES, MILLIMETERS)); }


////##
stat_t cm_set_gun(nvObj_t *nv) { 
    stat_t status;
    status = set_integer(nv, (uint8_t &)cm->default_units_mode, INCHES, MILLIMETERS); 
    return status == STAT_OK ? cm_set_units_mode(cm->default_units_mode) : status;
}
////##


stat_t cm_get_gco(nvObj_t *nv) { return(get_integer(nv, cm->default_coord_system)); }
stat_t cm_set_gco(nvObj_t *nv) { return(set_integer(nv, (uint8_t &)cm->default_coord_system, G54, G59)); }

stat_t cm_get_gpa(nvObj_t *nv) { return(get_integer(nv, cm->default_path_control)); }
stat_t cm_set_gpa(nvObj_t *nv) { return(set_integer(nv, (uint8_t &)cm->default_path_control, PATH_EXACT_PATH, PATH_CONTINUOUS)); }

stat_t cm_get_gdi(nvObj_t *nv) { return(get_integer(nv, cm->default_distance_mode)); }
stat_t cm_set_gdi(nvObj_t *nv) { return(set_integer(nv, (uint8_t &)cm->default_distance_mode, ABSOLUTE_DISTANCE_MODE, INCREMENTAL_DISTANCE_MODE)); }

/*** Canonical Machine Global Settings Table Additions ***/
/*
 * The following functions are called by config_app.cpp to retrieve the relevant portions of the config table
 * getCmConfig_1() - general cononical machine info
 * getMpoConfig_1() - machine-coordinate position
 * getPosConfig_1() - external (gcode model) position
 * getOfsConfig_1() - offsets in play
 * getHomConfig_1() - homing info (should be in cycle_home)
 * getPrbConfig_1() - probing info (should in in cycle_probe)
 * getJogConfig_1() - control jogging (should be in cycle_jog)
 * getAxisConfig_1() - axis specific info
 */

struct grouplessCfgItem_t {
    const char * token;            // token - stripped of group prefix (w/NUL termination)
    uint8_t flags;                      // operations flags - see defines below
    int8_t precision;                   // decimal precision for display (JSON)
    fptrPrint print;                    // print binding: aka void (*print)(nvObj_t *nv);
    fptrCmd get;                        // GET binding aka uint8_t (*get)(nvObj_t *nv)
    fptrCmd set;                        // SET binding aka uint8_t (*set)(nvObj_t *nv)
};

// class cfgSubtableFromGrouplessStaticArray : public configSubtable {
//     // const size_t array_length;
//     const grouplessCfgItem_t *items;

//     // hold on to a reloadable full cfgItem_t to setup and return
//     static char tmpToken[TOKEN_LEN + 1];
//     static cfgItem_t cfgTmp;

//    public:
//    template<typename T, size_t length>
//     constexpr cfgSubtableFromGrouplessStaticArray(T (&i)[length]) : configSubtable{length}, items{i} {};

//     const cfgItem_t * const get(std::size_t idx) const override {
//         // group is ""
//         strcpy(tmpToken, items[idx].token);
//         cfgTmp.flags = items[idx].flags;
//         cfgTmp.precision = items[idx].precision;
//         cfgTmp.print = items[idx].print;
//         cfgTmp.get = items[idx].get;
//         cfgTmp.set = items[idx].set;
//         return &cfgTmp;
//     }

//     index_t find(const char *token) const override {
//         std::size_t idx = 0;
//         while (idx < length) {
//             if (strcmp(token, items[idx].token) == 0) {
//                 return idx;
//             }
//             idx++;
//         }
//         return NO_MATCH;
//     }

//     // const size_t length() const override {
//     //     return array_length;
//     // }
// };
// char cfgSubtableFromGrouplessStaticArray::tmpToken[TOKEN_LEN + 1];
// cfgItem_t cfgSubtableFromGrouplessStaticArray::cfgTmp = {"", &tmpToken[0], _i0, 0, nullptr, nullptr, nullptr, nullptr, 0};

constexpr cfgItem_t cm_config_items_1[] = {
    // dynamic model attributes for reporting purposes (up front for speed)
    {"",  "stat",  _i0, 0, cm_print_stat, cm_get_stat,  set_ro,        nullptr, 0},  // combined machine state
    {"",  "stat2", _i0, 0, cm_print_stat, cm_get_stat2, set_ro,        nullptr, 0},  // combined machine state
    {"",  "n",     _ii, 0, cm_print_line, cm_get_mline, set_noop,      nullptr, 0},  // Model line number
    {"",  "line",  _ii, 0, cm_print_line, cm_get_line,  set_ro,        nullptr, 0},  // Active line number - model or runtime line number
    {"",  "vel",   _f0, 2, cm_print_vel,  cm_get_vel,   set_ro,        nullptr, 0},  // current velocity
    {"",  "feed",  _f0, 2, cm_print_feed, cm_get_feed,  set_ro,        nullptr, 0},  // feed rate
    {"",  "macs",  _i0, 0, cm_print_macs, cm_get_macs,  set_ro,        nullptr, 0},  // raw machine state
    {"",  "cycs",  _i0, 0, cm_print_cycs, cm_get_cycs,  set_ro,        nullptr, 0},  // cycle state
    {"",  "mots",  _i0, 0, cm_print_mots, cm_get_mots,  set_ro,        nullptr, 0},  // motion state
    {"",  "hold",  _i0, 0, cm_print_hold, cm_get_hold,  set_ro,        nullptr, 0},  // feedhold state
    {"",  "unit",  _i0, 0, cm_print_unit, cm_get_unit,  set_ro,        nullptr, 0},  // units mode
    {"",  "coor",  _i0, 0, cm_print_coor, cm_get_coor,  set_ro,        nullptr, 0},  // coordinate system
    {"",  "momo",  _i0, 0, cm_print_momo, cm_get_momo,  set_ro,        nullptr, 0},  // motion mode
    {"",  "plan",  _i0, 0, cm_print_plan, cm_get_plan,  set_ro,        nullptr, 0},  // plane select
    {"",  "path",  _i0, 0, cm_print_path, cm_get_path,  set_ro,        nullptr, 0},  // path control mode
    {"",  "dist",  _i0, 0, cm_print_dist, cm_get_dist,  set_ro,        nullptr, 0},  // distance mode
    {"",  "admo",  _i0, 0, cm_print_admo, cm_get_admo,  set_ro,        nullptr, 0},  // arc distance mode
    {"",  "frmo",  _i0, 0, cm_print_frmo, cm_get_frmo,  set_ro,        nullptr, 0},  // feed rate mode
    {"",  "tool",  _i0, 0, cm_print_tool, cm_get_toolv, set_ro,        nullptr, 0},  // active tool
    {"",  "g92e",  _i0, 0, cm_print_g92e, cm_get_g92e,  set_ro,        nullptr, 0},  // G92 enable state
#ifdef TEMPORARY_HAS_LEDS
    {"",  "_leds", _i0, 0, tx_print_nul, _get_leds,_set_leds,          nullptr, 0}, // TEMPORARY - change LEDs
#endif
};
const cfgSubtableFromStaticArray cm_config_1 {cm_config_items_1};
const configSubtable * const getCmConfig_1() { return &cm_config_1; }

class cfgSubtableFromTokenList : public configSubtable {
    const char *group_name;
    const size_t group_name_length;
    const char * const * subkeys; // read it backward: "pointer to const pointers to const chars"
    // const size_t subkeys_length;

    // hold on to a reloadable full cfgItem_t to setup and return
    static char tmpToken[TOKEN_LEN + 1];
    cfgItem_t cfgTmp;

   public:
    template <size_t group_length, size_t subkey_count>
    constexpr cfgSubtableFromTokenList(const char (&new_group_name)[group_length], const char *const (&i)[subkey_count],
                                       const uint8_t new_flags, const int8_t new_precision, const fptrPrint new_print,
                                       const fptrCmd new_get_fn, const fptrCmd new_set_fn)
        : configSubtable{subkey_count},
          group_name{new_group_name},
          group_name_length{group_length - 1},  // string lengths include the null
          subkeys{i},
          //   subkeys_length{subkey_count},
          cfgTmp{&new_group_name[0], tmpToken, new_flags, new_precision, new_print, new_get_fn, new_set_fn, nullptr, 0}
        {};

    const cfgItem_t * const get(std::size_t idx) const override {
        char *dst = tmpToken;
        // strcpy(dst, group_name);
        // strcpy(dst+group_name_length, subkeys[idx]);
        // groupname is incorporated into tokens
        strcpy(dst, subkeys[idx]);
        return &cfgTmp;
    }

    index_t find(const char *token) const override {
        std::size_t idx = 0;
        if (*(token+group_name_length) == 0 || strncmp(token, group_name, group_name_length) != 0) {
            // wrong group or looking for just the group
            return NO_MATCH;
        }
        while (idx < length) {
            // groupname is incorporated into tokens
            if (strcmp(subkeys[idx]+group_name_length, token+group_name_length) == 0) {
                return idx;
            }
            idx++;
        }
        return NO_MATCH;
    }
};
char cfgSubtableFromTokenList::tmpToken[TOKEN_LEN + 1];
// cfgItem_t cfgSubtableFromTokenList::cfgTmp = {nullptr, &tmpToken[0], _i0, 0, nullptr, nullptr, nullptr, nullptr, 0};

#if (AXES == 9)
const char * const mpo_axis_keys[] = {"mpox", "mpoy", "mpoz", "mpou", "mpov", "mpow", "mpoa", "mpob", "mpoc"};
#else
const char * const mpo_axis_keys[] = {"mpox", "mpoy", "mpoz", "mpoa", "mpob", "mpoc"};
#endif
cfgSubtableFromTokenList mpo_config{"mpo", mpo_axis_keys, _f0, 5, cm_print_mpo, cm_get_mpo, set_ro};  // machine position
const configSubtable *const getMpoConfig_1() { return &mpo_config; }

// constexpr cfgItem_t pos_config_items_1[] = {
//     {"pos", "posx", _f0, 5, cm_print_pos, cm_get_pos, set_ro, nullptr, 0},  // X work position
//     {"pos", "posy", _f0, 5, cm_print_pos, cm_get_pos, set_ro, nullptr, 0},  // Y work position
//     {"pos", "posz", _f0, 5, cm_print_pos, cm_get_pos, set_ro, nullptr, 0},  // Z work position
//     {"pos", "posu", _f0, 5, cm_print_pos, cm_get_pos, set_ro, nullptr, 0},  // U work position
//     {"pos", "posv", _f0, 5, cm_print_pos, cm_get_pos, set_ro, nullptr, 0},  // V work position
//     {"pos", "posw", _f0, 5, cm_print_pos, cm_get_pos, set_ro, nullptr, 0},  // W work position
//     {"pos", "posa", _f0, 5, cm_print_pos, cm_get_pos, set_ro, nullptr, 0},  // A work position
//     {"pos", "posb", _f0, 5, cm_print_pos, cm_get_pos, set_ro, nullptr, 0},  // B work position
//     {"pos", "posc", _f0, 5, cm_print_pos, cm_get_pos, set_ro, nullptr, 0},  // C work position
// };
// constexpr cfgSubtableFromStaticArray pos_config_1{pos_config_items_1};
#if (AXES == 9)
const char * const pos_axis_keys[] = {"posx", "posy", "posz", "posu", "posv", "posw", "posa", "posb", "posc"};
#else
const char * const pos_axis_keys[] = {"posx", "posy", "posz", "posa", "posb", "posc"};
#endif
cfgSubtableFromTokenList pos_config_1{"pos", pos_axis_keys, _f0, 5, cm_print_pos, cm_get_pos, set_ro};  // work position
const configSubtable *const getPosConfig_1() { return &pos_config_1; }

// constexpr cfgItem_t ofs_config_items_1[] = {
//     {"ofs", "ofsx", _f0, 5, cm_print_ofs, cm_get_ofs, set_ro, nullptr, 0},  // X work offset
//     {"ofs", "ofsy", _f0, 5, cm_print_ofs, cm_get_ofs, set_ro, nullptr, 0},  // Y work offset
//     {"ofs", "ofsz", _f0, 5, cm_print_ofs, cm_get_ofs, set_ro, nullptr, 0},  // Z work offset
//     {"ofs", "ofsu", _f0, 5, cm_print_ofs, cm_get_ofs, set_ro, nullptr, 0},  // U work offset
//     {"ofs", "ofsv", _f0, 5, cm_print_ofs, cm_get_ofs, set_ro, nullptr, 0},  // V work offset
//     {"ofs", "ofsw", _f0, 5, cm_print_ofs, cm_get_ofs, set_ro, nullptr, 0},  // W work offset
//     {"ofs", "ofsa", _f0, 5, cm_print_ofs, cm_get_ofs, set_ro, nullptr, 0},  // A work offset
//     {"ofs", "ofsb", _f0, 5, cm_print_ofs, cm_get_ofs, set_ro, nullptr, 0},  // B work offset
//     {"ofs", "ofsc", _f0, 5, cm_print_ofs, cm_get_ofs, set_ro, nullptr, 0},  // C work offset
// };
// constexpr cfgSubtableFromStaticArray ofs_config_1{ofs_config_items_1};
#if (AXES == 9)
const char * const ofs_axis_keys[] = {"ofsx", "ofsy", "ofsz", "ofsu", "ofsv", "ofsw", "ofsa", "ofsb", "ofsc"};
#else
const char * const ofs_axis_keys[] = {"ofsx", "ofsy", "ofsz", "ofsa", "ofsb", "ofsc"};
#endif
cfgSubtableFromTokenList ofs_config_1{"ofs", ofs_axis_keys, _f0, 5, cm_print_ofs, cm_get_ofs, set_ro};  // work offsets
const configSubtable *const getOfsConfig_1() { return &ofs_config_1; }

constexpr cfgItem_t hom_config_items_1[] = {
    {"hom", "home", _i0, 0, cm_print_home, cm_get_home, cm_set_home, nullptr, 0},  // homing state, invoke homing cycle
    {"hom", "homx", _i0, 0, cm_print_hom, cm_get_hom, set_ro, nullptr, 0},         // X homed - Homing status group
    {"hom", "homy", _i0, 0, cm_print_hom, cm_get_hom, set_ro, nullptr, 0},         // Y homed
    {"hom", "homz", _i0, 0, cm_print_hom, cm_get_hom, set_ro, nullptr, 0},         // Z homed
    {"hom", "homu", _i0, 0, cm_print_hom, cm_get_hom, set_ro, nullptr, 0},         // U homed
    {"hom", "homv", _i0, 0, cm_print_hom, cm_get_hom, set_ro, nullptr, 0},         // V homed
    {"hom", "homw", _i0, 0, cm_print_hom, cm_get_hom, set_ro, nullptr, 0},         // W homed
    {"hom", "homa", _i0, 0, cm_print_hom, cm_get_hom, set_ro, nullptr, 0},         // A homed
    {"hom", "homb", _i0, 0, cm_print_hom, cm_get_hom, set_ro, nullptr, 0},         // B homed
    {"hom", "homc", _i0, 0, cm_print_hom, cm_get_hom, set_ro, nullptr, 0},         // C homed
};
constexpr cfgSubtableFromStaticArray hom_config_1{hom_config_items_1};
const configSubtable *const getHomConfig_1() { return &hom_config_1; }

constexpr cfgItem_t prb_config_items_1[] = {
    {"prb", "prbe", _i0, 0, tx_print_nul, cm_get_prob, set_ro, nullptr, 0},    // probing state
    {"prb", "prbx", _f0, 5, tx_print_nul, cm_get_prb, set_ro, nullptr, 0},     // X probe results
    {"prb", "prby", _f0, 5, tx_print_nul, cm_get_prb, set_ro, nullptr, 0},     // Y probe results
    {"prb", "prbz", _f0, 5, tx_print_nul, cm_get_prb, set_ro, nullptr, 0},     // Z probe results
    {"prb", "prbu", _f0, 5, tx_print_nul, cm_get_prb, set_ro, nullptr, 0},     // U probe results
    {"prb", "prbv", _f0, 5, tx_print_nul, cm_get_prb, set_ro, nullptr, 0},     // V probe results
    {"prb", "prbw", _f0, 5, tx_print_nul, cm_get_prb, set_ro, nullptr, 0},     // W probe results
    {"prb", "prba", _f0, 5, tx_print_nul, cm_get_prb, set_ro, nullptr, 0},     // A probe results
    {"prb", "prbb", _f0, 5, tx_print_nul, cm_get_prb, set_ro, nullptr, 0},     // B probe results
    {"prb", "prbc", _f0, 5, tx_print_nul, cm_get_prb, set_ro, nullptr, 0},     // C probe results
    {"prb", "prbs", _i0, 0, tx_print_nul, get_nul, cm_set_probe, nullptr, 0},  // store probe
    {"prb", "prbr", _bip, 0, tx_print_nul, cm_get_prbr, cm_set_prbr, nullptr,
     PROBE_REPORT_ENABLE},  // enable probe report. Init in cm_init
    {"prb", "prbin", _iip, 0, tx_print_nul, cm_get_probe_input, cm_set_probe_input, nullptr,
     PROBING_INPUT},  // probing input
};
constexpr cfgSubtableFromStaticArray prb_config_1{prb_config_items_1};
const configSubtable *const getPrbConfig_1() { return &prb_config_1; }

// constexpr cfgItem_t jog_config_items_1[] = {
//     {"jog", "jogx", _f0, 0, tx_print_nul, get_nul, cm_run_jog, nullptr, 0},  // jog in X axis
//     {"jog", "jogy", _f0, 0, tx_print_nul, get_nul, cm_run_jog, nullptr, 0},  // jog in Y axis
//     {"jog", "jogz", _f0, 0, tx_print_nul, get_nul, cm_run_jog, nullptr, 0},  // jog in Z axis
//     {"jog", "jogu", _f0, 0, tx_print_nul, get_nul, cm_run_jog, nullptr, 0},  // jog in U axis
//     {"jog", "jogv", _f0, 0, tx_print_nul, get_nul, cm_run_jog, nullptr, 0},  // jog in V axis
//     {"jog", "jogw", _f0, 0, tx_print_nul, get_nul, cm_run_jog, nullptr, 0},  // jog in W axis
//     {"jog", "joga", _f0, 0, tx_print_nul, get_nul, cm_run_jog, nullptr, 0},  // jog in A axis
//     {"jog", "jogb", _f0, 0, tx_print_nul, get_nul, cm_run_jog, nullptr, 0},  // jog in B axis
//     {"jog", "jogc", _f0, 0, tx_print_nul, get_nul, cm_run_jog, nullptr, 0},  // jog in C axis
// };
// constexpr cfgSubtableFromStaticArray jog_config_1{jog_config_items_1};
#if (AXES == 9)
const char * const jog_axis_keys[] = {"jogx", "jogy", "jogz", "jogu", "jogv", "jogw", "joga", "jogb", "jogc"};
#else
const char * const jog_axis_keys[] = {"jogx", "jogy", "jogz", "joga", "jogb", "jogc"};
#endif
cfgSubtableFromTokenList jog_config_1{"jog", jog_axis_keys, _f0, 0, tx_print_nul, get_nul, cm_run_jog};  // job
const configSubtable *const getJogConfig_1() { return &jog_config_1; }

constexpr cfgItem_t axis_config_items_1[] = {
    // Axis parameters
    {"x", "xam", _iip, 0, cm_print_am, cm_get_am, cm_set_am, nullptr, X_AXIS_MODE},
    {"x", "xvm", _fipc, 0, cm_print_vm, cm_get_vm, cm_set_vm, nullptr, X_VELOCITY_MAX},
    {"x", "xfr", _fipc, 0, cm_print_fr, cm_get_fr, cm_set_fr, nullptr, X_FEEDRATE_MAX},
    {"x", "xtn", _fipc, 5, cm_print_tn, cm_get_tn, cm_set_tn, nullptr, X_TRAVEL_MIN},
    {"x", "xtm", _fipc, 5, cm_print_tm, cm_get_tm, cm_set_tm, nullptr, X_TRAVEL_MAX},
    {"x", "xjm", _fipc, 0, cm_print_jm, cm_get_jm, cm_set_jm, nullptr, X_JERK_MAX},
    {"x", "xjh", _fipc, 0, cm_print_jh, cm_get_jh, cm_set_jh, nullptr, X_JERK_HIGH_SPEED},
    {"x", "xhi", _iip, 0, cm_print_hi, cm_get_hi, cm_set_hi, nullptr, X_HOMING_INPUT},
    {"x", "xhd", _iip, 0, cm_print_hd, cm_get_hd, cm_set_hd, nullptr, X_HOMING_DIRECTION},
    {"x", "xsv", _fipc, 0, cm_print_sv, cm_get_sv, cm_set_sv, nullptr, X_SEARCH_VELOCITY},
    {"x", "xlv", _fipc, 2, cm_print_lv, cm_get_lv, cm_set_lv, nullptr, X_LATCH_VELOCITY},
    {"x", "xlb", _fipc, 5, cm_print_lb, cm_get_lb, cm_set_lb, nullptr, X_LATCH_BACKOFF},
    {"x", "xzb", _fipc, 5, cm_print_zb, cm_get_zb, cm_set_zb, nullptr, X_ZERO_BACKOFF},

    {"y", "yam", _iip, 0, cm_print_am, cm_get_am, cm_set_am, nullptr, Y_AXIS_MODE},
    {"y", "yvm", _fipc, 0, cm_print_vm, cm_get_vm, cm_set_vm, nullptr, Y_VELOCITY_MAX},
    {"y", "yfr", _fipc, 0, cm_print_fr, cm_get_fr, cm_set_fr, nullptr, Y_FEEDRATE_MAX},
    {"y", "ytn", _fipc, 5, cm_print_tn, cm_get_tn, cm_set_tn, nullptr, Y_TRAVEL_MIN},
    {"y", "ytm", _fipc, 5, cm_print_tm, cm_get_tm, cm_set_tm, nullptr, Y_TRAVEL_MAX},
    {"y", "yjm", _fipc, 0, cm_print_jm, cm_get_jm, cm_set_jm, nullptr, Y_JERK_MAX},
    {"y", "yjh", _fipc, 0, cm_print_jh, cm_get_jh, cm_set_jh, nullptr, Y_JERK_HIGH_SPEED},
    {"y", "yhi", _iip, 0, cm_print_hi, cm_get_hi, cm_set_hi, nullptr, Y_HOMING_INPUT},
    {"y", "yhd", _iip, 0, cm_print_hd, cm_get_hd, cm_set_hd, nullptr, Y_HOMING_DIRECTION},
    {"y", "ysv", _fipc, 0, cm_print_sv, cm_get_sv, cm_set_sv, nullptr, Y_SEARCH_VELOCITY},
    {"y", "ylv", _fipc, 2, cm_print_lv, cm_get_lv, cm_set_lv, nullptr, Y_LATCH_VELOCITY},
    {"y", "ylb", _fipc, 5, cm_print_lb, cm_get_lb, cm_set_lb, nullptr, Y_LATCH_BACKOFF},
    {"y", "yzb", _fipc, 5, cm_print_zb, cm_get_zb, cm_set_zb, nullptr, Y_ZERO_BACKOFF},

    {"z", "zam", _iip, 0, cm_print_am, cm_get_am, cm_set_am, nullptr, Z_AXIS_MODE},
    {"z", "zvm", _fipc, 0, cm_print_vm, cm_get_vm, cm_set_vm, nullptr, Z_VELOCITY_MAX},
    {"z", "zfr", _fipc, 0, cm_print_fr, cm_get_fr, cm_set_fr, nullptr, Z_FEEDRATE_MAX},
    {"z", "ztn", _fipc, 5, cm_print_tn, cm_get_tn, cm_set_tn, nullptr, Z_TRAVEL_MIN},
    {"z", "ztm", _fipc, 5, cm_print_tm, cm_get_tm, cm_set_tm, nullptr, Z_TRAVEL_MAX},
    {"z", "zjm", _fipc, 0, cm_print_jm, cm_get_jm, cm_set_jm, nullptr, Z_JERK_MAX},
    {"z", "zjh", _fipc, 0, cm_print_jh, cm_get_jh, cm_set_jh, nullptr, Z_JERK_HIGH_SPEED},
    {"z", "zhi", _iip, 0, cm_print_hi, cm_get_hi, cm_set_hi, nullptr, Z_HOMING_INPUT},
    {"z", "zhd", _iip, 0, cm_print_hd, cm_get_hd, cm_set_hd, nullptr, Z_HOMING_DIRECTION},
    {"z", "zsv", _fipc, 0, cm_print_sv, cm_get_sv, cm_set_sv, nullptr, Z_SEARCH_VELOCITY},
    {"z", "zlv", _fipc, 2, cm_print_lv, cm_get_lv, cm_set_lv, nullptr, Z_LATCH_VELOCITY},
    {"z", "zlb", _fipc, 5, cm_print_lb, cm_get_lb, cm_set_lb, nullptr, Z_LATCH_BACKOFF},
    {"z", "zzb", _fipc, 5, cm_print_zb, cm_get_zb, cm_set_zb, nullptr, Z_ZERO_BACKOFF},

#if (AXES == 9)
    {"u", "uam", _iip, 0, cm_print_am, cm_get_am, cm_set_am, nullptr, U_AXIS_MODE},
    {"u", "uvm", _fipc, 0, cm_print_vm, cm_get_vm, cm_set_vm, nullptr, U_VELOCITY_MAX},
    {"u", "ufr", _fipc, 0, cm_print_fr, cm_get_fr, cm_set_fr, nullptr, U_FEEDRATE_MAX},
    {"u", "utn", _fipc, 5, cm_print_tn, cm_get_tn, cm_set_tn, nullptr, U_TRAVEL_MIN},
    {"u", "utm", _fipc, 5, cm_print_tm, cm_get_tm, cm_set_tm, nullptr, U_TRAVEL_MAX},
    {"u", "ujm", _fipc, 0, cm_print_jm, cm_get_jm, cm_set_jm, nullptr, U_JERK_MAX},
    {"u", "ujh", _fipc, 0, cm_print_jh, cm_get_jh, cm_set_jh, nullptr, U_JERK_HIGH_SPEED},
    {"u", "uhi", _iip, 0, cm_print_hi, cm_get_hi, cm_set_hi, nullptr, U_HOMING_INPUT},
    {"u", "uhd", _iip, 0, cm_print_hd, cm_get_hd, cm_set_hd, nullptr, U_HOMING_DIRECTION},
    {"u", "usv", _fipc, 0, cm_print_sv, cm_get_sv, cm_set_sv, nullptr, U_SEARCH_VELOCITY},
    {"u", "ulv", _fipc, 2, cm_print_lv, cm_get_lv, cm_set_lv, nullptr, U_LATCH_VELOCITY},
    {"u", "ulb", _fipc, 5, cm_print_lb, cm_get_lb, cm_set_lb, nullptr, U_LATCH_BACKOFF},
    {"u", "uzb", _fipc, 5, cm_print_zb, cm_get_zb, cm_set_zb, nullptr, U_ZERO_BACKOFF},

    {"v", "vam", _iip, 0, cm_print_am, cm_get_am, cm_set_am, nullptr, V_AXIS_MODE},
    {"v", "vvm", _fipc, 0, cm_print_vm, cm_get_vm, cm_set_vm, nullptr, V_VELOCITY_MAX},
    {"v", "vfr", _fipc, 0, cm_print_fr, cm_get_fr, cm_set_fr, nullptr, V_FEEDRATE_MAX},
    {"v", "vtn", _fipc, 5, cm_print_tn, cm_get_tn, cm_set_tn, nullptr, V_TRAVEL_MIN},
    {"v", "vtm", _fipc, 5, cm_print_tm, cm_get_tm, cm_set_tm, nullptr, V_TRAVEL_MAX},
    {"v", "vjm", _fipc, 0, cm_print_jm, cm_get_jm, cm_set_jm, nullptr, V_JERK_MAX},
    {"v", "vjh", _fipc, 0, cm_print_jh, cm_get_jh, cm_set_jh, nullptr, V_JERK_HIGH_SPEED},
    {"v", "vhi", _iip, 0, cm_print_hi, cm_get_hi, cm_set_hi, nullptr, V_HOMING_INPUT},
    {"v", "vhd", _iip, 0, cm_print_hd, cm_get_hd, cm_set_hd, nullptr, V_HOMING_DIRECTION},
    {"v", "vsv", _fipc, 0, cm_print_sv, cm_get_sv, cm_set_sv, nullptr, V_SEARCH_VELOCITY},
    {"v", "vlv", _fipc, 2, cm_print_lv, cm_get_lv, cm_set_lv, nullptr, V_LATCH_VELOCITY},
    {"v", "vlb", _fipc, 5, cm_print_lb, cm_get_lb, cm_set_lb, nullptr, V_LATCH_BACKOFF},
    {"v", "vzb", _fipc, 5, cm_print_zb, cm_get_zb, cm_set_zb, nullptr, V_ZERO_BACKOFF},

    {"w", "wam", _iip, 0, cm_print_am, cm_get_am, cm_set_am, nullptr, W_AXIS_MODE},
    {"w", "wvm", _fipc, 0, cm_print_vm, cm_get_vm, cm_set_vm, nullptr, W_VELOCITY_MAX},
    {"w", "wfr", _fipc, 0, cm_print_fr, cm_get_fr, cm_set_fr, nullptr, W_FEEDRATE_MAX},
    {"w", "wtn", _fipc, 5, cm_print_tn, cm_get_tn, cm_set_tn, nullptr, W_TRAVEL_MIN},
    {"w", "wtm", _fipc, 5, cm_print_tm, cm_get_tm, cm_set_tm, nullptr, W_TRAVEL_MAX},
    {"w", "wjm", _fipc, 0, cm_print_jm, cm_get_jm, cm_set_jm, nullptr, W_JERK_MAX},
    {"w", "wjh", _fipc, 0, cm_print_jh, cm_get_jh, cm_set_jh, nullptr, W_JERK_HIGH_SPEED},
    {"w", "whi", _iip, 0, cm_print_hi, cm_get_hi, cm_set_hi, nullptr, W_HOMING_INPUT},
    {"w", "whd", _iip, 0, cm_print_hd, cm_get_hd, cm_set_hd, nullptr, W_HOMING_DIRECTION},
    {"w", "wsv", _fipc, 0, cm_print_sv, cm_get_sv, cm_set_sv, nullptr, W_SEARCH_VELOCITY},
    {"w", "wlv", _fipc, 2, cm_print_lv, cm_get_lv, cm_set_lv, nullptr, W_LATCH_VELOCITY},
    {"w", "wlb", _fipc, 5, cm_print_lb, cm_get_lb, cm_set_lb, nullptr, W_LATCH_BACKOFF},
    {"w", "wzb", _fipc, 5, cm_print_zb, cm_get_zb, cm_set_zb, nullptr, W_ZERO_BACKOFF},
#endif

    {"a", "aam", _iip, 0, cm_print_am, cm_get_am, cm_set_am, nullptr, A_AXIS_MODE},
    {"a", "avm", _fipc, 0, cm_print_vm, cm_get_vm, cm_set_vm, nullptr, A_VELOCITY_MAX},
    {"a", "afr", _fipc, 0, cm_print_fr, cm_get_fr, cm_set_fr, nullptr, A_FEEDRATE_MAX},
    {"a", "atn", _fipc, 5, cm_print_tn, cm_get_tn, cm_set_tn, nullptr, A_TRAVEL_MIN},
    {"a", "atm", _fipc, 5, cm_print_tm, cm_get_tm, cm_set_tm, nullptr, A_TRAVEL_MAX},
    {"a", "ajm", _fipc, 0, cm_print_jm, cm_get_jm, cm_set_jm, nullptr, A_JERK_MAX},
    {"a", "ajh", _fipc, 0, cm_print_jh, cm_get_jh, cm_set_jh, nullptr, A_JERK_HIGH_SPEED},
    {"a", "ara", _fipc, 5, cm_print_ra, cm_get_ra, cm_set_ra, nullptr, A_RADIUS},
    {"a", "ahi", _iip, 0, cm_print_hi, cm_get_hi, cm_set_hi, nullptr, A_HOMING_INPUT},
    {"a", "ahd", _iip, 0, cm_print_hd, cm_get_hd, cm_set_hd, nullptr, A_HOMING_DIRECTION},
    {"a", "asv", _fipc, 0, cm_print_sv, cm_get_sv, cm_set_sv, nullptr, A_SEARCH_VELOCITY},
    {"a", "alv", _fipc, 2, cm_print_lv, cm_get_lv, cm_set_lv, nullptr, A_LATCH_VELOCITY},
    {"a", "alb", _fipc, 5, cm_print_lb, cm_get_lb, cm_set_lb, nullptr, A_LATCH_BACKOFF},
    {"a", "azb", _fipc, 5, cm_print_zb, cm_get_zb, cm_set_zb, nullptr, A_ZERO_BACKOFF},

    {"b", "bam", _iip, 0, cm_print_am, cm_get_am, cm_set_am, nullptr, B_AXIS_MODE},
    {"b", "bvm", _fipc, 0, cm_print_vm, cm_get_vm, cm_set_vm, nullptr, B_VELOCITY_MAX},
    {"b", "bfr", _fipc, 0, cm_print_fr, cm_get_fr, cm_set_fr, nullptr, B_FEEDRATE_MAX},
    {"b", "btn", _fipc, 5, cm_print_tn, cm_get_tn, cm_set_tn, nullptr, B_TRAVEL_MIN},
    {"b", "btm", _fipc, 5, cm_print_tm, cm_get_tm, cm_set_tm, nullptr, B_TRAVEL_MAX},
    {"b", "bjm", _fipc, 0, cm_print_jm, cm_get_jm, cm_set_jm, nullptr, B_JERK_MAX},
    {"b", "bjh", _fipc, 0, cm_print_jh, cm_get_jh, cm_set_jh, nullptr, B_JERK_HIGH_SPEED},
    {"b", "bra", _fipc, 5, cm_print_ra, cm_get_ra, cm_set_ra, nullptr, B_RADIUS},
    {"b", "bhi", _iip, 0, cm_print_hi, cm_get_hi, cm_set_hi, nullptr, B_HOMING_INPUT},
    {"b", "bhd", _iip, 0, cm_print_hd, cm_get_hd, cm_set_hd, nullptr, B_HOMING_DIRECTION},
    {"b", "bsv", _fipc, 0, cm_print_sv, cm_get_sv, cm_set_sv, nullptr, B_SEARCH_VELOCITY},
    {"b", "blv", _fipc, 2, cm_print_lv, cm_get_lv, cm_set_lv, nullptr, B_LATCH_VELOCITY},
    {"b", "blb", _fipc, 5, cm_print_lb, cm_get_lb, cm_set_lb, nullptr, B_LATCH_BACKOFF},
    {"b", "bzb", _fipc, 5, cm_print_zb, cm_get_zb, cm_set_zb, nullptr, B_ZERO_BACKOFF},

    {"c", "cam", _iip, 0, cm_print_am, cm_get_am, cm_set_am, nullptr, C_AXIS_MODE},
    {"c", "cvm", _fipc, 0, cm_print_vm, cm_get_vm, cm_set_vm, nullptr, C_VELOCITY_MAX},
    {"c", "cfr", _fipc, 0, cm_print_fr, cm_get_fr, cm_set_fr, nullptr, C_FEEDRATE_MAX},
    {"c", "ctn", _fipc, 5, cm_print_tn, cm_get_tn, cm_set_tn, nullptr, C_TRAVEL_MIN},
    {"c", "ctm", _fipc, 5, cm_print_tm, cm_get_tm, cm_set_tm, nullptr, C_TRAVEL_MAX},
    {"c", "cjm", _fipc, 0, cm_print_jm, cm_get_jm, cm_set_jm, nullptr, C_JERK_MAX},
    {"c", "cjh", _fipc, 0, cm_print_jh, cm_get_jh, cm_set_jh, nullptr, C_JERK_HIGH_SPEED},
    {"c", "cra", _fipc, 5, cm_print_ra, cm_get_ra, cm_set_ra, nullptr, C_RADIUS},
    {"c", "chi", _iip, 0, cm_print_hi, cm_get_hi, cm_set_hi, nullptr, C_HOMING_INPUT},
    {"c", "chd", _iip, 0, cm_print_hd, cm_get_hd, cm_set_hd, nullptr, C_HOMING_DIRECTION},
    {"c", "csv", _fipc, 0, cm_print_sv, cm_get_sv, cm_set_sv, nullptr, C_SEARCH_VELOCITY},
    {"c", "clv", _fipc, 2, cm_print_lv, cm_get_lv, cm_set_lv, nullptr, C_LATCH_VELOCITY},
    {"c", "clb", _fipc, 5, cm_print_lb, cm_get_lb, cm_set_lb, nullptr, C_LATCH_BACKOFF},
    {"c", "czb", _fipc, 5, cm_print_zb, cm_get_zb, cm_set_zb, nullptr, C_ZERO_BACKOFF},
};
constexpr cfgSubtableFromStaticArray axis_config_1 {axis_config_items_1};
const configSubtable * const getAxisConfig_1() { return &axis_config_1; }

/***********************************************************************************
 * Debugging Commands
 ***********************************************************************************/
/*
 * cm_dam() - dump active model
 */

stat_t cm_dam(nvObj_t *nv)
{
    xio_writeline("Active model:\n");
    cm_print_vel(nv);
    cm_print_feed(nv);
    cm_print_line(nv);
    cm_print_stat(nv);
    cm_print_macs(nv);
    cm_print_cycs(nv);
    cm_print_mots(nv);
    cm_print_hold(nv);
    cm_print_home(nv);
    cm_print_unit(nv);
    cm_print_coor(nv);
    cm_print_momo(nv);
    cm_print_plan(nv);
    cm_print_path(nv);
    cm_print_dist(nv);
    cm_print_frmo(nv);
    cm_print_tool(nv);

    return (STAT_OK);
}

/***********************************************************************************
 * TEXT MODE SUPPORT
 * Functions to print variables from the cfgArray table
 ***********************************************************************************/

#ifdef __TEXT_MODE

/* model state print functions */

static const char fmt_vel[]  = "Velocity:%17.3f%s/min\n";
static const char fmt_feed[] = "Feed rate:%16.3f%s/min\n";
static const char fmt_line[] = "Line number:%10lu\n";
static const char fmt_stat[] = "Machine state:       %s\n"; // combined machine state
static const char fmt_macs[] = "Raw machine state:   %s\n"; // raw machine state
static const char fmt_cycs[] = "Cycle state:         %s\n";
static const char fmt_mots[] = "Motion state:        %s\n";
static const char fmt_hold[] = "Feedhold state:      %s\n";
static const char fmt_home[] = "Homing state:        %s\n";
static const char fmt_unit[] = "Units:               %s\n"; // units mode as ASCII string
static const char fmt_coor[] = "Coordinate system:   %s\n";
static const char fmt_momo[] = "Motion mode:         %s\n";
static const char fmt_plan[] = "Plane:               %s\n";
static const char fmt_path[] = "Path Mode:           %s\n";
static const char fmt_dist[] = "Distance mode:       %s\n";
static const char fmt_admo[] = "Arc Distance mode:   %s\n";
static const char fmt_frmo[] = "Feed rate mode:      %s\n";
static const char fmt_tool[] = "Tool number          %d\n";
static const char fmt_g92e[] = "G92 enabled          %d\n";

void cm_print_vel(nvObj_t *nv) { text_print_flt_units(nv, fmt_vel, GET_UNITS(ACTIVE_MODEL));}
void cm_print_feed(nvObj_t *nv) { text_print_flt_units(nv, fmt_feed, GET_UNITS(ACTIVE_MODEL));}
void cm_print_line(nvObj_t *nv) { text_print(nv, fmt_line);}     // TYPE_INT
void cm_print_tool(nvObj_t *nv) { text_print(nv, fmt_tool);}     // TYPE_INT
void cm_print_g92e(nvObj_t *nv) { text_print(nv, fmt_g92e);}     // TYPE_INT
void cm_print_stat(nvObj_t *nv) { text_print_str(nv, fmt_stat);} // print all these as TYPE_STRING
void cm_print_macs(nvObj_t *nv) { text_print_str(nv, fmt_macs);} // See _get_msg_helper() for details
void cm_print_cycs(nvObj_t *nv) { text_print_str(nv, fmt_cycs);}
void cm_print_mots(nvObj_t *nv) { text_print_str(nv, fmt_mots);}
void cm_print_hold(nvObj_t *nv) { text_print_str(nv, fmt_hold);}
void cm_print_home(nvObj_t *nv) { text_print_str(nv, fmt_home);}
void cm_print_unit(nvObj_t *nv) { text_print_str(nv, fmt_unit);}
void cm_print_coor(nvObj_t *nv) { text_print_str(nv, fmt_coor);}
void cm_print_momo(nvObj_t *nv) { text_print_str(nv, fmt_momo);}
void cm_print_plan(nvObj_t *nv) { text_print_str(nv, fmt_plan);}
void cm_print_path(nvObj_t *nv) { text_print_str(nv, fmt_path);}
void cm_print_dist(nvObj_t *nv) { text_print_str(nv, fmt_dist);}
void cm_print_admo(nvObj_t *nv) { text_print_str(nv, fmt_admo);}
void cm_print_frmo(nvObj_t *nv) { text_print_str(nv, fmt_frmo);}

static const char fmt_gpl[] = "[gpl] default gcode plane%10d [0=G17,1=G18,2=G19]\n";
static const char fmt_gun[] = "[gun] default gcode units mode%5d [0=G20,1=G21]\n";
static const char fmt_gco[] = "[gco] default gcode coord system%3d [1-6 (G54-G59)]\n";
static const char fmt_gpa[] = "[gpa] default gcode path control%3d [0=G61,1=G61.1,2=G64]\n";
static const char fmt_gdi[] = "[gdi] default gcode distance mode%2d [0=G90,1=G91]\n";

void cm_print_gpl(nvObj_t *nv) { text_print(nv, fmt_gpl);}  // TYPE_INT
void cm_print_gun(nvObj_t *nv) { text_print(nv, fmt_gun);}  // TYPE_INT
void cm_print_gco(nvObj_t *nv) { text_print(nv, fmt_gco);}  // TYPE_INT
void cm_print_gpa(nvObj_t *nv) { text_print(nv, fmt_gpa);}  // TYPE_INT
void cm_print_gdi(nvObj_t *nv) { text_print(nv, fmt_gdi);}  // TYPE_INT

/* system parameter print functions */

static const char fmt_jt[] = "[jt]  junction integration time%7.2f\n";
static const char fmt_ct[] = "[ct]  chordal tolerance%17.4f%s\n";
static const char fmt_zl[] = "[zl]  Z lift on feedhold%16.3f%s\n";
static const char fmt_sl[] = "[sl]  soft limit enable%12d [0=disable,1=enable]\n";
static const char fmt_lim[] ="[lim] limit switch enable%10d [0=disable,1=enable]\n";
static const char fmt_saf[] ="[saf] safety interlock enable%6d [0=disable,1=enable]\n";

void cm_print_jt(nvObj_t *nv) { text_print(nv, fmt_jt);}        // TYPE FLOAT
void cm_print_ct(nvObj_t *nv) { text_print_flt_units(nv, fmt_ct, GET_UNITS(ACTIVE_MODEL));}
void cm_print_zl(nvObj_t *nv) { text_print_flt_units(nv, fmt_zl, GET_UNITS(ACTIVE_MODEL));}
void cm_print_sl(nvObj_t *nv) { text_print(nv, fmt_sl);}        // TYPE_INT
void cm_print_lim(nvObj_t *nv){ text_print(nv, fmt_lim);}       // TYPE_INT
void cm_print_saf(nvObj_t *nv){ text_print(nv, fmt_saf);}       // TYPE_INT

static const char fmt_m48[]  = "[m48] overrides enabled%12d [0=disable,1=enable]\n";
static const char fmt_froe[] = "[froe] feed override enable%8d [0=disable,1=enable]\n";
static const char fmt_fro[]  = "[fro]  feedrate override%15.3f [0.05 < mfo < 2.00]\n";
static const char fmt_troe[] = "[troe] traverse over enable%8d [0=disable,1=enable]\n";
static const char fmt_tro[]  = "[tro]  traverse override%15.3f [0.05 < mto < 1.00]\n";
static const char fmt_tram[] = "[tram] is coordinate space rotated to be tram %s\n";
static const char fmt_nxln[] = "[nxln] next line number %lu\n";

void cm_print_m48(nvObj_t *nv)  { text_print(nv, fmt_m48);}    // TYPE_INT
void cm_print_froe(nvObj_t *nv) { text_print(nv, fmt_froe);}    // TYPE INT
void cm_print_fro(nvObj_t *nv)  { text_print(nv, fmt_fro);}     // TYPE FLOAT
void cm_print_troe(nvObj_t *nv) { text_print(nv, fmt_troe);}    // TYPE INT
void cm_print_tro(nvObj_t *nv)  { text_print(nv, fmt_tro);}     // TYPE FLOAT
void cm_print_tram(nvObj_t *nv) { text_print(nv, fmt_tram);};   // TYPE BOOL
void cm_print_nxln(nvObj_t *nv) { text_print(nv, fmt_nxln);};   // TYPE INT

/*
 * axis print functions
 *
 *    _print_axis_ui8() - helper to print an integer value with no units
 *    _print_axis_flt() - helper to print a floating point linear value in prevailing units
 *    _print_pos_helper()
 *
 *    cm_print_am()
 *    cm_print_fr()
 *    cm_print_vm()
 *    cm_print_tm()
 *    cm_print_tn()
 *    cm_print_jm()
 *    cm_print_jh()
 *    cm_print_ra()
 *    cm_print_hi()
 *    cm_print_hd()
 *    cm_print_lv()
 *    cm_print_lb()
 *    cm_print_zb()
 *
 *    cm_print_pos() - print position with unit displays for MM or Inches
 *    cm_print_mpo() - print position with fixed unit display - always in Degrees or MM
 *    cm_print_tram() - print if the coordinate system is rotated
 */

static const char fmt_Xam[] = "[%s%s] %s axis mode%18d %s\n";
static const char fmt_Xfr[] = "[%s%s] %s feedrate maximum%11.0f%s/min\n";
static const char fmt_Xvm[] = "[%s%s] %s velocity maximum%11.0f%s/min\n";
static const char fmt_Xtm[] = "[%s%s] %s travel maximum%17.3f%s\n";
static const char fmt_Xtn[] = "[%s%s] %s travel minimum%17.3f%s\n";
static const char fmt_Xjm[] = "[%s%s] %s jerk maximum%15.0f%s/min^3 * 1 million\n";
static const char fmt_Xjh[] = "[%s%s] %s jerk homing%16.0f%s/min^3 * 1 million\n";
static const char fmt_Xra[] = "[%s%s] %s radius value%20.4f%s\n";
static const char fmt_Xhi[] = "[%s%s] %s homing input%15d [input 1-N or 0 to disable homing this axis]\n";
static const char fmt_Xhd[] = "[%s%s] %s homing direction%11d [0=search-to-negative, 1=search-to-positive]\n";
static const char fmt_Xsv[] = "[%s%s] %s search velocity%12.0f%s/min\n";
static const char fmt_Xlv[] = "[%s%s] %s latch velocity%13.2f%s/min\n";
static const char fmt_Xlb[] = "[%s%s] %s latch backoff%18.3f%s\n";
static const char fmt_Xzb[] = "[%s%s] %s zero backoff%19.3f%s\n";
static const char fmt_cofs[] = "[%s%s] %s %s offset%20.3f%s\n";
static const char fmt_cpos[] = "[%s%s] %s %s position%18.3f%s\n";

static const char fmt_pos[] = "%c position:%15.3f%s\n";
static const char fmt_mpo[] = "%c machine posn:%11.3f%s\n";
static const char fmt_ofs[] = "%c work offset:%12.3f%s\n";
static const char fmt_tof[] = "%c tool length offset:%12.3f%s\n";
static const char fmt_hom[] = "%c axis homing state:%2.0f\n";

static void _print_axis_ui8(nvObj_t *nv, const char *format)
{
    sprintf(cs.out_buf, format, nv->group, nv->token, nv->group, nv->value_int);
    xio_writeline(cs.out_buf);
}

static void _print_axis_flt(nvObj_t *nv, const char *format)
{
    char *units;
    if (cm_get_axis_type(nv) == AXIS_TYPE_LINEAR) {
        units = (char *)GET_UNITS(MODEL);
    } else {
        units = (char *)GET_TEXT_ITEM(msg_units, DEGREE_INDEX);
    }
    sprintf(cs.out_buf, format, nv->group, nv->token, nv->group, nv->value_flt, units);
    xio_writeline(cs.out_buf);
}

static void _print_axis_coord_flt(nvObj_t *nv, const char *format)
{
    char *units;
    if (cm_get_axis_type(nv) == AXIS_TYPE_LINEAR) {
        units = (char *)GET_UNITS(MODEL);
    } else {
        units = (char *)GET_TEXT_ITEM(msg_units, DEGREE_INDEX);
    }
    sprintf(cs.out_buf, format, nv->group, nv->token, nv->group, nv->token, nv->value_flt, units);
    xio_writeline(cs.out_buf);
}

static void _print_pos(nvObj_t *nv, const char *format, uint8_t units)
{
    char axes[] = {"XYZABC"};
    uint8_t axis = _axis(nv);
    if (axis >= AXIS_A) { units = DEGREES;}
    sprintf(cs.out_buf, format, axes[axis], nv->value_flt, GET_TEXT_ITEM(msg_units, units));
    xio_writeline(cs.out_buf);
}

static void _print_hom(nvObj_t *nv, const char *format)
{
    char axes[] = {"XYZABC"};
    uint8_t axis = _axis(nv);
    sprintf(cs.out_buf, format, axes[axis], nv->value_int);
    xio_writeline(cs.out_buf);
}

void cm_print_am(nvObj_t *nv)    // print axis mode with enumeration string
{
    sprintf(cs.out_buf, fmt_Xam, nv->group, nv->token, nv->group, (int)nv->value_int,
        GET_TEXT_ITEM(msg_am, nv->value_int));
    xio_writeline(cs.out_buf);
}

void cm_print_fr(nvObj_t *nv) { _print_axis_flt(nv, fmt_Xfr);}
void cm_print_vm(nvObj_t *nv) { _print_axis_flt(nv, fmt_Xvm);}
void cm_print_tm(nvObj_t *nv) { _print_axis_flt(nv, fmt_Xtm);}
void cm_print_tn(nvObj_t *nv) { _print_axis_flt(nv, fmt_Xtn);}
void cm_print_jm(nvObj_t *nv) { _print_axis_flt(nv, fmt_Xjm);}
void cm_print_jh(nvObj_t *nv) { _print_axis_flt(nv, fmt_Xjh);}
void cm_print_ra(nvObj_t *nv) { _print_axis_flt(nv, fmt_Xra);}

void cm_print_hi(nvObj_t *nv) { _print_axis_ui8(nv, fmt_Xhi);}
void cm_print_hd(nvObj_t *nv) { _print_axis_ui8(nv, fmt_Xhd);}
void cm_print_sv(nvObj_t *nv) { _print_axis_flt(nv, fmt_Xsv);}
void cm_print_lv(nvObj_t *nv) { _print_axis_flt(nv, fmt_Xlv);}
void cm_print_lb(nvObj_t *nv) { _print_axis_flt(nv, fmt_Xlb);}
void cm_print_zb(nvObj_t *nv) { _print_axis_flt(nv, fmt_Xzb);}

void cm_print_cofs(nvObj_t *nv) { _print_axis_coord_flt(nv, fmt_cofs);}
void cm_print_cpos(nvObj_t *nv) { _print_axis_coord_flt(nv, fmt_cpos);}

void cm_print_pos(nvObj_t *nv) { _print_pos(nv, fmt_pos, cm_get_units_mode(MODEL));}
void cm_print_mpo(nvObj_t *nv) { _print_pos(nv, fmt_mpo, MILLIMETERS);}
void cm_print_ofs(nvObj_t *nv) { _print_pos(nv, fmt_ofs, MILLIMETERS);}
void cm_print_tof(nvObj_t *nv) { _print_pos(nv, fmt_tof, MILLIMETERS);}
void cm_print_hom(nvObj_t *nv) { _print_hom(nv, fmt_hom);}

#endif // __TEXT_MODE<|MERGE_RESOLUTION|>--- conflicted
+++ resolved
@@ -1213,13 +1213,13 @@
  **** Free Space Motion (4.3.4) *********************************************************
  ****************************************************************************************/
 /*
- * cm_axes_to_mm()               - helper to convert all axes to mm if needed      
+ * cm_axes_to_mm()               - helper to convert all axes to mm if needed
  * cm_straight_traverse_global() - G0 linear rapid, global (Gcode) units - for external use
  * cm_straight_traverse_mm()     - G0 linear rapid, mm units - for internal use
  */
 
 void cm_axes_to_mm(const float *target_global, float *target_mm, const bool *flags) // Assumes both target arrays are the same size
-{   
+{
     for (uint8_t axis = AXIS_X; axis < AXIS_A; axis++) {                // Only convert linears (not rotaries)
         if (!flags[axis] || cm->a[axis].axis_mode == AXIS_DISABLED) {
             continue;                                                   // skip axis if not flagged for update or its disabled
@@ -1441,9 +1441,6 @@
  * cm_straight_feed_mm()     - G1, mm units - for internal use
  */
 
-<<<<<<< HEAD
-stat_t cm_straight_feed(const float *target, const bool *flags, const cmMotionProfile motion_profile, const cmUnitsModeStatus mm_mode_status)
-=======
 stat_t cm_straight_feed_global(const float *target, const bool *flags, const cmMotionProfile motion_profile)
 {
     // Convert axes to mm if needed then call internal function
@@ -1454,7 +1451,6 @@
 }
 
 stat_t cm_straight_feed_mm(const float *target, const bool *flags, const cmMotionProfile motion_profile)
->>>>>>> e36144a6
 {
     // trap zero feed rate condition
     if (fp_ZERO(cm->gm.feed_rate)) {
