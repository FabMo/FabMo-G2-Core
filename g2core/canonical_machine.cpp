/*
 * canonical_machine.cpp - rs274/ngc canonical machine.
 * This file is part of the g2core project
 *
 * Copyright (c) 2010 - 2017 Alden S Hart, Jr.
 * Copyright (c) 2014 - 2017 Robert Giseburt
 *
 * This file ("the software") is free software: you can redistribute it and/or modify
 * it under the terms of the GNU General Public License, version 2 as published by the
 * Free Software Foundation. You should have received a copy of the GNU General Public
 * License, version 2 along with the software.  If not, see <http://www.gnu.org/licenses/>.
 *
 * As a special exception, you may use this file as part of a software library without
 * restriction. Specifically, if other files instantiate templates or use macros or
 * inline functions from this file, or you compile this file and link it with  other
 * files to produce an executable, this file does not by itself cause the resulting
 * executable to be covered by the GNU General Public License. This exception does not
 * however invalidate any other reasons why the executable file might be covered by the
 * GNU General Public License.
 *
 * THE SOFTWARE IS DISTRIBUTED IN THE HOPE THAT IT WILL BE USEFUL, BUT WITHOUT ANY
 * WARRANTY OF ANY KIND, EXPRESS OR IMPLIED, INCLUDING BUT NOT LIMITED TO THE WARRANTIES
 * OF MERCHANTABILITY, FITNESS FOR A PARTICULAR PURPOSE AND NONINFRINGEMENT. IN NO EVENT
 * SHALL THE AUTHORS OR COPYRIGHT HOLDERS BE LIABLE FOR ANY CLAIM, DAMAGES OR OTHER
 * LIABILITY, WHETHER IN AN ACTION OF CONTRACT, TORT OR OTHERWISE, ARISING FROM, OUT OF
 * OR IN CONNECTION WITH THE SOFTWARE OR THE USE OR OTHER DEALINGS IN THE SOFTWARE.
 */
/*
 *  This code is a loose implementation of Kramer, Proctor and Messina's canonical
 *  machining functions as described in the NIST RS274/NGC v3
 *
 *  The canonical machine is the layer between the Gcode parser and the motion control
 *  code for a specific robot. It keeps state and executes commands - passing the
 *  stateless commands to the motion planning layer.
 */
/* --- System state contexts - Gcode models ---
 *
 *  Useful reference for doing C callbacks http://www.newty.de/fpt/fpt.html
 *
 *  There are 3 layered contexts for dynamic system state ("gcode model"):
 *      - The gcode model in the canonical machine (the MODEL context, held in cm->gm)
 *      - The gcode model used by the planner (PLANNER context, held in mp & its buffers)
 *      - The gcode model used during motion for reporting (RUNTIME context, held in mr)
 *
 *  It's a bit more complicated than this. The 'gm' struct contains the core Gcode model
 *  context. This originates in the canonical machine and is copied to each planner buffer
 *  (bf buffer) during motion planning. Finally, the gm context is passed to the runtime
 *  (mr) for the RUNTIME context. So at last count the Gcode model exists in as many as
 *  30 copies in the system. (1+28+1)
 *
 *  Depending on the need, any one of these contexts may be called for reporting or by
 *  a function. Most typically, all new commends from the gcode parser work form the MODEL
 *  context, and status reports pull from the RUNTIME while in motion, and from MODEL when
 *  at rest. A convenience is provided in the ACTIVE_MODEL pointer to point to the right
 *  context.
 */
/* --- Synchronizing command execution ---
 *
 *  Some gcode commands only set the MODEL state for interpretation of the current Gcode
 *  block. For example, cm_set_feed_rate(). This sets the MODEL so the move time is
 *  properly calculated for the current (and subsequent) blocks, so it's effected
 *  immediately.
 *
 *  "Synchronous commands" are commands that affect the runtime need to be synchronized
 *  with movement. Examples include G4 dwells, program stops and ends, and most M commands.
 *  These are queued into the planner queue and execute from the queue. Synchronous commands
 *  work like this:
 *
 *    - Call the cm_xxx_xxx() function which will do any input validation and return an
 *      error if it detects one.
 *
 *    - The cm_ function calls mp_queue_command(). Arguments are a callback to the _exec_...()
 *      function, which is the runtime execution routine, and any arguments that are needed
 *      by the runtime. See typedef for *exec in planner.h for details
 *
 *    - mp_queue_command() stores the callback and the args in a planner buffer.
 *
 *    - When planner execution reaches the buffer it executes the callback w/ the args.
 *      Take careful note that the callback executes under an interrupt, so beware of
 *      variables that may need to be volatile.
 *
 *  Note:
 *    - The synchronous command execution mechanism uses 2 vectors in the bf buffer to store
 *      and return values for the callback. It's obvious, but impractical to pass the entire
 *      bf buffer to the callback as some of these commands are actually executed locally
 *      and have no buffer.
 */

#include "g2core.h"     // #1
#include "config.h"     // #2
#include "gcode.h"      // #3
#include "canonical_machine.h"
#include "hardware.h"
#include "controller.h"
#include "json_parser.h"
#include "text_parser.h"
#include "settings.h"

#include "plan_arc.h"
#include "planner.h"
#include "stepper.h"
#include "encoder.h"
//#include "toolhead.h"
#include "spindle.h"
#include "coolant.h"
#include "pwm.h"
#include "report.h"
#include "gpio.h"
#include "temperature.h"
#include "hardware.h"
#include "util.h"
#include "xio.h"

/****************************************************************************************
 **** CM GLOBALS & STRUCTURE ALLOCATIONS ************************************************
 ****************************************************************************************/

cmMachine_t *cm;            // pointer to active canonical machine
cmMachine_t cm1;            // canonical machine primary machine
cmMachine_t cm2;            // canonical machine secondary machine
cmToolTable_t tt;           // global tool table

/****************************************************************************************
 **** GENERIC STATIC FUNCTIONS AND VARIABLES ********************************************
 ****************************************************************************************/

static int8_t _axis(const nvObj_t *nv);     // return axis number from token/group in nv

/****************************************************************************************
 **** CODE ******************************************************************************
 ****************************************************************************************/

/****************************************************************************************
 **** Initialization ********************************************************************
 ****************************************************************************************/
/*
 * canonical_machine_inits() - combined cm inits
 * canonical_machine_init()  - initialize cm struct
 * canonical_machine_reset() - apply startup settings or reset to startup
 * canonical_machine_reset_rotation()
 */

void canonical_machine_inits()
{
    planner_init(&mp1, &mr1, mp1_queue, PLANNER_QUEUE_SIZE);
    planner_init(&mp2, &mr2, mp2_queue, SECONDARY_QUEUE_SIZE);
    canonical_machine_init(&cm1, &mp1); // primary canonical machine
    canonical_machine_init(&cm2, &mp2); // secondary canonical machine
    cm = &cm1;                          // set global canonical machine pointer to primary machine
    mp = &mp1;                          // set global pointer to the primary planner
    mr = &mr1;                          // and primary runtime
}    

void canonical_machine_init(cmMachine_t *_cm, void *_mp)
{
    // Note cm* was assignd in main()
    // If you can assume all memory has been zeroed by a hard reset you don't need this code:
    memset(_cm, 0, sizeof(cmMachine_t));            // do not reset canonicalMachine once it's been initialized
    memset(&_cm->gm, 0, sizeof(GCodeState_t));      // clear all values, pointers and status

    canonical_machine_init_assertions(_cm);         // establish assertions
    cm_arc_init(_cm);                               // setup arcs. Note: spindle and coolant inits are independent
    _cm->mp = _mp;                                  // point to associated planner
    _cm->am = MODEL;                                // setup initial Gcode model pointer
}

// *** Note: Run canonical_machine_init and profile initializations beforehand ***
void canonical_machine_reset(cmMachine_t *_cm)
{
    // reset canonical machine assertions
    canonical_machine_init_assertions(_cm);

    // set canonical machine gcode defaults
    cm_set_units_mode(cm->default_units_mode);
    cm_set_coord_system(cm->default_coord_system);   // NB: queues a block to the planner with the coordinates
    cm_select_plane(cm->default_select_plane);
    cm_set_path_control(MODEL, cm->default_path_control);
    cm_set_distance_mode(cm->default_distance_mode);
    cm_set_arc_distance_mode(INCREMENTAL_DISTANCE_MODE); // always the default
    cm_set_feed_rate_mode(UNITS_PER_MINUTE_MODE);   // always the default
    cm_reset_overrides();                           // set overrides to initial conditions

    // NOTE: Should unhome axes here
    _cm->homing_state = HOMING_NOT_HOMED;

    // reset request state and flags
    _cm->queue_flush_state = QUEUE_FLUSH_OFF;
    _cm->cycle_start_state = CYCLE_START_OFF;
    _cm->job_kill_state = JOB_KILL_OFF;
    _cm->limit_requested = 0;                       // resets switch closures that occurred during initialization
    _cm->safety_interlock_disengaged = 0;           // ditto
    _cm->safety_interlock_reengaged = 0;            // ditto
    _cm->shutdown_requested = 0;                    // ditto
    _cm->request_interlock = false;
    _cm->request_interlock_exit = false;

    // set initial state and signal that the machine is ready for action
    _cm->cycle_type = CYCLE_NONE;
    _cm->motion_state = MOTION_STOP;
    _cm->hold_state = FEEDHOLD_OFF;
    _cm->esc_boot_timer = SysTickTimer_getValue();
    _cm->gmx.block_delete_switch = true;
    _cm->gm.motion_mode = MOTION_MODE_CANCEL_MOTION_MODE; // never start in a motion mode
    _cm->machine_state = MACHINE_READY;

    cm_operation_init();                            // reset operations runner

    canonical_machine_reset_rotation(_cm);
    memset(&_cm->probe_state, 0, sizeof(cmProbeState)*PROBES_STORED);
    memset(&_cm->probe_results, 0, sizeof(float)*PROBES_STORED*AXES);
}

void canonical_machine_reset_rotation(cmMachine_t *_cm) {

    // Make it an identity matrix for no rotation
    memset(&_cm->rotation_matrix, 0, sizeof(float)*3*3);
    _cm->rotation_matrix[0][0] = 1.0;
    _cm->rotation_matrix[1][1] = 1.0;
    _cm->rotation_matrix[2][2] = 1.0;

    // Separately handle a z-offset so that the new plane maintains a consistent 
    // distance from the old one. We only need z, since we are rotating to the z axis.
    _cm->rotation_z_offset = 0.0;
}

/****************************************************************************************
 * canonical_machine_init_assertions()
 * canonical_machine_test_assertions() - test assertions, return error code if violation exists
 */

void canonical_machine_init_assertions(cmMachine_t *_cm)
{
    _cm->magic_start = MAGICNUM;
    _cm->magic_end = MAGICNUM;
    _cm->gmx.magic_start = MAGICNUM;
    _cm->gmx.magic_end = MAGICNUM;
    _cm->arc.magic_start = MAGICNUM;
    _cm->arc.magic_end = MAGICNUM;
}

stat_t canonical_machine_test_assertions(cmMachine_t *_cm)
{
    if ((BAD_MAGIC(_cm->magic_start))     || (BAD_MAGIC(_cm->magic_end)) ||
        (BAD_MAGIC(_cm->gmx.magic_start)) || (BAD_MAGIC(_cm->gmx.magic_end)) ||
        (BAD_MAGIC(_cm->arc.magic_start)) || (BAD_MAGIC(_cm->arc.magic_end))) {
        return(cm_panic(STAT_CANONICAL_MACHINE_ASSERTION_FAILURE, "canonical_machine_test_assertions()"));
    }
    return (STAT_OK);
}

/****************************************************************************************
 **** Canonical Machine State Management ************************************************
 ****************************************************************************************/
/*
 * cm_set_motion_state() - adjusts active model pointer as well
 */
void cm_set_motion_state(const cmMotionState motion_state)
{
    cm->motion_state = motion_state;
    ACTIVE_MODEL = ((motion_state == MOTION_STOP) ? MODEL : RUNTIME);
}

/*
 * cm_get_machine_state()
 * cm_get_motion_state()
 * cm_get_cycle_type()
 * cm_get_hold_state()
 * cm_get_homing_state()
 * cm_get_probe_state()
 */
cmMachineState  cm_get_machine_state() { return cm->machine_state;}
cmCycleType     cm_get_cycle_type()    { return cm->cycle_type;}
cmMotionState   cm_get_motion_state()  { return cm->motion_state;}
cmFeedholdState cm_get_hold_state()    { return cm->hold_state;}
cmHomingState   cm_get_homing_state()  { return cm->homing_state;}
cmProbeState    cm_get_probe_state()   { return cm->probe_state[0];}

/*
 * cm_get_combined_state() - combines raw states into something a user might want to see
 */
cmCombinedState cm_get_combined_state(cmMachine_t *_cm)
{
    switch(_cm->machine_state) {
        case MACHINE_INITIALIZING:
        case MACHINE_READY:
        case MACHINE_ALARM:
        case MACHINE_PROGRAM_STOP:
        case MACHINE_PROGRAM_END:     { return ((cmCombinedState)_cm->machine_state); }
        case MACHINE_INTERLOCK:       { return (COMBINED_INTERLOCK); }
        case MACHINE_SHUTDOWN:        { return (COMBINED_SHUTDOWN); }
        case MACHINE_PANIC:           { return (COMBINED_PANIC); }
        case MACHINE_CYCLE: {
            switch(_cm->cycle_type)   {
                case CYCLE_NONE:      { break; } // CYCLE_NONE cannot ever get here
                case CYCLE_MACHINING: { return (_cm->hold_state == FEEDHOLD_OFF ? COMBINED_RUN : COMBINED_HOLD); }
                case CYCLE_HOMING:    { return (COMBINED_HOMING); }
                case CYCLE_PROBE:     { return (COMBINED_PROBE); }
                case CYCLE_JOG:       { return (COMBINED_JOG); }
            }
        }
    }
    cm_panic(STAT_STATE_MANAGEMENT_ASSERTION_FAILURE, "cm_get_combined_state() undefined state");
    return (COMBINED_PANIC);
}

/****************************************************************************************
 **** Model State Getters and Setters ***************************************************
 ****************************************************************************************/
/*  These getters and setters will work on any gm model with inputs:
 *    MODEL         (GCodeState_t *)&cm->gm     // absolute pointer from canonical machine gm model
 *    RUNTIME       (GCodeState_t *)&mr->gm     // absolute pointer from runtime mm struct
 *    ACTIVE_MODEL   cm->am                     // active model pointer is maintained by state management
 */

uint32_t cm_get_linenum(const GCodeState_t *gcode_state) { return gcode_state->linenum;}
cmMotionMode cm_get_motion_mode(const GCodeState_t *gcode_state) { return gcode_state->motion_mode;}
uint8_t cm_get_coord_system(const GCodeState_t *gcode_state) { return gcode_state->coord_system;}
uint8_t cm_get_units_mode(const GCodeState_t *gcode_state) { return gcode_state->units_mode;}
uint8_t cm_get_select_plane(const GCodeState_t *gcode_state) { return gcode_state->select_plane;}
uint8_t cm_get_path_control(const GCodeState_t *gcode_state) { return gcode_state->path_control;}
uint8_t cm_get_distance_mode(const GCodeState_t *gcode_state) { return gcode_state->distance_mode;}
uint8_t cm_get_arc_distance_mode(const GCodeState_t *gcode_state) { return gcode_state->arc_distance_mode;}
uint8_t cm_get_feed_rate_mode(const GCodeState_t *gcode_state) { return gcode_state->feed_rate_mode;}
uint8_t cm_get_tool(const GCodeState_t *gcode_state) { return gcode_state->tool;}
uint8_t cm_get_block_delete_switch() { return cm->gmx.block_delete_switch;}
uint8_t cm_get_runtime_busy() { return (mp_get_runtime_busy());}
float cm_get_feed_rate(const GCodeState_t *gcode_state) { return gcode_state->feed_rate;}

void cm_set_motion_mode(GCodeState_t *gcode_state, const uint8_t motion_mode)
{
    gcode_state->motion_mode = (cmMotionMode)motion_mode;
}

void cm_set_tool_number(GCodeState_t *gcode_state, const uint8_t tool)
{
    gcode_state->tool = tool;
}

void cm_set_absolute_override(GCodeState_t *gcode_state, const uint8_t absolute_override)
{
    gcode_state->absolute_override = (cmAbsoluteOverride)absolute_override;
    cm_set_display_offsets(MODEL);      // must reset offsets if you change absolute override
}

void cm_set_model_linenum(int32_t linenum)
{
    if ((linenum < 0) || (linenum > MAX_LINENUM)) {
        linenum = 0;
        rpt_exception(STAT_INPUT_VALUE_RANGE_ERROR, "line number > 2B or negative; set to zero");
    }
    cm->gm.linenum = linenum;           // you must first set the model line number,
    nv_add_object((const char *)"n");   // then add the line number to the nv list
}

<<<<<<< HEAD
/****************************************************************************************
 **** COORDINATE SYSTEMS AND OFFSETS ****************************************************
 ****************************************************************************************
=======
stat_t cm_check_linenum() {
    if (cm.gmx.last_line_number != cm.gm.linenum) {
        _debug_trap("line number out of sequence");
        return STAT_LINE_NUMBER_OUT_OF_SEQUENCE;
    }
    cm.gmx.last_line_number = cm.gm.linenum;
    return STAT_OK;
}

/***********************************************************************************
 * COORDINATE SYSTEMS AND OFFSETS
>>>>>>> 39c39866
 * Functions to get, set and report coordinate systems and work offsets
 * These functions are not part of the NIST defined functions
 ****************************************************************************************/
/*
 * cm_get_combined_offset() - return the combined offsets for an axis (G53-G59, G92, Tools)
 * cm_get_display_offset()  - return the current display offset from pecified Gcode model
 * cm_set_display_offsets() - capture combined offsets from the model into absolute values 
 *                            in the active Gcode dynamic model
 *
 * Notes on Coordinate System and Offset functions
 *
 * All positional information in the canonical machine is kept as absolute coords and in
 *    canonical units (mm, mm/min). The offsets are only used to translate in and out of 
 *    canonical form during incoming processing, and for displays in responses.
 *
 * Managing coordinate systems & offsets is somewhat complicated. The following affect offsets:
 *    - coordinate system selected. 1-6 correspond to G54-G59
 *    - G92 offsets are added "on top of" coord system offsets -- if g92_offset_enable == true
 *    - tool offsets are also accounted for
 *    - absolute override (G53)
 *
 * Position displays {pos:n} are always in work coordinates aka using 'display' offsets
 *    - position displays are assembled by applying all active offsets to the current machine position
 *    - an absolute override forces current move to be interpreted in machine coordinates: G53 (system 0)
 *    - G53 is an explicit absolute override requested by the program, so displays in absolute coords
 *    - G28 and G30 moves are run in absolute coordinates but display using current offsets
 *    - Probing also has a very short move that behaves this way
 *
 * The offsets themselves are "the truth". These are:
 *    - cm.coord_offset[coord][axis]  coordinate offsets for G53-G59, by axis - persistent
 *    - cm.tool_offset[axis]          offsets for currently selected and active tool - persistent
 *    - cm.gmx.g92_offset[axis]       G92 origin offset. Not persistent
 *
 *    - cm_get_combined_offset() puts the above together to provide a combined, active offset. 
 *      G92 offsets are only included if g92 is active (gmx.g92_offset_enable == true)
 *
 *  Display offsets
 *      *** Display offsets are for display only and CANNOT be used to set positions ***
 *    - cm_set_display_offsets() writes combined offsets to cm.gm.display_offset[]
 *    - cm_set_display_offsets() should be called every time underlying data would cause a change
 *    - cm_set_display_offsets() takes absolute override display rules into account
 *    - Use cm_get_display_offset() to return the display offset value
 */     
/*  Absolute Override is the Gcode G53 convention to allow one and only one Gcode block 
 *  to be run in absolute coordinates, regardless of coordinate offsets, G92 offsets, and 
 *  tool offsets. See cmAbsoluteOverride for enumerations.
 *
 *    - If absolute_override is set to ABSOLUTE_OVERRIDE_ON_DISPLAY_WITH_OFFSETS 
 *      move will run in absolute coordinates but POS will display using current offsets.
 *      This is to support G28 and G30 return moves and other moves that run in absolute 
 *      override mode but may want position to be reported using all current offsets
 *
 *    - If absolute_override is set to ABSOLUTE_OVERRIDE_ON_DISPLAY_WITH_NO_OFFSETS
 *      move will run in absolute coordinates and POS will display using no offsets.
 */
 
float cm_get_combined_offset(const uint8_t axis)
{
    if (cm->gm.absolute_override >= ABSOLUTE_OVERRIDE_ON_DISPLAY_WITH_OFFSETS) {
        return (0);
    }
    float offset = cm->coord_offset[cm->gm.coord_system][axis] + cm->tool_offset[axis];
    if (cm->gmx.g92_offset_enable == true) {
        offset += cm->gmx.g92_offset[axis];
    }
    return (offset);
}    

float cm_get_display_offset(const GCodeState_t *gcode_state, const uint8_t axis)
{
    return (gcode_state->display_offset[axis]);
}

void cm_set_display_offsets(GCodeState_t *gcode_state)
{
    for (uint8_t axis = AXIS_X; axis < AXES; axis++) {
        
        // if absolute override is on for G53 so position should be displayed with no offsets
        if (cm->gm.absolute_override == ABSOLUTE_OVERRIDE_ON_DISPLAY_WITH_NO_OFFSETS) {
            gcode_state->display_offset[axis] = 0;
        } 

        // all other cases: position should be displayed with currently active offsets
        else {
            gcode_state->display_offset[axis] = cm->coord_offset[cm->gm.coord_system][axis] + 
                                                cm->tool_offset[axis];
            if (cm->gmx.g92_offset_enable == true) {
                gcode_state->display_offset[axis] += cm->gmx.g92_offset[axis];
            }
        }
    }
}

/*
 * cm_get_display_position() - return position in external form from the active Gcode dynamic model
 *
 *    ... that means in prevailing units (mm/inch) and with all offsets applied
 */

float cm_get_display_position(const GCodeState_t *gcode_state, const uint8_t axis)
{
    float position;

    if (gcode_state == MODEL) {
        position = cm->gmx.position[axis] - cm_get_display_offset(MODEL, axis);
    } else {
        position = mp_get_runtime_display_position(axis);
    }
    if (axis <= AXIS_Z) {
        if (gcode_state->units_mode == INCHES) {
            position /= MM_PER_INCH;
        }
    }
    return (position);
}

/*
 * cm_get_absolute_position() - get position of axis in absolute coordinates from the active Gcode dynamic model
 *
 *      ... machine position is always returned in mm mode. No units conversion is performed
 */

float cm_get_absolute_position(const GCodeState_t *gcode_state, const uint8_t axis)
{
    if (gcode_state == MODEL) {
        return (cm->gmx.position[axis]);
    }
    return (mp_get_runtime_absolute_position(mr, axis));
}

/****************************************************************************************
 **** CRITICAL HELPERS ******************************************************************
 ****************************************************************************************
 * Core functions supporting the canonical machining functions
 * These functions are not part of the NIST defined functions
 ****************************************************************************************/

/****************************************************************************************
 * cm_update_model_position() - set gmx endpoint position for a traverse, feed or arc
 *
 *  Note: As far as the canonical machine is concerned the final position of a Gcode block 
 *  (move) is achieved as soon as the move is planned and the move target becomes the new
 *  model position. In reality the planner will (in all likelihood) have only just queued 
 *  the move for later execution, and the real tool position is still close to the starting 
 *  point.
 */

void cm_update_model_position()
{
    copy_vector(cm->gmx.position, cm->gm.target);   // would be mr->gm.target if from runtime
}

/****************************************************************************************
 * cm_deferred_write_callback() - write any changed G10 values back to persistence
 *
 *  Only runs if there is G10 data to write, there is no movement, and the serial queues 
 *  are quiescent.
 */

stat_t cm_deferred_write_callback()
{
    if ((cm->cycle_type == CYCLE_NONE) && (cm->deferred_write_flag == true)) {
        cm->deferred_write_flag = false;
        nvObj_t nv;
        for (uint8_t i=1; i<=COORDS; i++) {
            for (uint8_t j=0; j<AXES; j++) {
                sprintf((char *)nv.token, "g%2d%c", 53+i, ("xyzabc")[j]);
                nv.index = nv_get_index((const char *)"", nv.token);
                nv.value_flt = cm->coord_offset[i][j];
                nv_persist(&nv);    // Note: nv_persist() only writes values that have changed
            }
        }
    }
    return (STAT_OK);
}

/****************************************************************************************
 * cm_get_tram() - JSON query to determine if the rotation matrix is set (non-identity)
 * cm_set_tram() - JSON command to trigger computing the rotation matrix
 *
 * For set_tram there MUST be three valid probes stored.
 */

stat_t cm_get_tram(nvObj_t *nv)
{
    nv->value_int = true;   // believe it or not, the compiler likes this form best - most efficient code

    if (fp_NOT_ZERO(cm->rotation_z_offset) ||
    fp_NOT_ZERO(cm->rotation_matrix[0][1]) ||
    fp_NOT_ZERO(cm->rotation_matrix[0][2]) ||
    fp_NOT_ZERO(cm->rotation_matrix[1][0]) ||
    fp_NOT_ZERO(cm->rotation_matrix[1][2]) ||
    fp_NOT_ZERO(cm->rotation_matrix[2][0]) ||
    fp_NOT_ZERO(cm->rotation_matrix[2][1]) ||
    fp_NE(1.0,  cm->rotation_matrix[0][0]) ||
    fp_NE(1.0,  cm->rotation_matrix[1][1]) ||
    fp_NE(1.0,  cm->rotation_matrix[2][2]))
    {
        nv->value_int = false;
    }
    nv->valuetype = TYPE_BOOLEAN;
    return (STAT_OK);
}

stat_t cm_set_tram(nvObj_t *nv)
{
    if (!nv->value_int) {                       // if false, reset the matrix and return
        canonical_machine_reset_rotation(cm);
        return (STAT_OK);
    }
 
    // check to make sure we have three valid probes in a row
    if (!((cm->probe_state[0] == PROBE_SUCCEEDED) &&
          (cm->probe_state[1] == PROBE_SUCCEEDED) &&
          (cm->probe_state[2] == PROBE_SUCCEEDED))) {
            return (STAT_COMMAND_NOT_ACCEPTED);     // do not have 3 valid probes
    }

    // Step 1: Get the normal of the plane formed by the three probes. Naming:
    //    d0_{xyz} is the delta between point 0 and point 1
    //    d2_{xyz} is the delta between point 2 and point 1
    //    n_{xyz} is the unit normal

    // Step 1a: get the deltas
    float d0_x = cm->probe_results[0][0] - cm->probe_results[1][0];
    float d0_y = cm->probe_results[0][1] - cm->probe_results[1][1];
    float d0_z = cm->probe_results[0][2] - cm->probe_results[1][2];
    float d2_x = cm->probe_results[2][0] - cm->probe_results[1][0];
    float d2_y = cm->probe_results[2][1] - cm->probe_results[1][1];
    float d2_z = cm->probe_results[2][2] - cm->probe_results[1][2];

    // Step 1b: compute the combined magnitude
    // since sqrt(a)*sqrt(b) = sqrt(a*b), we can save a sqrt in making the unit normal
    float combined_magnitude_inv = 1.0/sqrt((d0_x*d0_x + d0_y*d0_y + d0_z*d0_z) *
                                            (d2_x*d2_x + d2_y*d2_y + d2_z*d2_z));

    // Step 1c: compute the cross product and normalize
    float n_x = (d0_z*d2_y - d0_y*d2_z) * combined_magnitude_inv;
    float n_y = (d0_x*d2_z - d0_z*d2_x) * combined_magnitude_inv;
    float n_z = (d0_y*d2_x - d0_x*d2_y) * combined_magnitude_inv;

    // Step 1d: flip the normal if it's negative
    if (n_z < 0.0) {
        n_x = -n_x;
        n_y = -n_y;
        n_z = -n_z;
    }

    // Step 2: make the quaternion for the rotation to {0,0,1}
    float p = sqrt(n_x*n_x + n_y*n_y + n_z*n_z);
    float m = sqrt(2.0)*sqrt(p*(p+n_z));
    float q_w = (n_z + p) / m;
    float q_x = -n_y / m;
    float q_y = n_x / m;
    //float q_z = 0; // already optimized out

    // Step 3: compute the rotation matrix
    float q_wx_2 = q_w * q_x * 2.0;
    float q_wy_2 = q_w * q_y * 2.0;
    float q_xx_2 = q_x * q_x * 2.0;
    float q_xy_2 = q_x * q_y * 2.0;
    float q_yy_2 = q_y * q_y * 2.0;

    /*
        matrix = {
                 {1 - q_yy_2,   q_xy_2,        q_wy_2,               0},
                 {q_xy_2,       1 - q_xx_2,   -q_wx_2,               0},
                 {-q_wy_2,      q_wx_2,       1 - q_xx_2 - q_yy_2,   i},
                 {0,            0,            0,                     1}
                 }
    */
    cm->rotation_matrix[0][0] = 1 - q_yy_2;
    cm->rotation_matrix[0][1] = q_xy_2;
    cm->rotation_matrix[0][2] = q_wy_2;

    cm->rotation_matrix[1][0] = q_xy_2;
    cm->rotation_matrix[1][1] = 1 - q_xx_2;
    cm->rotation_matrix[1][2] = -q_wx_2;

    cm->rotation_matrix[2][0] = -q_wy_2;
    cm->rotation_matrix[2][1] = q_wx_2;
    cm->rotation_matrix[2][2] = 1 - q_xx_2 - q_yy_2;

    // Step 4: compute the z-offset
    cm->rotation_z_offset = (n_x*cm->probe_results[1][0] + 
                             n_y*cm->probe_results[1][1]) / 
                             n_z + cm->probe_results[1][2];
    return (STAT_OK);
}

<<<<<<< HEAD
/****************************************************************************************
=======

/*
 * cm_set_nxt_line() - JSON command to set the next line number
 * cm_get_nxt_line() - JSON query to get the next expected line number
 *
 * There MUST be three valid probes stored.
 */

stat_t cm_set_nxln(nvObj_t *nv)
{
    if (nv->valuetype == TYPE_INT || nv->valuetype == TYPE_FLOAT)
    {
        cm.gmx.last_line_number = ((int32_t)nv->value) - 1;
        return (STAT_OK);
    }
    return (STAT_INPUT_VALUE_RANGE_ERROR);
}

stat_t cm_get_nxln(nvObj_t *nv)
{
    nv->value = cm.gmx.last_line_number+1;
    nv->valuetype = TYPE_INT;
    return (STAT_OK);
}


/*
>>>>>>> 39c39866
 * cm_set_model_target() - set target vector in GM model
 *
 * This is a core routine. It handles:
 *    - conversion of linear units to internal canonical form (mm)
 *    - conversion of relative mode to absolute (internal canonical form)
 *    - translation of work coordinates to machine coordinates (internal canonical form)
 *    - computation and application of axis modes as so:
 *
 *    DISABLED  - Incoming value is ignored. Target value is not changed
 *    ENABLED   - Convert axis values to canonical format and store as target
 *    INHIBITED - Same processing as ENABLED, but axis will not actually be run
 *    RADIUS    - ABC axis value is provided in Gcode block in linear units
 *              - Target is set to degrees based on axis' Radius value
 *              - Radius mode is only processed for ABC axes. Application to XYZ is ignored.
 *
 *  Target coordinates are provided in target[]
 *  Axes that need processing are signaled in flag[]
 */

// ESTEE: _calc_ABC is a fix to workaround a gcc compiler bug wherein it runs out of spill
//        registers we moved this block into its own function so that we get a fresh stack push
// ALDEN: This shows up in avr-gcc 4.7.0 and avr-libc 1.8.0

static float _calc_ABC(const uint8_t axis, const float target[])
{
    if ((cm->a[axis].axis_mode == AXIS_STANDARD) || (cm->a[axis].axis_mode == AXIS_INHIBITED)) {
        return(target[axis]);    // no mm conversion - it's in degrees
    }
<<<<<<< HEAD
    return(_to_millimeters(target[axis]) * 360 / (2 * M_PI * cm->a[axis].radius));
=======

    // radius mode

    return (_to_millimeters(target[axis]) * 360.0 / (2.0 * M_PI * cm.a[axis].radius));
>>>>>>> 39c39866
}

void cm_set_model_target(const float target[], const bool flags[])
{
    uint8_t axis;
    float tmp = 0;

    // copy position to target so it always starts correctly
    copy_vector(cm->gm.target, cm->gmx.position);

    // process XYZABC for lower modes
    for (axis=AXIS_X; axis<=AXIS_Z; axis++) {
        if (!flags[axis] || cm->a[axis].axis_mode == AXIS_DISABLED) {
            continue;        // skip axis if not flagged for update or its disabled
        } else if ((cm->a[axis].axis_mode == AXIS_STANDARD) || (cm->a[axis].axis_mode == AXIS_INHIBITED)) {
            if (cm->gm.distance_mode == ABSOLUTE_DISTANCE_MODE) {
                cm->gm.target[axis] = cm_get_combined_offset(axis) + _to_millimeters(target[axis]);
            } else {
                cm->gm.target[axis] += _to_millimeters(target[axis]);
            }
            cm->return_flags[axis] = true;  // used to make a synthetic G28/G30 intermediate move
        }
    }
    // FYI: The ABC loop below relies on the XYZ loop having been run first
    for (axis=AXIS_A; axis<=AXIS_C; axis++) {
        if (!flags[axis] || cm->a[axis].axis_mode == AXIS_DISABLED) {
            continue;        // skip axis if not flagged for update or its disabled
        } else {
            tmp = _calc_ABC(axis, target);
        }
<<<<<<< HEAD
        if (cm->gm.distance_mode == ABSOLUTE_DISTANCE_MODE) {
            cm->gm.target[axis] = tmp + cm_get_combined_offset(axis); // sacidu93's fix to Issue #22
        } else {
            cm->gm.target[axis] += tmp;
=======
#if MARLIN_COMPAT_ENABLED == true
        // If we are in absolute mode (generally), but the extruder is relative,
        // then we adjust the extruder to a relative position
        if (mst.marlin_flavor && (cm.a[axis].axis_mode == AXIS_RADIUS)) {
            if ((cm.gm.distance_mode == INCREMENTAL_DISTANCE_MODE) || (mst.extruder_mode == EXTRUDER_MOVES_RELATIVE)) {
                cm.gm.target[axis] += tmp;
            }
            else { // if (cm.gmx.extruder_mode == EXTRUDER_MOVES_NORMAL)
                cm.gm.target[axis] = tmp + cm_get_active_coord_offset(axis);
            }
            // TODO
//            else {
//                cm.gm.target[axis] += tmp * cm.gmx.volume_to_filament_length[axis-3];
//            }
        }
        else
#endif // MARLIN_COMPAT_ENABLED
        if (cm.gm.distance_mode == ABSOLUTE_DISTANCE_MODE) {
            cm.gm.target[axis] = tmp + cm_get_active_coord_offset(axis); // sacidu93's fix to Issue #22
        }
        else {
            cm.gm.target[axis] += tmp;
>>>>>>> 39c39866
        }
        cm->return_flags[axis] = true;
    }
}

<<<<<<< HEAD
/****************************************************************************************
=======
/*
>>>>>>> 39c39866
 * cm_get_soft_limits()
 * cm_set_soft_limits()
 * cm_test_soft_limits() - return error code if soft limit is exceeded
 *
 *  The target[] arg must be in absolute machine coordinates. Best done after cm_set_model_target().
 *
 *  Tests for soft limit for any homed axis if min and max are different values. You can set min
 *  and max to the same value (e.g. 0,0) to disable soft limits for an axis. Also will not test
 *  a min or a max if the value is more than +/- 1000000 (plus or minus 1 million ).
 *  This allows a single end to be tested w/the other disabled, should that requirement ever arise.
 */

<<<<<<< HEAD
bool cm_get_soft_limits() { return (cm->soft_limit_enable); }
void cm_set_soft_limits(bool enable) { cm->soft_limit_enable = enable; }
=======
bool cm_get_soft_limits() { return (cm.soft_limit_enable); }
void cm_set_soft_limits(bool enable) { cm.soft_limit_enable = enable; }
>>>>>>> 39c39866

static stat_t _finalize_soft_limits(const stat_t status)
{
    cm->gm.motion_mode = MOTION_MODE_CANCEL_MOTION_MODE;    // cancel motion
    copy_vector(cm->gm.target, cm->gmx.position);           // reset model target
    return (cm_alarm(status, "soft_limits"));               // throw an alarm
}

stat_t cm_test_soft_limits(const float target[])
{
    if (cm->soft_limit_enable == true) {
        for (uint8_t axis = AXIS_X; axis < AXES; axis++) {
            if (cm->homed[axis] != true) { continue; }                               // skip axis if not homed
            if (fp_EQ(cm->a[axis].travel_min, cm->a[axis].travel_max)) { continue; } // skip axis if identical
            if (fabs(cm->a[axis].travel_min) > DISABLE_SOFT_LIMIT) { continue; }     // skip min test if disabled
            if (fabs(cm->a[axis].travel_max) > DISABLE_SOFT_LIMIT) { continue; }     // skip max test if disabled

            if (target[axis] < cm->a[axis].travel_min) {
                return (_finalize_soft_limits(STAT_SOFT_LIMIT_EXCEEDED_XMIN + 2*axis));
            }
            if (target[axis] > cm->a[axis].travel_max) {
                return (_finalize_soft_limits(STAT_SOFT_LIMIT_EXCEEDED_XMAX + 2*axis));
            }
        }
    }
    return (STAT_OK);
}

<<<<<<< HEAD
/****************************************************************************************
 **** CANONICAL MACHINING FUNCTIONS *****************************************************
 ****************************************************************************************
 *  Organized by section number in the order they are found in NIST RS274 NGCv3
 ***************************************************************************************/
=======
/*************************************************************************
 * CANONICAL MACHINING FUNCTIONS
 *  Values are passed in pre-unit_converted state (from gn structure)
 *  All operations occur on gm (current model state)
 *
 *  These are organized by section number (x.x.x) in the order they are
 *  found in NIST RS274 NGCv3
 ************************************************************************/

/******************************************
 * Initialization and Termination (4.3.2) *
 ******************************************/
/*
 * canonical_machine_init()  - initialize cm struct
 * canonical_machine_reset() - apply startup settings or reset to startup
 *                             run profile initialization beforehand
 */

void canonical_machine_init()
{
// If you can assume all memory has been zeroed by a hard reset you don't need this code:
//    memset(&cm, 0, sizeof(cm));                 // do not reset canonicalMachineSingleton once it's been initialized
    memset(&cm, 0, sizeof(cmSingleton_t));      // do not reset canonicalMachineSingleton once it's been initialized
    cm.gm.reset();                              // clear all values, pointers and status -- not ALL to zero, however

    canonical_machine_init_assertions();        // establish assertions
    ACTIVE_MODEL = MODEL;                       // setup initial Gcode model pointer
    cm_arc_init();                              // Note: spindle and coolant inits are independent
}

void canonical_machine_reset_rotation() {
    memset(&cm.rotation_matrix, 0, sizeof(float)*3*3);
    // We must make it an identity matrix for no rotation
    cm.rotation_matrix[0][0] = 1.0;
    cm.rotation_matrix[1][1] = 1.0;
    cm.rotation_matrix[2][2] = 1.0;
    cm.rotation_z_offset = 0.0;
}

void canonical_machine_reset()
{
    // set gcode defaults
    cm_set_units_mode(cm.default_units_mode);
    cm_set_coord_system(cm.default_coord_system);   // NB: queues a block to the planner with the coordinates
    cm_select_plane(cm.default_select_plane);
    cm_set_path_control(MODEL, cm.default_path_control);
    cm_set_distance_mode(cm.default_distance_mode);
    cm_set_arc_distance_mode(INCREMENTAL_DISTANCE_MODE);// always the default
    cm_set_feed_rate_mode(UNITS_PER_MINUTE_MODE);       // always the default
    cm_reset_overrides();                               // set overrides to initial conditions

    // NOTE: Should unhome axes here

    // reset requests and flags 
    cm.queue_flush_state = FLUSH_OFF;
    cm.end_hold_requested = false;
    cm.limit_requested = 0;                     // resets switch closures that occurred during initialization
    cm.safety_interlock_disengaged = 0;         // ditto
    cm.safety_interlock_reengaged = 0;          // ditto
    cm.shutdown_requested = 0;                  // ditto
    cm.probe_report_enable = PROBE_REPORT_ENABLE;

    // set initial state and signal that the machine is ready for action
    cm.cycle_state = CYCLE_OFF;
    cm.motion_state = MOTION_STOP;
    cm.hold_state = FEEDHOLD_OFF;
    cm.esc_boot_timer = SysTickTimer_getValue();
    cm.gmx.block_delete_switch = true;
    cm.gm.motion_mode = MOTION_MODE_CANCEL_MOTION_MODE; // never start in a motion mode
    cm.machine_state = MACHINE_READY;

    canonical_machine_reset_rotation();

    memset(&cm.probe_state, 0, sizeof(cmProbeState)*PROBES_STORED);
    memset(&cm.probe_results, 0, sizeof(float)*PROBES_STORED*AXES);
}

/*
 * canonical_machine_init_assertions()
 * canonical_machine_test_assertions() - test assertions, return error code if violation exists
 */

void canonical_machine_init_assertions(void)
{
    cm.magic_start = MAGICNUM;
    cm.magic_end = MAGICNUM;
    cm.gmx.magic_start = MAGICNUM;
    cm.gmx.magic_end = MAGICNUM;
    arc.magic_start = MAGICNUM;
    arc.magic_end = MAGICNUM;
}

stat_t canonical_machine_test_assertions(void)
{
    if ((BAD_MAGIC(cm.magic_start)) || (BAD_MAGIC(cm.magic_end)) ||
        (BAD_MAGIC(cm.gmx.magic_start)) || (BAD_MAGIC(cm.gmx.magic_end)) ||
        (BAD_MAGIC(arc.magic_start)) || (BAD_MAGIC(arc.magic_end))) {
        return(cm_panic(STAT_CANONICAL_MACHINE_ASSERTION_FAILURE, "canonical_machine_test_assertions()"));
    }
    return (STAT_OK);
}
>>>>>>> 39c39866

/****************************************************************************************
 **** Representation (4.3.3) ************************************************************
 ****************************************************************************************/

/*****************************************************************************************
 * Representation functions that affect the Gcode model only (asynchronous)
 *
 *  cm_select_plane()           - G17,G18,G19 select axis plane
 *  cm_set_units_mode()         - G20, G21
 *  cm_set_distance_mode()      - G90, G91
 *  cm_set_arc_distance_mode()  - G90.1, G91.1
 *  cm_set_g10_data()           - G10 (delayed persistence)
 *
 *  These functions assume input validation occurred upstream, most likely in gcode parser.
 */

stat_t cm_select_plane(const uint8_t plane)
{
    cm->gm.select_plane = (cmCanonicalPlane)plane;
    return (STAT_OK);
}

stat_t cm_set_units_mode(const uint8_t mode)
{
    cm->gm.units_mode = (cmUnitsMode)mode;               // 0 = inches, 1 = mm.
    return(STAT_OK);
}

stat_t cm_set_distance_mode(const uint8_t mode)
{
    cm->gm.distance_mode = (cmDistanceMode)mode;         // 0 = absolute mode, 1 = incremental
    return (STAT_OK);
}

stat_t cm_set_arc_distance_mode(const uint8_t mode)
{
    cm->gm.arc_distance_mode = (cmDistanceMode)mode;     // 0 = absolute mode, 1 = incremental
    return (STAT_OK);
}

/****************************************************************************************
 * cm_set_g10_data() - G10 L1/L2/L10/L20 Pn (affects MODEL only)
 *
 *  This function applies the offset to the GM model but does not persist the offsets
 *  during the Gcode cycle. The persist flag is used to persist offsets once the cycle
 *  has ended. You can also use $g54x - $g59c config functions to change offsets.
 *  It also does resets the display offsets to reflect the new values.
 */

stat_t cm_set_g10_data(const uint8_t P_word, const bool P_flag,
                       const uint8_t L_word, const bool L_flag,
                       const float offset[], const bool flag[])
{
    if (!L_flag) {
        return (STAT_L_WORD_IS_MISSING);
    }

    if ((L_word == 2) || (L_word == 20)) {
        // coordinate system offset command
        if ((P_word < G54) || (P_word > COORD_SYSTEM_MAX)) {
            return (STAT_P_WORD_IS_INVALID);                // you can't set G53
        }
        for (uint8_t axis = AXIS_X; axis < AXES; axis++) {
            if (flag[axis]) {
                if (L_word == 2) {
                    cm->coord_offset[P_word][axis] = _to_millimeters(offset[axis]);
                } else {
                    // Should L20 take into account G92 offsets?
<<<<<<< HEAD
                    cm->coord_offset[P_word][axis] = cm->gmx.position[axis] - 
                        _to_millimeters(offset[axis]) - 
                        cm->tool_offset[axis];
=======
                    cm.offset[P_word][axis] = 
                        cm.gmx.position[axis] -
                        _to_millimeters(offset[axis]) -
                        cm.tl_offset[axis];
>>>>>>> 39c39866
                }
                cm->deferred_write_flag = true;         // persist offsets once machining cycle is over
            }
        }
    }
    else if ((L_word == 1) || (L_word == 10)) {
        if ((P_word < 1) || (P_word > TOOLS)) {         // tool table offset command. L11 not supported atm.
            return (STAT_P_WORD_IS_INVALID);
        }
        for (uint8_t axis = AXIS_X; axis < AXES; axis++) {
            if (flag[axis]) {
                if (L_word == 1) {
<<<<<<< HEAD
                    tt.tt_offset[P_word][axis] = _to_millimeters(offset[axis]);
                } else {                                // L10 should also take into account G92 offset
                    tt.tt_offset[P_word][axis] =
                        cm->gmx.position[axis] - _to_millimeters(offset[axis]) - 
                        cm->coord_offset[cm->gm.coord_system][axis] - 
                        (cm->gmx.g92_offset[axis] * cm->gmx.g92_offset_enable);
=======
                    cm.tt_offset[P_word][axis] = _to_millimeters(offset[axis]);
                } else {
                    // L10 should also take into account G92 offset
                    cm.tt_offset[P_word][axis] =
                        cm.gmx.position[axis] - _to_millimeters(offset[axis]) -
                        cm.offset[cm.gm.coord_system][axis] -
                        (cm.gmx.origin_offset[axis] * cm.gmx.origin_offset_enable);
>>>>>>> 39c39866
                }
                cm->deferred_write_flag = true;         // persist offsets once machining cycle is over
            }
        }
    }
    else {
        return (STAT_L_WORD_IS_INVALID);
    }
    cm_set_display_offsets(MODEL);
    return (STAT_OK);
}

/******************************************************************************************
 * Representation functions that affect gcode model and are queued to planner (synchronous)
 *
 * cm_set_tl_offset()    - G43
 * cm_cancel_tl_offset() - G49
 * cm_set_coord_system() - G54-G59
 * _exec_offset()        - callback from planner command
 */

<<<<<<< HEAD
static void _exec_offset(float *value, bool *flag)
{
    uint8_t coord_system = ((uint8_t)value[0]);         // coordinate system is passed in value[0] element
    float offsets[AXES];
    for (uint8_t axis = AXIS_X; axis < AXES; axis++) {
        offsets[axis] = cm->coord_offset[coord_system][axis] + cm->tool_offset[axis] +
        (cm->gmx.g92_offset[axis] * cm->gmx.g92_offset_enable);
    }
    mp_set_runtime_display_offset(offsets);
}

=======
>>>>>>> 39c39866
stat_t cm_set_tl_offset(const uint8_t H_word, const bool H_flag, const bool apply_additional)
{
    uint8_t tool;
    if (H_flag) {
        if (H_word > TOOLS) {
            return (STAT_H_WORD_IS_INVALID);
        }
        if (H_word == 0) {    // interpret H0 as "current tool", just like no H at all.
<<<<<<< HEAD
            tool = cm->gm.tool;
        } else {
            tool = H_word;
        }
    } else {
        tool = cm->gm.tool;
=======
            tool = cm.gm.tool;
        } else {
            tool = H_word;
        }
        } else {
        tool = cm.gm.tool;
>>>>>>> 39c39866
    }
    if (apply_additional) {
        for (uint8_t axis = AXIS_X; axis < AXES; axis++) {
            cm->tool_offset[axis] += tt.tt_offset[tool][axis];
        }
        } else {
        for (uint8_t axis = AXIS_X; axis < AXES; axis++) {
            cm->tool_offset[axis] = tt.tt_offset[tool][axis];
        }
    }
    cm_set_display_offsets(MODEL);                      // display new offsets in the model right now

    float value[] = { (float)cm->gm.coord_system };     // pass coordinate system in value[0] element
    mp_queue_command(_exec_offset, value, nullptr);     // second vector (flags) is not used, so fake it
    return (STAT_OK);
}

stat_t cm_cancel_tl_offset()
{
    for (uint8_t axis = AXIS_X; axis < AXES; axis++) {
        cm->tool_offset[axis] = 0;
    }
    cm_set_display_offsets(MODEL);                      // display new offsets in the model right now

    float value[] = { (float)cm->gm.coord_system };
    mp_queue_command(_exec_offset, value, nullptr);     // changes it in the runtime when executed
    return (STAT_OK);
}

stat_t cm_set_coord_system(const uint8_t coord_system)  // set coordinate system sync'd with planner
{
    cm->gm.coord_system = (cmCoordSystem)coord_system;
    cm_set_display_offsets(MODEL);                      // must reset display offsets if you change coordinate system

    float value[] = { (float)coord_system };
    mp_queue_command(_exec_offset, value, nullptr);
    return (STAT_OK);
}

<<<<<<< HEAD
/******************************************************************************************
 * cm_set_position_by_axis() - set the position of a single axis in the model, planner and runtime
 * cm_reset_position_to_absolute_position() - set all positions to current absolute position in mr
 *
 *  This command sets an axis/axes to a position provided as an argument.
 *  This is useful for setting origins for homing, probing, and other operations.
 *
 *  !!!!!!!!!!!!!!!!!!!!!!!!!!!!!!!!!!!!!!!!!!!!!!!!!!!!!!!!!!!!!!!!!!
 *  !!!!! DO NOT CALL THESE FUNCTIONS WHILE IN A MACHINING CYCLE !!!!!
 *  !!!!!!!!!!!!!!!!!!!!!!!!!!!!!!!!!!!!!!!!!!!!!!!!!!!!!!!!!!!!!!!!!!
 *
 *  More specifically, do not call these functions if there are any moves in the planner or
 *  if the runtime is moving. The system must be quiescent or you will introduce positional
 *  errors. This is true because the planned / running moves have a different reference frame
 *  than the one you are now going to set. These functions should only be called during
 *  initialization sequences and during cycles (such as homing cycles) when you know there
 *  are no more moves in the planner and that all motion has stopped.
 *  You can use cm_get_runtime_busy() to be sure the system is quiescent.
 *
 *  TODO: Turn this into a queued command so it executes from the planner
=======
/*
 * cm_set_position() - set the position of a single axis in the model, planner and runtime
 *
 *    This command sets an axis/axes to a position provided as an argument.
 *    This is useful for setting origins for homing, probing, and other operations.
 *
 *  !!!!!!!!!!!!!!!!!!!!!!!!!!!!!!!!!!!!!!!!!!!!!!!!!!!!!!!!!!!!!!!!
 *  !!!!! DO NOT CALL THIS FUNCTION WHILE IN A MACHINING CYCLE !!!!!
 *  !!!!!!!!!!!!!!!!!!!!!!!!!!!!!!!!!!!!!!!!!!!!!!!!!!!!!!!!!!!!!!!!
 *
 *    More specifically, do not call this function if there are any moves in the planner or
 *    if the runtime is moving. The system must be quiescent or you will introduce positional
 *    errors. This is true because the planned / running moves have a different reference frame
 *    than the one you are now going to set. These functions should only be called during
 *    initialization sequences and during cycles (such as homing cycles) when you know there
 *    are no more moves in the planner and that all motion has stopped.
 *    Use cm_get_runtime_busy() to be sure the system is quiescent.
>>>>>>> 39c39866
 */

void cm_set_position_by_axis(const uint8_t axis, const float position)
{
    cm->gmx.position[axis] = position;
    cm->gm.target[axis] = position;
    mp_set_planner_position(axis, position);
    mp_set_runtime_position(axis, position);
    mp_set_steps_to_runtime_position();
}

void cm_reset_position_to_absolute_position(cmMachine_t *_cm)
{
    mpPlanner_t *_mp = (mpPlanner_t *)_cm->mp;
    for (uint8_t axis = AXIS_X; axis < AXES; axis++) {
        cm_set_position_by_axis(axis, mp_get_runtime_absolute_position(_mp->mr, axis));
    }
}

/*
 * cm_set_absolute_origin() - G28.3 - model, planner and queue to runtime
 * _exec_absolute_origin()  - callback from planner
 *
 *  cm_set_absolute_origin() takes a vector of origins (presumably 0's, but not necessarily)
 *  and applies them to all axes where the corresponding position in the flag vector is true (1).
 *
 *  This is a 2 step process. The model and planner contexts are set immediately, the runtime
 *  command is queued and synchronized with the planner queue. This includes the runtime position
 *  and the step recording done by the encoders. At that point any axis that is set is also marked
 *  as homed.
 */

static void _exec_absolute_origin(float *value, bool *flag)
{
    for (uint8_t axis = AXIS_X; axis < AXES; axis++) {
        if (flag[axis]) {
            mp_set_runtime_position(axis, value[axis]);
            cm->homed[axis] = true;    // G28.3 is not considered homed until you get here
        }
    }
    mp_set_steps_to_runtime_position();
}

stat_t cm_set_absolute_origin(const float origin[], bool flag[])
{
    float value[AXES];

    for (uint8_t axis = AXIS_X; axis < AXES; axis++) {
        if (flag[axis]) {
// REMOVED  value[axis] = cm->offset[cm->gm.coord_system][axis] + _to_millimeters(origin[axis]);    // G2 Issue #26
            value[axis] = _to_millimeters(origin[axis]);    // replaced the above
            cm->gmx.position[axis] = value[axis];           // set model position
            cm->gm.target[axis] = value[axis];              // reset model target
            mp_set_planner_position(axis, value[axis]);     // set mm position
        }
    }
    mp_queue_command(_exec_absolute_origin, value, flag);
    return (STAT_OK);
}

/******************************************************************************************
 * cm_set_g92_offsets()     - G92
 * cm_reset_g92_offsets()   - G92.1
 * cm_suspend_g92_offsets() - G92.2
 * cm_resume_g92_offsets()  - G92.3
 *
 * G92's behave according to NIST 3.5.18 & LinuxCNC G92
 * http://linuxcnc.org/docs/html/gcode/gcode.html#sec:G92-G92.1-G92.2-G92.3
 */

stat_t cm_set_g92_offsets(const float offset[], const bool flag[])
{
    // set offsets in the Gcode model extended context
    cm->gmx.g92_offset_enable = true;
    for (uint8_t axis = AXIS_X; axis < AXES; axis++) {
        if (flag[axis]) {
            cm->gmx.g92_offset[axis] = cm->gmx.position[axis] -
                                       cm->coord_offset[cm->gm.coord_system][axis] - 
                                       cm->tool_offset[axis] -
                                       _to_millimeters(offset[axis]);
        }
    }
    // now pass the offset to the callback - setting the coordinate system also applies the offsets
    float value[] = { (float)cm->gm.coord_system }; // pass coordinate system in value[0] element
    mp_queue_command(_exec_offset, value, nullptr);
    cm_set_display_offsets(MODEL);
    return (STAT_OK);
}

stat_t cm_reset_g92_offsets()
{
    cm->gmx.g92_offset_enable = false;
    for (uint8_t axis = AXIS_X; axis < AXES; axis++) {
        cm->gmx.g92_offset[axis] = 0;
    }
    float value[] = { (float)cm->gm.coord_system };
    mp_queue_command(_exec_offset, value, nullptr);
    cm_set_display_offsets(MODEL);
    return (STAT_OK);
}

stat_t cm_suspend_g92_offsets()
{
    cm->gmx.g92_offset_enable = false;
    float value[] = { (float)cm->gm.coord_system };
    mp_queue_command(_exec_offset, value, nullptr);
    cm_set_display_offsets(MODEL);
    return (STAT_OK);
}

stat_t cm_resume_g92_offsets()
{
    cm->gmx.g92_offset_enable = true;
    float value[] = { (float)cm->gm.coord_system };
    mp_queue_command(_exec_offset, value, nullptr);
    cm_set_display_offsets(MODEL);
    return (STAT_OK);
}

/****************************************************************************************
 **** Free Space Motion (4.3.4) *********************************************************
 ****************************************************************************************/
/*
 * cm_straight_traverse() - G0 linear rapid
 */

stat_t cm_straight_traverse(const float *target, const bool *flags, const uint8_t motion_profile)
{
    cm->gm.motion_mode = MOTION_MODE_STRAIGHT_TRAVERSE;

    // it's legal for a G0 to have no axis words but we don't want to process it
    if (!(flags[AXIS_X] | flags[AXIS_Y] | flags[AXIS_Z] | flags[AXIS_A] | flags[AXIS_B] | flags[AXIS_C])) {
        return(STAT_OK);
    }
    cm_set_model_target(target, flags);
    ritorno (cm_test_soft_limits(cm->gm.target));   // test soft limits; exit if thrown
    cm_set_display_offsets(&cm->gm);                // capture the fully resolved offsets to the state
    cm_cycle_start();                               // required here for homing & other cycles
    stat_t status = mp_aline(&cm->gm);              // send the move to the planner
    cm_update_model_position();                     // update gmx.position to ready for next incoming move

    if (status == STAT_MINIMUM_LENGTH_MOVE) {
        if (!mp_has_runnable_buffer(mp)) {          // handle condition where zero-length move is last or only move
            cm_cycle_end();                         // ...otherwise cycle will not end properly
        }
        status = STAT_OK;
    }
    return (status);
}

/****************************************************************************************
 * cm_goto_g28_position()  - G28
 * cm_set_g28_position()   - G28.1
 * cm_goto_g30_position()  - G30
 * cm_set_g30_position()   - G30.1
 * _goto_stored_position() - helper
 */

stat_t _goto_stored_position(const float stored_position[],     // always in mm
                             const float intermediate_target[], // in current units (G20/G21)
                             const bool flags[])                // all false if no intermediate move
{
    // Go through intermediate point if one is provided
    while (mp_planner_is_full(mp));                             // Make sure you have available buffers
    ritorno(cm_straight_traverse(intermediate_target, flags, PROFILE_NORMAL));  // w/no action if no axis flags

    // If G20 adjust stored position (always in mm) to inches so traverse will be correct
    float target[AXES]; // make a local stored position as it may be modified
    copy_vector(target, stored_position);

    if (cm->gm.units_mode == INCHES) {
        for (uint8_t i=0; i<AXES; i++) {
            target[i] *= INCHES_PER_MM;
        }
    }

    // Run the stored position move
    while (mp_planner_is_full(mp));                         // Make sure you have available buffers

    uint8_t saved_distance_mode = cm_get_distance_mode(MODEL);
    cm_set_absolute_override(MODEL, ABSOLUTE_OVERRIDE_ON_DISPLAY_WITH_OFFSETS);  // Position stored in abs coords
    cm_set_distance_mode(ABSOLUTE_DISTANCE_MODE);           // Must run in absolute distance mode

    bool flags2[] = { 1,1,1,1,1,1 };
    stat_t status = cm_straight_traverse(target, flags2, PROFILE_NORMAL);   // Go to stored position
    cm_set_absolute_override(MODEL, ABSOLUTE_OVERRIDE_OFF);
    cm_set_distance_mode(saved_distance_mode);              // Restore distance mode
    return (status);
}

stat_t cm_set_g28_position(void)
{
    copy_vector(cm->gmx.g28_position, cm->gmx.position);    // in MM and machine coordinates
    return (STAT_OK);
}

stat_t cm_goto_g28_position(const float target[], const bool flags[])
{
    return (_goto_stored_position(cm->gmx.g28_position, target, flags));
}

stat_t cm_set_g30_position(void)
{
    copy_vector(cm->gmx.g30_position, cm->gmx.position);    // in MM and machine coordinates
    return (STAT_OK);
}

stat_t cm_goto_g30_position(const float target[], const bool flags[])
{
    return (_goto_stored_position(cm->gmx.g30_position, target, flags));
}

/****************************************************************************************
 **** Machining Attributes (4.3.5) ******************************************************
 ****************************************************************************************/
/*
 * cm_set_feed_rate() - F parameter (affects MODEL only)
 *
 * Normalize feed rate to mm/min or to minutes if in inverse time mode
 */

stat_t cm_set_feed_rate(const float feed_rate)
{
    if (cm->gm.feed_rate_mode == INVERSE_TIME_MODE) {
        if (fp_ZERO(feed_rate)) {
            return (STAT_FEEDRATE_NOT_SPECIFIED);
        }
        cm->gm.feed_rate = 1/feed_rate;    // normalize to minutes (NB: active for this gcode block only)
    } else {
        cm->gm.feed_rate = _to_millimeters(feed_rate);
    }
    return (STAT_OK);
}

/****************************************************************************************
 * cm_set_feed_rate_mode() - G93, G94 (affects MODEL only)
 *
 *  INVERSE_TIME_MODE = 0,          // G93
 *  UNITS_PER_MINUTE_MODE,          // G94
 *  UNITS_PER_REVOLUTION_MODE       // G95 (unimplemented)
 */

stat_t cm_set_feed_rate_mode(const uint8_t mode)
{
    cm->gm.feed_rate_mode = (cmFeedRateMode)mode;
    return (STAT_OK);
}

/****************************************************************************************
 * cm_set_path_control() - G61, G61.1, G64
 */

stat_t cm_set_path_control(GCodeState_t *gcode_state, const uint8_t mode)
{
    gcode_state->path_control = (cmPathControl)mode;
    return (STAT_OK);
}

/****************************************************************************************
 **** Machining Functions (4.3.6) *******************************************************
 ****************************************************************************************/
/*
 * cm_arc_feed() - SEE plan_arc.cpp
 */

/****************************************************************************************
 * cm_dwell() - G4, P parameter (seconds)
 */
stat_t cm_dwell(const float seconds)
{
    cm->gm.P_word = seconds;
    mp_dwell(seconds);
    return (STAT_OK);
}

/****************************************************************************************
 * cm_straight_feed() - G1
 */

stat_t cm_straight_feed(const float *target, const bool *flags, const uint8_t motion_profile)
{
    // trap zero feed rate condition
    if (fp_ZERO(cm->gm.feed_rate)) {
        return (STAT_FEEDRATE_NOT_SPECIFIED);
    }
    cm->gm.motion_mode = MOTION_MODE_STRAIGHT_FEED;

<<<<<<< HEAD
    // it's legal for a G1 to have no axis words but we don't want to process it
=======
>>>>>>> 39c39866
    if (!(flags[AXIS_X] | flags[AXIS_Y] | flags[AXIS_Z] | flags[AXIS_A] | flags[AXIS_B] | flags[AXIS_C])) {
        return(STAT_OK);
    }

    cm_set_model_target(target, flags);
    ritorno (cm_test_soft_limits(cm->gm.target));   // test soft limits; exit if thrown
    cm_set_display_offsets(&cm->gm);                // capture the fully resolved offsets to the state
    cm_cycle_start();                               // required for homing & other cycles
    stat_t status = mp_aline(&cm->gm);              // send the move to the planner
    cm_update_model_position();                     // <-- ONLY safe because we don't care about status...

    if (status == STAT_MINIMUM_LENGTH_MOVE) {
        if (!mp_has_runnable_buffer(mp)) {          // handle condition where zero-length move is last or only move
            cm_cycle_end();                         // ...otherwise cycle will not end properly
        }
        status = STAT_OK;
    }
    return (status);
}

/****************************************************************************************
 **** Spindle Functions (4.3.7) *********************************************************
 ****************************************************************************************/
// see spindle.cpp/.h

/****************************************************************************************
 **** Tool Functions (4.3.8) ************************************************************
 ****************************************************************************************/
/*
 * cm_select_tool()     - T parameter
 * _exec_select_tool()  - execution callback
 *
 * cm_change_tool()     - M6 (This might become a complete tool change cycle)
 * _exec_change_tool()  - execution callback
 *
 * Note: These functions don't actually do anything for now, and there's a bug
 *       where T and M in different blocks don't work correctly
 */
static void _exec_select_tool(float *value, bool *flag)
{
    cm->gm.tool_select = (uint8_t)value[0];
}

stat_t cm_select_tool(const uint8_t tool_select)
{
    if (tool_select > TOOLS) {
        return (STAT_T_WORD_IS_INVALID);
    }
    float value[] = { (float)tool_select };
    mp_queue_command(_exec_select_tool, value, nullptr);
    return (STAT_OK);
}

static void _exec_change_tool(float *value, bool *flag)
{
    cm->gm.tool = (uint8_t)value[0];
    // TODO - change tool offsets and update display offsets
}

stat_t cm_change_tool(const uint8_t tool_change)
{
    float value[] = { (float)cm->gm.tool_select };
    mp_queue_command(_exec_change_tool, value, nullptr);
    return (STAT_OK);
}

/****************************************************************************************
 **** Miscellaneous Functions (4.3.9) ***************************************************
 ****************************************************************************************/
// see coolant.cpp/.h

/****************************************************************************************
 * cm_message() - queue a RAM string as a message in the response (unconditionally)
 */

void cm_message(const char *message)
{
    nv_add_string((const char *)"msg", message);    // add message to the response object
}

/****************************************************************************************
 **** Overrides *************************************************************************
 ****************************************************************************************/

/****************************************************************************************
 * cm_reset_overrides() - reset manual feedrate and spindle overrides to initial conditions
 */

void cm_reset_overrides()
{
    cm->gmx.m48_enable = true;
    cm->gmx.mfo_enable = false;  // feed rate overrides
    cm->gmx.mfo_factor = 1.0;
    cm->gmx.mto_enable = false;  // traverse overrides
    cm->gmx.mto_factor = 1.0;
}

/****************************************************************************************
 * cm_m48_enable() - M48, M49
 *
 * M48 is the master enable for manual feedrate override and spindle override
 * If M48 is asserted M50 (mfo), M50.1 (mto) and M51 (spo) settings are in effect
 * If M49 is asserted M50 (mfo), M501. (mto) and M51 (spo) settings are in ignored
 *
 * See http://linuxcnc.org/docs/html/gcode/m-code.html#sec:M48,-M49-Speed-and-Feed-Override-Control
 */
/*  M48state    M48new      M50state    action (notes):
 *  disable     disable     disable     no action, no state change
 *  disable     disable     ENABLE      no action, no state change
 *
 *  disable     ENABLE      disable     no action, no state change
 *  disable     ENABLE      ENABLE      start ramp w/stored P value
 *
 *  ENABLE      disable     disable     no action, no state change
 *  ENABLE      disable     ENABLE      end ramp
 *
 *  ENABLE      ENABLE      disable     no action, no state change
 *  ENABLE      ENABLE      ENABLE      no action, no state change
 */
stat_t cm_m48_enable(uint8_t enable)        // M48, M49
{
    // handle changes to feed override given new state of m48/m49

    cm->gmx.m48_enable = enable;             // update state
    return (STAT_OK);
}

<<<<<<< HEAD
/****************************************************************************************
 * cm_fro_control() - M50 feed rate override comtrol
 * cm_tro_control() - M50.1 traverse override comtrol
=======
/*
 * cm_mfo_control() - M50 manual feed rate override comtrol
>>>>>>> 39c39866
 *
 *  M50 enables manual feedrate override and the optional P override parameter.
 *  P is expressed as M% to N% of programmed feedrate, typically a value from 0.05 to 2.000.
 *  P may also be zero or missing. Behaviors:
 *
 *    P < minimum or P > maximum parameter, and not zero. Return error, no state change or action
 *    P omitted. Turn on feedrate override to current stored P value
 *    P = 0. Turn off feedrate override. (Do not change stored P value
 *    P = N. Turn on feedrate override to value of N, preserve new P value
 * See http://www.linuxcnc.org/docs/2.4/html/gcode_main.html#sec:M50:-Feed-Override
 *
 *  M48 is set ON on initialization and program end
 *  M50 is set OFF on initialization and program end
 *  P is set to 1.000 on initialization and program end (there is always a valid value)
 */
/* Implementation Notes:
 *
 * To do this correctly need to look not just at new values, but at current state
 * and transitions. See m48 for M48 transitions
 *
 *  M48state    M50enable   M50new   M50 endstate:  action (notes):
 *  disable     disable     M50 P0    disable       no action or state change
 *  disable     disable     M50       ENABLE        no action (m48 is disabled)
 *  disable     disable     M50 Pn    ENABLE        store new P value (no other action)
 *
 *  disable     ENABLE      M50 P0    disable       no action
 *  disable     ENABLE      M50       ENABLE        no action (m48 is disabled)
 *  disable     ENABLE      M50 Pn    ENABLE        store new P value (no other action)
 *
 *  ENABLE      disable     M50 P0    disable       no action or state change
 *  ENABLE      disable     M50       ENABLE        start ramp w/stored P value
 *  ENABLE      disable     M50 Pn    ENABLE        start ramp w/new P value; store P value
 *
 *  ENABLE      ENABLE      M50 P0    disable       end ramp
 *  ENABLE      ENABLE      M50       ENABLE        no action
 *  ENABLE      ENABLE      M50 Pn    ENABLE        start ramp w/new P value; store P value
 *                                                  (Note: new ramp will supercede any existing ramp)
 */

<<<<<<< HEAD
stat_t cm_fro_control(const float P_word, const bool P_flag) // M50
=======
stat_t cm_mfo_control(const float P_word, const bool P_flag) // M50
>>>>>>> 39c39866
{
    bool new_enable = true;
    bool new_override = false;
    if (P_flag) {                           // if parameter is present in Gcode block
        if (fp_ZERO(P_word)) {
            new_enable = false;             // P0 disables override
        } else {
            if (P_word < FEED_OVERRIDE_MIN) {
                return (STAT_INPUT_LESS_THAN_MIN_VALUE);
            }
            if (P_word > FEED_OVERRIDE_MAX) {
                return (STAT_INPUT_EXCEEDS_MAX_VALUE);
            }
<<<<<<< HEAD
            cm->gmx.mfo_factor = P_word;    // P word is valid, store it.
            new_override = true;
        }
    }
    if (cm->gmx.m48_enable) {               // if master enable is ON
        if (new_enable && (new_override || !cm->gmx.mfo_enable)) {   // 3 cases to start a ramp
            mp_start_feed_override(FEED_OVERRIDE_RAMP_TIME, cm->gmx.mfo_factor);
        } else if (cm->gmx.mfo_enable && !new_enable) {              // case to turn off the ramp
            mp_end_feed_override(FEED_OVERRIDE_RAMP_TIME);
        }
    }
    cm->gmx.mfo_enable = new_enable;        // always update the enable state
=======
            cm.gmx.mfo_factor = P_word;    // P word is valid, store it.
            new_override = true;
        }
    }
    if (cm.gmx.m48_enable) {               // if master enable is ON
        if (new_enable && (new_override || !cm.gmx.mfo_enable)) {   // 3 cases to start a ramp
            mp_start_feed_override(FEED_OVERRIDE_RAMP_TIME, cm.gmx.mfo_factor);
        } else if (cm.gmx.mfo_enable && !new_enable) {              // case to turn off the ramp
            mp_end_feed_override(FEED_OVERRIDE_RAMP_TIME);
        }
    }
    cm.gmx.mfo_enable = new_enable;        // always update the enable state
    return (STAT_OK);
}

stat_t cm_mto_control(const float P_word, const bool P_flag) // M50.1
{
    bool new_enable = true;
    bool new_override = false;
    if (P_flag) {                           // if parameter is present in Gcode block
        if (fp_ZERO(P_word)) {
            new_enable = false;             // P0 disables override
        } else {
            if (P_word < TRAVERSE_OVERRIDE_MIN) {
                return (STAT_INPUT_LESS_THAN_MIN_VALUE);
            }
            if (P_word > TRAVERSE_OVERRIDE_MAX) {
                return (STAT_INPUT_EXCEEDS_MAX_VALUE);
            }
            cm.gmx.mto_factor = P_word;    // P word is valid, store it.
            new_override = true;
        }
    }
    if (cm.gmx.m48_enable) {               // if master enable is ON
        if (new_enable && (new_override || !cm.gmx.mfo_enable)) {   // 3 cases to start a ramp
            mp_start_traverse_override(FEED_OVERRIDE_RAMP_TIME, cm.gmx.mto_factor);
        } else if (cm.gmx.mto_enable && !new_enable) {              // case to turn off the ramp
            mp_end_traverse_override(FEED_OVERRIDE_RAMP_TIME);
        }
    }
    cm.gmx.mto_enable = new_enable;        // always update the enable state
    return (STAT_OK);
}

/************************************************
 * Feedhold and Related Functions (no NIST ref) *
 ************************************************/
/*
 * Feedholds, queue flushes and end_holds are all related. The request functions set flags
 * or change state to "REQUESTED". The sequencing callback interprets the flags as so:
 *    - A feedhold request received during motion should be honored
 *    - A feedhold request received during a feedhold should be ignored
 *    - A feedhold request received during a motion stop should be ignored
 *
 *    - A queue flush request should only be honored while in a feedhold
 *    - Said queue flush request received during a feedhold should be deferred until
 *      the feedhold enters a HOLD state (i.e. until deceleration is complete and motors stop).
 *    - A queue flush request received during a motion stop should be honored
 *
 *    - An end_hold (cycle start) request should only be honored while in a feedhold
 *    - Said end_hold request received during a feedhold should be deferred until the
 *      feedhold enters a HOLD state (i.e. until deceleration is complete).
 *      If a queue flush request is also present the queue flush should be done first
 *
 *  Below the request level, feedholds work like this:
 *    - The hold is initiated by calling cm_start_hold(). cm.hold_state is set to
 *      FEEDHOLD_SYNC, motion_state is set to MOTION_HOLD, and the spindle is turned off
 *      (if it it on). The remainder of feedhold
 *      processing occurs in plan_exec.c in the mp_exec_aline() function.
 *
 *      - MOTION_HOLD and FEEDHOLD_SYNC tells mp_exec_aline() to begin feedhold processing
 *      after the current move segment is finished (< 5 ms later). (Cases handled by
 *      feedhold processing are listed in plan_exec.c).
 *
 *    - FEEDHOLD_SYNC causes the current move in mr to be replanned into a deceleration.
 *      If the distance remaining in the executing move is sufficient for a full deceleration
 *      then motion will stop in the current block. Otherwise the deceleration phase
 *      will extend across as many blocks necessary until one will stop.
 *
 *    - Once deceleration is complete hold state transitions to FEEDHOLD_HOLD and the
 *      distance remaining in the bf last block is replanned up from zero velocity.
 *      The move in the bf block is NOT released (unlike normal operation), as it
 *      will be used again to restart from hold.
 *
 *    - When cm_end_hold() is called it releases the hold, restarts the move and restarts
 *      the spindle if the spindle is active.
 */
/* Queue Flush operation
 *
 * This one's complicated. See here first:
 * https://github.com/synthetos/g2/wiki/Alarm-Processing
 * https://github.com/synthetos/g2/wiki/Job-Exception-Handling
 *
 * We want to use queue flush for a few different use cases, as per the above wiki pages.
 * The % behavior implements Exception Handling cases 1 and 2 - Stop a Single Move and
 * Stop Multiple Moves. This is complicated further by the processing in single USB and
 * dual USB being different. Also, the state handling is located in xio.cpp / readline(),
 * controller.cpp _dispatch_kernel() and cm_request_queue_flush(), below.
 * So it's documented here.
 *
 * Single or Dual USB Channels:
 *  - If a % is received outside of a feed hold or ALARM state, ignore it.
 *      Change the % to a ; comment symbol (xio)
 *
 * Single USB Channel Operation:
 *  - Enter a feedhold (!)
 *  - Receive a queue flush (%) Both dispatch it and store a marker (ACK) in the input
 *      buffer in place of the the % (xio)
 *  - Execute the feedhold to a hold condition (plan_exec)
 *  - Execute the dispatched % to flush queues (canonical_machine)
 *  - Silently reject any commands up to the % in the input queue (controller)
 *  - When ETX is encountered transition to STOP state (controller/canonical_machine)
 *
 * Dual USB Channel Operation:
 *  - Same as above except that we expect the % to arrive on the control channel
 *  - The system will read and dump all commands in the data channel until either a
 *    clear is encountered ({clear:n} or $clear), or an ETX is encountered on either
 *    channel, but it really should be on the data channel to ensure all queued commands
 *    are dumped. It is the host's responsibility to both write the clear (or ETX), and
 *    to ensure that it either arrives on the data channel or that the data channel is
 *    empty before writing it to the control channel.
 */
/*
 * cm_request_feedhold()
 * cm_request_end_hold() - cycle restart
 * cm_request_queue_flush()
 */
void cm_request_feedhold(void) {
    // honor request if not already in a feedhold and you are moving
    if ((cm.hold_state == FEEDHOLD_OFF) && (cm.motion_state != MOTION_STOP)) {
        cm.hold_state = FEEDHOLD_REQUESTED;
    }
}

void cm_request_end_hold(void)
{
    if (cm.hold_state != FEEDHOLD_OFF) {
        cm.end_hold_requested = true;
    }
}

void cm_request_queue_flush()
{
    if ((cm.hold_state != FEEDHOLD_OFF) &&          // don't honor request unless you are in a feedhold
        (cm.queue_flush_state == FLUSH_OFF)) {      // ...and only once
        cm.queue_flush_state = FLUSH_REQUESTED;     // request planner flush once motion has stopped

        // NOTE: we used to flush the input buffers, but this is handled in xio *prior* to queue flush now
    }
}

/*
 * cm_feedhold_sequencing_callback() - sequence feedhold, queue_flush, and end_hold requests
 */
stat_t cm_feedhold_sequencing_callback()
{
    if (cm.hold_state == FEEDHOLD_REQUESTED) {
        cm_start_hold();                            // feed won't run unless the machine is moving
    }
    if (cm.queue_flush_state == FLUSH_REQUESTED) {
        cm_queue_flush();                           // queue flush won't run until runtime is idle
    }
    if (cm.end_hold_requested) {
        if (cm.queue_flush_state == FLUSH_OFF) {    // either no flush or wait until it's done flushing
            cm_end_hold();
        }
    }
>>>>>>> 39c39866
    return (STAT_OK);
}

stat_t cm_tro_control(const float P_word, const bool P_flag) // M50.1
{
    bool new_enable = true;
    bool new_override = false;
    if (P_flag) {                           // if parameter is present in Gcode block
        if (fp_ZERO(P_word)) {
            new_enable = false;             // P0 disables override
        } else {
            if (P_word < TRAVERSE_OVERRIDE_MIN) {
                return (STAT_INPUT_LESS_THAN_MIN_VALUE);
            }
            if (P_word > TRAVERSE_OVERRIDE_MAX) {
                return (STAT_INPUT_EXCEEDS_MAX_VALUE);
            }
            cm->gmx.mto_factor = P_word;    // P word is valid, store it.
            new_override = true;
        }
    }
    if (cm->gmx.m48_enable) {               // if master enable is ON
        if (new_enable && (new_override || !cm->gmx.mfo_enable)) {   // 3 cases to start a ramp
            mp_start_traverse_override(FEED_OVERRIDE_RAMP_TIME, cm->gmx.mto_factor);
        } else if (cm->gmx.mto_enable && !new_enable) {              // case to turn off the ramp
            mp_end_traverse_override(FEED_OVERRIDE_RAMP_TIME);
        }
    }
    cm->gmx.mto_enable = new_enable;        // always update the enable state
    return (STAT_OK);
}

/****************************************************************************************
 **** Program Functions (4.3.10) ********************************************************
 ****************************************************************************************/
/* This group implements stop, start, and end functions.
 * It is extended beyond the NIST spec to handle various situations.
 *
 * _exec_program_finalize()     - helper
 * cm_cycle_start()             - sets MACHINE_CYCLE condition wwhich enables planner execution
 * cm_cycle_end()               - resets MACHINE_CYCLE
 * cm_program_stop()            - M0 - performs NIST STOP functions
 * cm_optional_program_stop()   - M1 - conditionally performs NIST STOP functions
 * cm_program_end()             - M2, M30 - performs NIST END functions (with some differences)
 */
/*
 * Program and cycle state functions
 *
 *  cm_program_stop and cm_optional_program_stop are synchronous Gcode commands that are
 *  received through the interpreter. They cause all motion to stop at the end of the 
 *  current command, including spindle motion.
 *
 *  Note that the stop occurs at the end of the immediately preceding command
 *  (i.e. the stop is queued behind the last command).
 *
 *  cm_program_end is a stop that also resets the machine to initial state
 *
 *  cm_program_end() implements M2 and M30
 *  The END behaviors are defined by NIST 3.6.1 are:
 *    1a. Coordinate offsets are set to the default (like G54)
 *    1b. G92 origin offsets are set to zero (like G92.2)
 *    2.  Selected plane is set to CANON_PLANE_XY (like G17)
 *    3.  Distance mode is set to MODE_ABSOLUTE (like G90)
 *    4.  Feed rate mode is set to UNITS_PER_MINUTE (like G94)
 *    5.  Feed and speed overrides are set to ON (like M48)
 *    6.  Cutter compensation is turned off (like G40)
 *    7.  The spindle is stopped (like M5)
 *    8.  The current motion mode is set to G_1 (like G1)
 *    9.  Coolant is turned off (like M9)
 *
 * cm_program_end() implments things slightly differently (1a, 8):
 *    1a. Set default coordinate system (uses $gco, not G54)
 *    1b. G92 origin offsets are SUSPENDED (G92.2)
 *    2.  Selected plane is set to default plane ($gpl)
 *    3.  Distance mode is set to MODE_ABSOLUTE (like G90)
 *    4.  Feed rate mode is set to UNITS_PER_MINUTE (like G94)
 *    5.  Feed and speed overrides are set to ON (like M48)
 *    6.  (Cutter compensation not implemented)
 *    7.  The spindle is stopped (like M5)
 *    8.  Motion mode is CANCELED like G80 (not set to G1 as per NIST)
 *    9.  Coolant is turned off (like M9)
 *   10.  Turn off all heaters and fans
 */

static void _exec_program_finalize(float *value, bool *flag)
{
    cmMachineState machine_state = (cmMachineState)value[0];
    cm_set_motion_state(MOTION_STOP);                       // also changes active model back to MODEL

    // Allow update in the alarm state, to accommodate queue flush (RAS)
    if ((cm->cycle_type == CYCLE_MACHINING || cm->cycle_type == CYCLE_NONE) &&
//      (cm->machine_state != MACHINE_ALARM) &&             // omitted by OMC (RAS)
        (cm->machine_state != MACHINE_SHUTDOWN)) {
        cm->machine_state = machine_state;                  // don't update macs/cycs if we're in the middle of a canned cycle,
        cm->cycle_type = CYCLE_NONE;                        // or if we're in machine alarm/shutdown mode
    }

    // reset the rest of the states
    cm->cycle_type = CYCLE_NONE;
    cm->hold_state = FEEDHOLD_OFF;
    mp_zero_segment_velocity();                             // for reporting purposes

    // perform the following resets if it's a program END
    if (machine_state == MACHINE_PROGRAM_END) {
        cm_suspend_g92_offsets();                           // G92.2 - as per NIST
        cm_set_coord_system(cm->default_coord_system);      // reset to default coordinate system
        cm_select_plane(cm->default_select_plane);          // reset to default arc plane
        cm_set_distance_mode(cm->default_distance_mode);    // reset to default distance mode
        cm_set_arc_distance_mode(INCREMENTAL_DISTANCE_MODE);// always the default
//        toolhead.control_immediate(TOOLHEAD_OFF);         // M5
        spindle_control_immediate(SPINDLE_OFF);             // M5
        coolant_control_immediate(COOLANT_OFF,COOLANT_BOTH);// M9
        cm_set_feed_rate_mode(UNITS_PER_MINUTE_MODE);       // G94
        cm_set_motion_mode(MODEL, MOTION_MODE_CANCEL_MOTION_MODE);// NIST specifies G1 (MOTION_MODE_STRAIGHT_FEED), but we cancel motion mode. Safer.
        cm_reset_overrides();                               // enable G48, reset feed rate, traverse and spindle overrides
        temperature_reset();                                // turn off all heaters and fans
    }
    sr_request_status_report(SR_REQUEST_IMMEDIATE);         // request a final and full status report (not filtered)
}

// Will start a cycle regardless of whether the planner has moves or not
void cm_cycle_start()
{
    if (cm->cycle_type == CYCLE_NONE) {                     // don't (re)start homing, probe or other canned cycles
        cm->cycle_type = CYCLE_MACHINING;
        cm->machine_state = MACHINE_CYCLE;
        qr_init_queue_report();                             // clear queue reporting buffer counts//
    }
}

void cm_cycle_end()
{
    if (cm->cycle_type == CYCLE_MACHINING) {
        float value[] = { (float)MACHINE_PROGRAM_STOP };
        _exec_program_finalize(value, nullptr);
    }
}

void cm_canned_cycle_end()
{
    cm->cycle_type = CYCLE_NONE;
    float value[] = { (float)MACHINE_PROGRAM_STOP };
    _exec_program_finalize(value, nullptr);
}

void cm_program_stop()
{
    float value[] = { (float)MACHINE_PROGRAM_STOP };
    mp_queue_command(_exec_program_finalize, value, nullptr);
}

void cm_optional_program_stop()
{
    float value[] = { (float)MACHINE_PROGRAM_STOP };
    mp_queue_command(_exec_program_finalize, value, nullptr);
}

void cm_program_end()
{
    float value[] = { (float)MACHINE_PROGRAM_END };
    mp_queue_command(_exec_program_finalize, value, nullptr);
}

/****************************************************************************************
 **** Additional Functions **************************************************************
 ****************************************************************************************/
/*
 * cm_json_command() - M100
 * cm_json_wait() - M102
 */
stat_t cm_json_command(char *json_string)
{
    return mp_json_command(json_string);
}

stat_t cm_json_wait(char *json_string)
{
    return mp_json_wait(json_string);
}

/****************************************************************************************
 * cm_run_home() - run homing sequence
 */

stat_t cm_run_home(nvObj_t *nv)
{
    if (nv->value_int) {    // if true
        float axes[] = { 1,1,1,1,1,1 };
        bool flags[] = { 1,1,1,1,1,1 };
        cm_homing_cycle_start(axes, flags);
    }
    return (STAT_OK);
}

/****************************************************************************************
 * Jogging Commands
 *
 * cm_get_jogging_dest()
 * cm_run_jog()
 */

float cm_get_jogging_dest(void)
{
    return cm->jogging_dest;
}

stat_t cm_run_jog(nvObj_t *nv)
{
    set_float(nv, cm->jogging_dest);
    cm_jogging_cycle_start(_axis(nv));
    return (STAT_OK);
}

/**************************************
 * END OF CANONICAL MACHINE FUNCTIONS *
 **************************************/

/****************************************************************************************
 **** CONFIGURATION AND INTERFACE FUNCTIONS *********************************************
 ****************************************************************************************
 * Functions to get and set variables from the cfgArray table
 * These functions are not part of the NIST defined functions
 ****************************************************************************************/

/***** AXIS HELPERS **********************************************************************
 * _coord()           - return coordinate system number (53=0...59=6) or -1 if error
 * _axis()            - return axis # or -1 if not an axis (works for mapped motors as well)
 * cm_get_axis_type() - return linear axis (0), rotary axis (1) or error (-1)
 * cm_get_axis_char() - return ASCII char for axis number provided
 */

static int8_t _coord(nvObj_t *nv)   // extract coordinate system from 3rd character
{
    char *ptr = ((*nv->group == 0) ? &nv->token[1] : &nv->group[1]); // skip past the 'g' to the number
    return (max ((atoi(ptr)-53), -1));  // return G54-G59 as 0-5, error as -1
}

/* _axis()
 *
 *  Cases handled:
 *    - sys/...       value is a system parameter (global), there is no axis (AXIS_TYPE_SYSTEM)
 *    - xam, yvm      any prefixed axis parameter
 *    - 1ma, 2tr      any motor parameter will return mapped axis for that motor
 *    - posx, mpox    readouts
 *    - g54x, g92z    offsets
 *    - tofx          tool offsets
 *    - tt1x, tt32x   tool table
 *    - _tex, _tra    diagnostic parameters
 *
 *  Note that this function will return an erroneous value if called by a non-axis tag, 
 *  such as 'coph' But it should not be called in these cases in any event.
 */

static int8_t _axis(const nvObj_t *nv)
{
    // test if this is a SYS parameter (global), in which case there will be no axis    
    if (strcmp("sys", cfgArray[nv->index].group) == 0) {
        return (AXIS_TYPE_SYSTEM);
    }

    // if the leading character of the token is a number it's a motor
    char c = cfgArray[nv->index].token[0];

    if (isdigit(c)) {
        return(st_cfg.mot[c-0x31].motor_map);   // return the axis associated with the motor
    }

    // otherwise it's an axis. Or undefined, which is usually a global.
    char *ptr;
    char axes[] = {"xyzabc"};

    if ((ptr = strchr(axes, c)) == NULL) {      // not NULL indicates a prefixed axis
        c = *(cfgArray[nv->index].token + strlen(cfgArray[nv->index].token) -1); // get the last character
        if ((ptr = strchr(axes, c)) == NULL) {  // test for a postfixed axis
            return (AXIS_TYPE_UNDEFINED);
        }
    }
    return (ptr - axes);
}

cmAxisType cm_get_axis_type(const nvObj_t *nv)
{
    int8_t axis = _axis(nv);
    if (axis <= AXIS_TYPE_UNDEFINED) {
        return ((cmAxisType)axis);
    }
    if (axis >= AXIS_A) {
        return (AXIS_TYPE_ROTARY);
    }
    return (AXIS_TYPE_LINEAR);
}

<<<<<<< HEAD
char cm_get_axis_char(const int8_t axis)
=======
/*
 * cm_json_command_immediate() - M100.1
 */
stat_t cm_json_command_immediate(char *json_string)
{
    return mp_json_command_immediate(json_string);
}

/*
 * cm_json_wait() - M102
 */
stat_t cm_json_wait(char *json_string)
>>>>>>> 39c39866
{
    char axis_char[] = "XYZABC";
    if ((axis < 0) || (axis > AXES)) return (' ');
    return (axis_char[axis]);
}

/**** Functions called directly from cfgArray table - mostly wrappers ****
 * _get_msg_helper() - helper to get string values
 *
 * cm_get_stat()  - get combined machine state as value and string
 * cm_get_macs()  - get raw machine state as value and string
 * cm_get_cycs()  - get raw cycle state as value and string
 * cm_get_mots()  - get raw motion state as value and string
 * cm_get_hold()  - get raw hold state as value and string
 * cm_get_home()  - get raw homing state as value and string
 *
 * cm_get_unit()  - get units mode as integer and display string
 * cm_get_coor()  - get goodinate system
 * cm_get_momo()  - get runtime motion mode
 * cm_get_plan()  - get model plane select
 * cm_get_path()  - get model path control mode
 * cm_get_dist()  - get model distance mode
 * cm_get_admo()  - get model arc distance mode
 * cm_get_frmo()  - get model feed rate mode
 * cm_get_tool()  - get tool
 * cm_get_feed()  - get feed rate
 * cm_get_mline() - get model line number for status reports
 * cm_get_line()  - get active (model or runtime) line number for status reports
 * cm_get_vel()   - get runtime velocity
 * cm_get_ofs()   - get current work offset (runtime)
 * cm_get_pos()   - get current work position (runtime)
 * cm_get_mpos()  - get current machine position (runtime)
 *
 * cm_print_pos() - print work position (with proper units)
 * cm_print_mpos()- print machine position (always mm units)
 * cm_print_coor()- print coordinate offsets with linear units
 * cm_print_corr()- print coordinate offsets with rotary units
 */

#ifdef __TEXT_MODE

// Strings for text mode displays:

static const char msg_units0[] = " in";    // used by generic print functions
static const char msg_units1[] = " mm";
static const char msg_units2[] = " deg";
static const char *const msg_units[] = { msg_units0, msg_units1, msg_units2 };
#define DEGREE_INDEX 2

static const char msg_am00[] = "[disabled]";
static const char msg_am01[] = "[standard]";
static const char msg_am02[] = "[inhibited]";
static const char msg_am03[] = "[radius]";
static const char *const msg_am[] = { msg_am00, msg_am01, msg_am02, msg_am03};

static const char msg_g20[] = "G20 - inches mode";
static const char msg_g21[] = "G21 - millimeter mode";
static const char *const msg_unit[] = { msg_g20, msg_g21 };

static const char msg_stat0[] = "Initializing";    // combined state (stat) uses this array
static const char msg_stat1[] = "Ready";
static const char msg_stat2[] = "Alarm";
static const char msg_stat3[] = "Stop";
static const char msg_stat4[] = "End";
static const char msg_stat5[] = "Run";
static const char msg_stat6[] = "Hold";
static const char msg_stat7[] = "Probe";
static const char msg_stat8[] = "Cycle";
static const char msg_stat9[] = "Homing";
static const char msg_stat10[] = "Jog";
static const char msg_stat11[] = "Interlock";
static const char msg_stat12[] = "Shutdown";
static const char msg_stat13[] = "Panic";
static const char *const msg_stat[] = { msg_stat0, msg_stat1, msg_stat2, msg_stat3,
                                        msg_stat4, msg_stat5, msg_stat6, msg_stat7,
                                        msg_stat8, msg_stat9, msg_stat10, msg_stat11,
                                        msg_stat12, msg_stat13 };

static const char msg_macs0[] = "Initializing";
static const char msg_macs1[] = "Ready";
static const char msg_macs2[] = "Alarm";
static const char msg_macs3[] = "Stop";
static const char msg_macs4[] = "End";
static const char msg_macs5[] = "Cycle";
static const char msg_macs6[] = "Interlock";
static const char msg_macs7[] = "SHUTDOWN";
static const char msg_macs8[] = "PANIC";
static const char *const msg_macs[] = { msg_macs0, msg_macs1, msg_macs2, msg_macs3,
                                        msg_macs4, msg_macs5, msg_macs6, msg_macs7,
                                        msg_macs8 };

static const char msg_cycs0[] = "Off";
static const char msg_cycs1[] = "Machining";
static const char msg_cycs2[] = "Homing";
static const char msg_cycs3[] = "Probe";
static const char msg_cycs4[] = "Jog";
static const char *const msg_cycs[] = { msg_cycs0, msg_cycs1, msg_cycs2, msg_cycs3,  msg_cycs4 };

static const char msg_mots0[] = "Stop";
static const char msg_mots1[] = "Planning";
static const char msg_mots2[] = "Run";
static const char msg_mots3[] = "Hold";
static const char *const msg_mots[] = { msg_mots0, msg_mots1, msg_mots2, msg_mots3 };

static const char msg_hold0[] = "Off";
static const char msg_hold1[] = "Requested";
static const char msg_hold2[] = "Sync";
static const char msg_hold3[] = "Decel Continue";
static const char msg_hold4[] = "Decel to Zero";
static const char msg_hold5[] = "Decel Done";
static const char msg_hold6[] = "Pending";
static const char msg_hold7[] = "Hold";
static const char *const msg_hold[] = { msg_hold0, msg_hold1, msg_hold2, msg_hold3,
                                        msg_hold4, msg_hold5, msg_hold6, msg_hold7 };

static const char msg_home0[] = "Not Homed";
static const char msg_home1[] = "Homed";
static const char msg_home2[] = "Homing";
static const char *const msg_home[] = { msg_home0, msg_home1, msg_home2 };

static const char msg_probe0[] = "Probe Failed";
static const char msg_probe1[] = "Probe Succeeded";
static const char msg_probe2[] = "Probe Waiting";
static const char *const msg_probe[] = { msg_probe0, msg_probe1, msg_probe2 };

static const char msg_g53[] = "G53 - machine coordinate system";
static const char msg_g54[] = "G54 - coordinate system 1";
static const char msg_g55[] = "G55 - coordinate system 2";
static const char msg_g56[] = "G56 - coordinate system 3";
static const char msg_g57[] = "G57 - coordinate system 4";
static const char msg_g58[] = "G58 - coordinate system 5";
static const char msg_g59[] = "G59 - coordinate system 6";
static const char *const msg_coor[] = { msg_g53, msg_g54, msg_g55, msg_g56, msg_g57, msg_g58, msg_g59 };

static const char msg_g00[] = "G0  - linear traverse";
static const char msg_g01[] = "G1  - linear feed";
static const char msg_g02[] = "G2  - clockwise arc feed";
static const char msg_g03[] = "G3  - counter clockwise arc feed";
static const char msg_g80[] = "G80 - cancel motion mode (none active)";
static const char *const msg_momo[] = { msg_g00, msg_g01, msg_g02, msg_g03, msg_g80 };

static const char msg_g17[] = "G17 - XY plane";
static const char msg_g18[] = "G18 - XZ plane";
static const char msg_g19[] = "G19 - YZ plane";
static const char *const msg_plan[] = { msg_g17, msg_g18, msg_g19 };

static const char msg_g61[] = "G61 - exact path mode";
static const char msg_g6a[] = "G61.1 - exact stop mode";
static const char msg_g64[] = "G64 - continuous mode";
static const char *const msg_path[] = { msg_g61, msg_g6a, msg_g64 };

static const char msg_g90[] = "G90 - absolute distance mode";
static const char msg_g91[] = "G91 - incremental distance mode";
static const char *const msg_dist[] = { msg_g90, msg_g91 };

static const char msg_g901[] = "G90.1 - absolute distance mode";
static const char msg_g911[] = "G91.1 - incremental distance mode (default mode)";
static const char *const msg_admo[] = { msg_g901, msg_g911 };

static const char msg_g93[] = "G93 - inverse time mode";
static const char msg_g94[] = "G94 - units-per-minute mode (i.e. feedrate mode)";
static const char msg_g95[] = "G95 - units-per-revolution mode";
static const char *const msg_frmo[] = { msg_g93, msg_g94, msg_g95 };

#else

#define msg_units NULL
#define msg_unit NULL
#define msg_stat NULL
#define msg_macs NULL
#define msg_cycs NULL
#define msg_mots NULL
#define msg_hold NULL
#define msg_home NULL
#define msg_coor NULL
#define msg_momo NULL
#define msg_plan NULL
#define msg_path NULL
#define msg_dist NULL
#define msg_admo NULL
#define msg_frmo NULL
#define msg_am NULL

#endif // __TEXT_MODE

//_get_msg_helper() - add the string for the enum to the nv, but leave it as a TYPE_INTEGER
stat_t _get_msg_helper(nvObj_t *nv, const char *const msg_array[], int32_t value)
{
    nv->value_int = value;
    nv->valuetype = TYPE_INTEGER;
    return(nv_copy_string(nv, (const char *)GET_TEXT_ITEM(msg_array, value)));
}

stat_t cm_get_stat(nvObj_t *nv) { return(_get_msg_helper(nv, msg_stat, cm_get_combined_state(&cm1)));}
stat_t cm_get_stat2(nvObj_t *nv){ return(_get_msg_helper(nv, msg_stat, cm_get_combined_state(&cm2)));}
stat_t cm_get_macs(nvObj_t *nv) { return(_get_msg_helper(nv, msg_macs, cm_get_machine_state()));}
stat_t cm_get_cycs(nvObj_t *nv) { return(_get_msg_helper(nv, msg_cycs, cm_get_cycle_type()));}
stat_t cm_get_mots(nvObj_t *nv) { return(_get_msg_helper(nv, msg_mots, cm_get_motion_state()));}
stat_t cm_get_hold(nvObj_t *nv) { return(_get_msg_helper(nv, msg_hold, cm_get_hold_state()));}

stat_t cm_get_unit(nvObj_t *nv) { return(_get_msg_helper(nv, msg_unit, cm_get_units_mode(ACTIVE_MODEL)));}
stat_t cm_get_coor(nvObj_t *nv) { return(_get_msg_helper(nv, msg_coor, cm_get_coord_system(ACTIVE_MODEL)));}
stat_t cm_get_momo(nvObj_t *nv) { return(_get_msg_helper(nv, msg_momo, cm_get_motion_mode(ACTIVE_MODEL)));}
stat_t cm_get_plan(nvObj_t *nv) { return(_get_msg_helper(nv, msg_plan, cm_get_select_plane(ACTIVE_MODEL)));}
stat_t cm_get_path(nvObj_t *nv) { return(_get_msg_helper(nv, msg_path, cm_get_path_control(ACTIVE_MODEL)));}
stat_t cm_get_dist(nvObj_t *nv) { return(_get_msg_helper(nv, msg_dist, cm_get_distance_mode(ACTIVE_MODEL)));}
stat_t cm_get_admo(nvObj_t *nv) { return(_get_msg_helper(nv, msg_admo, cm_get_arc_distance_mode(ACTIVE_MODEL)));}
stat_t cm_get_frmo(nvObj_t *nv) { return(_get_msg_helper(nv, msg_frmo, cm_get_feed_rate_mode(ACTIVE_MODEL)));}

stat_t cm_get_toolv(nvObj_t *nv) { return(get_integer(nv, cm_get_tool(ACTIVE_MODEL))); }
stat_t cm_get_mline(nvObj_t *nv) { return(get_integer(nv, cm_get_linenum(MODEL))); }
stat_t cm_get_line(nvObj_t *nv)  { return(get_integer(nv, cm_get_linenum(ACTIVE_MODEL))); }

stat_t cm_get_vel(nvObj_t *nv)
{
    if (cm_get_motion_state() == MOTION_STOP) {
        nv->value_flt = 0;
    } else {
        nv->value_flt = mp_get_runtime_velocity();
        if (cm_get_units_mode(RUNTIME) == INCHES) {
            nv->value_flt *= INCHES_PER_MM;
        }
    }
    nv->precision = GET_TABLE_WORD(precision);
    nv->valuetype = TYPE_FLOAT;
    return (STAT_OK);
}

stat_t cm_get_feed(nvObj_t *nv) { return (get_float(nv, cm_get_feed_rate(ACTIVE_MODEL))); }
stat_t cm_get_pos(nvObj_t *nv)  { return (get_float(nv, cm_get_display_position(ACTIVE_MODEL, _axis(nv)))); }
stat_t cm_get_mpo(nvObj_t *nv)  { return (get_float(nv, cm_get_absolute_position(ACTIVE_MODEL, _axis(nv)))); }
stat_t cm_get_ofs(nvObj_t *nv)  { return (get_float(nv, cm_get_display_offset(ACTIVE_MODEL, _axis(nv)))); }

stat_t cm_get_home(nvObj_t *nv) { return(_get_msg_helper(nv, msg_home, cm_get_homing_state())); }
stat_t cm_set_home(nvObj_t *nv) { return (set_integer(nv, ((uint8_t &)(cm->homing_state)), false, true)); }
stat_t cm_get_hom(nvObj_t *nv)  { return (get_integer(nv, cm->homed[_axis(nv)])); }

stat_t cm_get_prob(nvObj_t *nv) { return(_get_msg_helper(nv, msg_probe, cm_get_probe_state())); }
stat_t cm_get_prb(nvObj_t *nv)  { return (get_float(nv, cm->probe_results[0][_axis(nv)])); }

stat_t cm_get_coord(nvObj_t *nv) { return (get_float(nv, cm->coord_offset[_coord(nv)][_axis(nv)])); }
stat_t cm_set_coord(nvObj_t *nv) { return (set_float(nv, cm->coord_offset[_coord(nv)][_axis(nv)])); }

stat_t cm_get_g92e(nvObj_t *nv)  { return (get_integer(nv, cm->gmx.g92_offset_enable)); }
stat_t cm_get_g92(nvObj_t *nv)   { return (get_float(nv, cm->gmx.g92_offset[_axis(nv)])); }
stat_t cm_get_g28(nvObj_t *nv)   { return (get_float(nv, cm->gmx.g28_position[_axis(nv)])); }
stat_t cm_get_g30(nvObj_t *nv)   { return (get_float(nv, cm->gmx.g30_position[_axis(nv)])); }

/*****************************************************
 **** TOOL TABLE AND OFFSET GET AND SET FUNCTIONS ****
 *****************************************************/

static uint8_t _tool(nvObj_t *nv) 
{
    if (nv->group[0] != 0) {
        return (atoi(&nv->group[2]));   // ttNN is the group, axis is in the token
    }
    return (atoi(&nv->token[2]));       // ttNNx is all in the token
}

stat_t cm_get_tof(nvObj_t *nv) { return (get_float(nv, cm->tool_offset[_axis(nv)])); }
stat_t cm_set_tof(nvObj_t *nv) { return (set_float(nv, cm->tool_offset[_axis(nv)])); }

stat_t cm_get_tt(nvObj_t *nv)
{   
    uint8_t toolnum = _tool(nv);
    if (toolnum > TOOLS) {
        return (STAT_INPUT_EXCEEDS_MAX_VALUE);
    }
    return (get_float(nv, tt.tt_offset[toolnum][_axis(nv)]));
}

stat_t cm_set_tt(nvObj_t *nv)
{
    uint8_t toolnum = _tool(nv);
    if (toolnum > TOOLS) {
        return (STAT_INPUT_EXCEEDS_MAX_VALUE);
    }
    return(set_float(nv, tt.tt_offset[toolnum][_axis(nv)]));
}

/************************************
 **** AXIS GET AND SET FUNCTIONS ****
 ************************************/
/*
 * cm_get_am() - get axis mode w/enumeration string
 * cm_set_am() - set axis mode w/exception handling for axis type
 * cm_get_tn() - get axis travel min
 * cm_set_tn() - set axis travel min
 * cm_get_tm() - get axis travel max
 * cm_set_tm() - set axis travel max
 */

stat_t cm_get_am(nvObj_t *nv)
{
    int8_t axis = _axis(nv);
    nv->value_int = cm->a[axis].axis_mode;
    return(_get_msg_helper(nv, msg_am, nv->value_int));
}

stat_t cm_set_am(nvObj_t *nv)        // axis mode
{
    if (cm_get_axis_type(nv) == AXIS_TYPE_LINEAR) {
        if (nv->value_int > AXIS_MODE_LINEAR_MAX) { 
            nv->valuetype = TYPE_NULL;
            return (STAT_INPUT_EXCEEDS_MAX_VALUE);
        }
    } else {
        if (nv->value_int > AXIS_MODE_ROTARY_MAX) { 
            nv->valuetype = TYPE_NULL;
            return (STAT_INPUT_EXCEEDS_MAX_VALUE);
        }
    }
    nv->valuetype = TYPE_INTEGER;
    cm->a[_axis(nv)].axis_mode = (cmAxisMode)nv->value_int;
    return(STAT_OK);    
}

stat_t cm_get_tn(nvObj_t *nv) { return (get_float(nv, cm->a[_axis(nv)].travel_min)); }
stat_t cm_set_tn(nvObj_t *nv) { return (set_float(nv, cm->a[_axis(nv)].travel_min)); }
stat_t cm_get_tm(nvObj_t *nv) { return (get_float(nv, cm->a[_axis(nv)].travel_max)); }
stat_t cm_set_tm(nvObj_t *nv) { return (set_float(nv, cm->a[_axis(nv)].travel_max)); }
stat_t cm_get_ra(nvObj_t *nv) { return (get_float(nv, cm->a[_axis(nv)].radius)); }
stat_t cm_set_ra(nvObj_t *nv) { return (set_float_range(nv, cm->a[_axis(nv)].radius, RADIUS_MIN, 1000000)); }

/**** Axis Jerk Primitives
 * cm_get_axis_jerk() - returns max jerk for an axis
 * cm_set_axis_jerk() - sets the jerk for an axis, including reciprocal and cached values
 */
float cm_get_axis_jerk(const uint8_t axis) { return (cm->a[axis].jerk_max); }

// Precompute sqrt(3)/10 for the max_junction_accel.
// See plan_line.cpp -> _calculate_junction_vmax() notes for details.
static const float _junction_accel_multiplier = sqrt(3.0)/10.0;

// Important note: Actual jerk is stored jerk * JERK_MULTIPLIER, and
// Time Quanta is junction_integration_time / 1000.
void _cm_recalc_junction_accel(const uint8_t axis) {
    float T = cm->junction_integration_time / 1000.0;
    float T2 = T*T;
    cm->a[axis].max_junction_accel = _junction_accel_multiplier * T2 * (cm->a[axis].jerk_max * JERK_MULTIPLIER);
    cm->a[axis].high_junction_accel = _junction_accel_multiplier * T2 * (cm->a[axis].jerk_high * JERK_MULTIPLIER);
}

void cm_set_axis_max_jerk(const uint8_t axis, const float jerk)
{
    cm->a[axis].jerk_max = jerk;
    _cm_recalc_junction_accel(axis);    // Must recalculate the max_junction_accel now that the jerk has changed.
}

void cm_set_axis_high_jerk(const uint8_t axis, const float jerk)
{
    cm->a[axis].jerk_high = jerk;
    _cm_recalc_junction_accel(axis);    // Must recalculate the max_junction_accel now that the jerk has changed.
}

/**** Axis Velocity and Jerk Settings
 *
 * cm_get_vm() - get velocity max value - called from dispatch table
 * cm_set_vm() - set velocity max value - called from dispatch table
 * cm_get_fr() - get feedrate max value - called from dispatch table
 * cm_set_fr() - set feedrate max value - called from dispatch table
 * cm_get_jm() - get jerk max value     - called from dispatch table
 * cm_set_jm() - set jerk max value     - called from dispatch table
 * cm_get_jh() - get jerk homing value  - called from dispatch table
 * cm_set_jh() - set jerk homing value  - called from dispatch table
 *
 *  Jerk values can be rather large, often in the billions. This makes for some pretty big
 *  numbers for people to deal with. Jerk values are stored in the system in truncated format;
 *  values are divided by 1,000,000 then reconstituted before use.
 *
 *  The axis_jerk() functions expect the jerk in divided-by 1,000,000 form.
 *  The set_xjm() and set_xjh() functions accept values divided by 1,000,000. 
 *  This is corrected to mm/min^3 by the internals of the code.
 */

stat_t cm_get_vm(nvObj_t *nv) { return (get_float(nv, cm->a[_axis(nv)].velocity_max)); }
stat_t cm_set_vm(nvObj_t *nv) 
{ 
    uint8_t axis = _axis(nv);
    ritorno(set_float_range(nv, cm->a[axis].velocity_max, 0, MAX_LONG)); 
    cm->a[axis].recip_velocity_max = 1/nv->value_flt;
    return(STAT_OK);
}

stat_t cm_get_fr(nvObj_t *nv) { return (get_float(nv, cm->a[_axis(nv)].feedrate_max)); }
stat_t cm_set_fr(nvObj_t *nv) 
{
    uint8_t axis = _axis(nv);
    ritorno(set_float_range(nv, cm->a[axis].feedrate_max, 0, MAX_LONG));
    cm->a[axis].recip_feedrate_max = 1/nv->value_flt;
    return(STAT_OK);
}

stat_t cm_get_jm(nvObj_t *nv) { return (get_float(nv, cm->a[_axis(nv)].jerk_max)); }
stat_t cm_set_jm(nvObj_t *nv) 
{
    uint8_t axis = _axis(nv);
    ritorno(set_float_range(nv, cm->a[axis].jerk_max, JERK_INPUT_MIN, JERK_INPUT_MAX));
    cm_set_axis_max_jerk(axis, nv->value_flt);
    return(STAT_OK);
}

stat_t cm_get_jh(nvObj_t *nv) { return (get_float(nv, cm->a[_axis(nv)].jerk_high)); }
stat_t cm_set_jh(nvObj_t *nv)
{
    uint8_t axis = _axis(nv);
    ritorno(set_float_range(nv, cm->a[axis].jerk_high, JERK_INPUT_MIN, JERK_INPUT_MAX));
    cm_set_axis_high_jerk(axis, nv->value_flt);
    return(STAT_OK);
}

/**** Axis Homing Settings
 * cm_get_hi() - get homing input
 * cm_set_hi() - set homing input
 * cm_get_hd() - get homing direction
 * cm_set_hd() - set homing direction
 * cm_get_sv() - get homing search velocity
 * cm_set_sv() - set homing search velocity
 * cm_get_lv() - get homing latch velocity
 * cm_set_lv() - set homing latch velocity
 * cm_get_lb() - get homing latch backoff
 * cm_set_lb() - set homing latch backoff
 * cm_get_zb() - get homing zero backoff
 * cm_set_zb() - set homing zero backoff
 */

stat_t cm_get_hi(nvObj_t *nv) { return (get_integer(nv, cm->a[_axis(nv)].homing_input)); }
stat_t cm_set_hi(nvObj_t *nv) { return (set_integer(nv, cm->a[_axis(nv)].homing_input, 0, D_IN_CHANNELS)); }
stat_t cm_get_hd(nvObj_t *nv) { return (get_integer(nv, cm->a[_axis(nv)].homing_dir)); }
stat_t cm_set_hd(nvObj_t *nv) { return (set_integer(nv, cm->a[_axis(nv)].homing_dir, 0, 1)); }
stat_t cm_get_sv(nvObj_t *nv) { return (get_float(nv, cm->a[_axis(nv)].search_velocity)); }
stat_t cm_set_sv(nvObj_t *nv) { return (set_float_range(nv, cm->a[_axis(nv)].search_velocity, 0, MAX_LONG)); }
stat_t cm_get_lv(nvObj_t *nv) { return (get_float(nv, cm->a[_axis(nv)].latch_velocity)); }
stat_t cm_set_lv(nvObj_t *nv) { return (set_float_range(nv, cm->a[_axis(nv)].latch_velocity, 0, MAX_LONG)); }
stat_t cm_get_lb(nvObj_t *nv) { return (get_float(nv, cm->a[_axis(nv)].latch_backoff)); }
stat_t cm_set_lb(nvObj_t *nv) { return (set_float(nv, cm->a[_axis(nv)].latch_backoff)); }
stat_t cm_get_zb(nvObj_t *nv) { return (get_float(nv, cm->a[_axis(nv)].zero_backoff)); }
stat_t cm_set_zb(nvObj_t *nv) { return (set_float(nv, cm->a[_axis(nv)].zero_backoff)); }


/*** Canonical Machine Global Settings ***/
/*
 * cm_get_jt()  - get junction integration time
 * cm_set_jt()  - set junction integration time
 * cm_get_ct()  - get chordal tolerance
 * cm_set_ct()  - set chordal tolerance
 * cm_get_sl()  - get soft limit enable
 * cm_set_sl()  - set soft limit enable
 * cm_get_lim() - get hard limit enable
 * cm_set_lim() - set hard limit enable
 * cm_get_saf() - get safety interlock enable
 * cm_set_saf() - set safety interlock enable
 * cm_set_mfo() - set manual feedrate override factor
 * cm_set_mto() - set manual traverse override factor
 */

stat_t cm_get_jt(nvObj_t *nv) { return(get_float(nv, cm->junction_integration_time)); }
stat_t cm_set_jt(nvObj_t *nv)
{
    ritorno(set_float_range(nv, cm->junction_integration_time, JUNCTION_INTEGRATION_MIN, JUNCTION_INTEGRATION_MAX));
    for (uint8_t axis=0; axis<AXES; axis++) { // recalculate max_junction_accel now that time quanta has changed.
        _cm_recalc_junction_accel(axis);
    }
    return(STAT_OK);
}

stat_t cm_get_ct(nvObj_t *nv) { return(get_float(nv, cm->chordal_tolerance)); }
stat_t cm_set_ct(nvObj_t *nv) { return(set_float_range(nv, cm->chordal_tolerance, CHORDAL_TOLERANCE_MIN, 10000000)); }

stat_t cm_get_zl(nvObj_t *nv) { return(get_float(nv, cm->feedhold_z_lift)); }
stat_t cm_set_zl(nvObj_t *nv) { return(set_float(nv, cm->feedhold_z_lift)); }

stat_t cm_get_sl(nvObj_t *nv) { return(get_integer(nv, cm->soft_limit_enable)); }
stat_t cm_set_sl(nvObj_t *nv) { return(set_integer(nv, (uint8_t &)cm->soft_limit_enable, 0, 1)); }

<<<<<<< HEAD
stat_t cm_get_lim(nvObj_t *nv) { return(get_integer(nv, cm->limit_enable)); }
stat_t cm_set_lim(nvObj_t *nv) { return(set_integer(nv, (uint8_t &)cm->limit_enable, 0, 1)); }
=======
stat_t cm_run_home(nvObj_t *nv)
{
    if (fp_TRUE(nv->value)) {
        float axes[] = { 1,1,1,1,1,1 };
        bool flags[] = { 1,1,1,1,1,1 };
        cm_homing_cycle_start(axes, flags);
    }
    return (STAT_OK);
}
>>>>>>> 39c39866

stat_t cm_get_saf(nvObj_t *nv) { return(get_integer(nv, cm->safety_interlock_enable)); }
stat_t cm_set_saf(nvObj_t *nv) { return(set_integer(nv, (uint8_t &)cm->safety_interlock_enable, 0, 1)); }

stat_t cm_get_m48(nvObj_t *nv) { return(get_integer(nv, cm->gmx.m48_enable)); }
stat_t cm_set_m48(nvObj_t *nv) { return(set_integer(nv, (uint8_t &)cm->gmx.m48_enable, 0, 1)); }

stat_t cm_get_froe(nvObj_t *nv) { return(get_integer(nv, cm->gmx.mfo_enable)); }
stat_t cm_set_froe(nvObj_t *nv) { return(set_integer(nv, (uint8_t &)cm->gmx.mfo_enable, 0, 1)); }
stat_t cm_get_fro(nvObj_t *nv)  { return(get_float(nv, cm->gmx.mfo_factor)); }
stat_t cm_set_fro(nvObj_t *nv)  { return(set_float_range(nv, cm->gmx.mfo_factor, FEED_OVERRIDE_MIN, FEED_OVERRIDE_MAX)); }

stat_t cm_get_troe(nvObj_t *nv) { return(get_integer(nv, cm->gmx.mto_enable)); }
stat_t cm_set_troe(nvObj_t *nv) { return(set_integer(nv, (uint8_t &)cm->gmx.mto_enable, 0, 1)); }
stat_t cm_get_tro(nvObj_t *nv)  { return(get_float(nv, cm->gmx.mto_factor)); }
stat_t cm_set_tro(nvObj_t *nv)  { return(set_float_range(nv, cm->gmx.mto_factor, TRAVERSE_OVERRIDE_MIN, TRAVERSE_OVERRIDE_MAX)); }

stat_t cm_get_gpl(nvObj_t *nv) { return(get_integer(nv, cm->default_select_plane)); }
stat_t cm_set_gpl(nvObj_t *nv) { return(set_integer(nv, (uint8_t &)cm->default_select_plane, CANON_PLANE_XY, CANON_PLANE_YZ)); }

stat_t cm_get_gun(nvObj_t *nv) { return(get_integer(nv, cm->default_units_mode)); }
stat_t cm_set_gun(nvObj_t *nv) { return(set_integer(nv, (uint8_t &)cm->default_units_mode, INCHES, MILLIMETERS)); }

stat_t cm_get_gco(nvObj_t *nv) { return(get_integer(nv, cm->default_coord_system)); }
stat_t cm_set_gco(nvObj_t *nv) { return(set_integer(nv, (uint8_t &)cm->default_coord_system, G54, G59)); }

stat_t cm_get_gpa(nvObj_t *nv) { return(get_integer(nv, cm->default_path_control)); }
stat_t cm_set_gpa(nvObj_t *nv) { return(set_integer(nv, (uint8_t &)cm->default_path_control, PATH_EXACT_PATH, PATH_CONTINUOUS)); }

stat_t cm_get_gdi(nvObj_t *nv) { return(get_integer(nv, cm->default_distance_mode)); }
stat_t cm_set_gdi(nvObj_t *nv) { return(set_integer(nv, (uint8_t &)cm->default_distance_mode, ABSOLUTE_DISTANCE_MODE, INCREMENTAL_DISTANCE_MODE)); }

/***********************************************************************************
 * Debugging Commands
 ***********************************************************************************/
/*
 * cm_dam() - dump active model
 */

stat_t cm_dam(nvObj_t *nv)
{
    xio_writeline("Active model:\n");
    cm_print_vel(nv);
    cm_print_feed(nv);
    cm_print_line(nv);
    cm_print_stat(nv);
    cm_print_macs(nv);
    cm_print_cycs(nv);
    cm_print_mots(nv);
    cm_print_hold(nv);
    cm_print_home(nv);
    cm_print_unit(nv);
    cm_print_coor(nv);
    cm_print_momo(nv);
    cm_print_plan(nv);
    cm_print_path(nv);
    cm_print_dist(nv);
    cm_print_frmo(nv);
    cm_print_tool(nv);

    return (STAT_OK);
}

/***********************************************************************************
 * TEXT MODE SUPPORT
 * Functions to print variables from the cfgArray table
 ***********************************************************************************/

#ifdef __TEXT_MODE

/* model state print functions */

static const char fmt_vel[]  = "Velocity:%17.3f%s/min\n";
static const char fmt_feed[] = "Feed rate:%16.3f%s/min\n";
static const char fmt_line[] = "Line number:%10lu\n";
static const char fmt_stat[] = "Machine state:       %s\n"; // combined machine state
static const char fmt_macs[] = "Raw machine state:   %s\n"; // raw machine state
static const char fmt_cycs[] = "Cycle state:         %s\n";
static const char fmt_mots[] = "Motion state:        %s\n";
static const char fmt_hold[] = "Feedhold state:      %s\n";
static const char fmt_home[] = "Homing state:        %s\n";
static const char fmt_unit[] = "Units:               %s\n"; // units mode as ASCII string
static const char fmt_coor[] = "Coordinate system:   %s\n";
static const char fmt_momo[] = "Motion mode:         %s\n";
static const char fmt_plan[] = "Plane:               %s\n";
static const char fmt_path[] = "Path Mode:           %s\n";
static const char fmt_dist[] = "Distance mode:       %s\n";
static const char fmt_admo[] = "Arc Distance mode:   %s\n";
static const char fmt_frmo[] = "Feed rate mode:      %s\n";
static const char fmt_tool[] = "Tool number          %d\n";
static const char fmt_g92e[] = "G92 enabled          %d\n";

void cm_print_vel(nvObj_t *nv) { text_print_flt_units(nv, fmt_vel, GET_UNITS(ACTIVE_MODEL));}
void cm_print_feed(nvObj_t *nv) { text_print_flt_units(nv, fmt_feed, GET_UNITS(ACTIVE_MODEL));}
void cm_print_line(nvObj_t *nv) { text_print(nv, fmt_line);}     // TYPE_INT
void cm_print_tool(nvObj_t *nv) { text_print(nv, fmt_tool);}     // TYPE_INT
void cm_print_g92e(nvObj_t *nv) { text_print(nv, fmt_g92e);}     // TYPE_INT
void cm_print_stat(nvObj_t *nv) { text_print_str(nv, fmt_stat);} // print all these as TYPE_STRING
void cm_print_macs(nvObj_t *nv) { text_print_str(nv, fmt_macs);} // See _get_msg_helper() for details
void cm_print_cycs(nvObj_t *nv) { text_print_str(nv, fmt_cycs);}
void cm_print_mots(nvObj_t *nv) { text_print_str(nv, fmt_mots);}
void cm_print_hold(nvObj_t *nv) { text_print_str(nv, fmt_hold);}
void cm_print_home(nvObj_t *nv) { text_print_str(nv, fmt_home);}
void cm_print_unit(nvObj_t *nv) { text_print_str(nv, fmt_unit);}
void cm_print_coor(nvObj_t *nv) { text_print_str(nv, fmt_coor);}
void cm_print_momo(nvObj_t *nv) { text_print_str(nv, fmt_momo);}
void cm_print_plan(nvObj_t *nv) { text_print_str(nv, fmt_plan);}
void cm_print_path(nvObj_t *nv) { text_print_str(nv, fmt_path);}
void cm_print_dist(nvObj_t *nv) { text_print_str(nv, fmt_dist);}
void cm_print_admo(nvObj_t *nv) { text_print_str(nv, fmt_admo);}
void cm_print_frmo(nvObj_t *nv) { text_print_str(nv, fmt_frmo);}

static const char fmt_gpl[] = "[gpl] default gcode plane%10d [0=G17,1=G18,2=G19]\n";
static const char fmt_gun[] = "[gun] default gcode units mode%5d [0=G20,1=G21]\n";
static const char fmt_gco[] = "[gco] default gcode coord system%3d [1-6 (G54-G59)]\n";
static const char fmt_gpa[] = "[gpa] default gcode path control%3d [0=G61,1=G61.1,2=G64]\n";
static const char fmt_gdi[] = "[gdi] default gcode distance mode%2d [0=G90,1=G91]\n";

void cm_print_gpl(nvObj_t *nv) { text_print(nv, fmt_gpl);}  // TYPE_INT
void cm_print_gun(nvObj_t *nv) { text_print(nv, fmt_gun);}  // TYPE_INT
void cm_print_gco(nvObj_t *nv) { text_print(nv, fmt_gco);}  // TYPE_INT
void cm_print_gpa(nvObj_t *nv) { text_print(nv, fmt_gpa);}  // TYPE_INT
void cm_print_gdi(nvObj_t *nv) { text_print(nv, fmt_gdi);}  // TYPE_INT

/* system parameter print functions */

static const char fmt_jt[] = "[jt]  junction integration time%7.2f\n";
static const char fmt_ct[] = "[ct]  chordal tolerance%17.4f%s\n";
static const char fmt_zl[] = "[zl]  Z lift on feedhold%16.3f%s\n";
static const char fmt_sl[] = "[sl]  soft limit enable%12d [0=disable,1=enable]\n";
static const char fmt_lim[] ="[lim] limit switch enable%10d [0=disable,1=enable]\n";
static const char fmt_saf[] ="[saf] safety interlock enable%6d [0=disable,1=enable]\n";

void cm_print_jt(nvObj_t *nv) { text_print(nv, fmt_jt);}        // TYPE FLOAT
void cm_print_ct(nvObj_t *nv) { text_print_flt_units(nv, fmt_ct, GET_UNITS(ACTIVE_MODEL));}
void cm_print_zl(nvObj_t *nv) { text_print_flt_units(nv, fmt_zl, GET_UNITS(ACTIVE_MODEL));}
void cm_print_sl(nvObj_t *nv) { text_print(nv, fmt_sl);}        // TYPE_INT
void cm_print_lim(nvObj_t *nv){ text_print(nv, fmt_lim);}       // TYPE_INT
void cm_print_saf(nvObj_t *nv){ text_print(nv, fmt_saf);}       // TYPE_INT

<<<<<<< HEAD
static const char fmt_m48[]  = "[m48] overrides enabled%12d [0=disable,1=enable]\n";
static const char fmt_froe[] = "[froe] feed override enable%8d [0=disable,1=enable]\n";
static const char fmt_fro[]  = "[fro]  feedrate override%15.3f [0.05 < mfo < 2.00]\n";
static const char fmt_troe[] = "[troe] traverse over enable%8d [0=disable,1=enable]\n";
static const char fmt_tro[]  = "[tro]  traverse override%15.3f [0.05 < mto < 1.00]\n";
static const char fmt_tram[] = "[tram] is coordinate space rotated to be tram %s\n";

void cm_print_m48(nvObj_t *nv)  { text_print(nv, fmt_m48);}    // TYPE_INT
void cm_print_froe(nvObj_t *nv) { text_print(nv, fmt_froe);}    // TYPE INT
void cm_print_fro(nvObj_t *nv)  { text_print(nv, fmt_fro);}     // TYPE FLOAT
void cm_print_troe(nvObj_t *nv) { text_print(nv, fmt_troe);}    // TYPE INT
void cm_print_tro(nvObj_t *nv)  { text_print(nv, fmt_tro);}     // TYPE FLOAT
=======
static const char fmt_m48e[] = "[m48e] overrides enabled%11d [0=disable,1=enable]\n";
static const char fmt_mfoe[] = "[mfoe] manual feed override enab%3d [0=disable,1=enable]\n";
static const char fmt_mfo[]  = "[mfo]  manual feedrate override%8.3f [0.05 < mfo < 2.00]\n";
static const char fmt_mtoe[] = "[mtoe] manual traverse over enab%3d [0=disable,1=enable]\n";
static const char fmt_mto[]  = "[mto]  manual traverse override%8.3f [0.05 < mto < 1.00]\n";
static const char fmt_tram[] = "[tram] is coordinate space rotated to be tram %s\n";
static const char fmt_nxln[] = "[nxln] the next line number expected is %10d\n";

void cm_print_m48e(nvObj_t *nv) { text_print(nv, fmt_m48e);}    // TYPE_INT
void cm_print_mfoe(nvObj_t *nv) { text_print(nv, fmt_mfoe);}    // TYPE INT
void cm_print_mfo(nvObj_t *nv)  { text_print(nv, fmt_mfo);}     // TYPE FLOAT
void cm_print_mtoe(nvObj_t *nv) { text_print(nv, fmt_mtoe);}    // TYPE INT
void cm_print_mto(nvObj_t *nv)  { text_print(nv, fmt_mto);}     // TYPE FLOAT
>>>>>>> 39c39866
void cm_print_tram(nvObj_t *nv) { text_print(nv, fmt_tram);};   // TYPE BOOL
void cm_print_nxln(nvObj_t *nv) { text_print(nv, fmt_nxln);};   // TYPE INT

/*
 * axis print functions
 *
 *    _print_axis_ui8() - helper to print an integer value with no units
 *    _print_axis_flt() - helper to print a floating point linear value in prevailing units
 *    _print_pos_helper()
 *
 *    cm_print_am()
 *    cm_print_fr()
 *    cm_print_vm()
 *    cm_print_tm()
 *    cm_print_tn()
 *    cm_print_jm()
 *    cm_print_jh()
 *    cm_print_ra()
 *    cm_print_hi()
 *    cm_print_hd()
 *    cm_print_lv()
 *    cm_print_lb()
 *    cm_print_zb()
 *
 *    cm_print_pos() - print position with unit displays for MM or Inches
 *    cm_print_mpo() - print position with fixed unit display - always in Degrees or MM
 *    cm_print_tram() - print if the coordinate system is rotated
 */

static const char fmt_Xam[] = "[%s%s] %s axis mode%18d %s\n";
static const char fmt_Xfr[] = "[%s%s] %s feedrate maximum%11.0f%s/min\n";
static const char fmt_Xvm[] = "[%s%s] %s velocity maximum%11.0f%s/min\n";
static const char fmt_Xtm[] = "[%s%s] %s travel maximum%17.3f%s\n";
static const char fmt_Xtn[] = "[%s%s] %s travel minimum%17.3f%s\n";
static const char fmt_Xjm[] = "[%s%s] %s jerk maximum%15.0f%s/min^3 * 1 million\n";
static const char fmt_Xjh[] = "[%s%s] %s jerk homing%16.0f%s/min^3 * 1 million\n";
static const char fmt_Xra[] = "[%s%s] %s radius value%20.4f%s\n";
static const char fmt_Xhi[] = "[%s%s] %s homing input%15d [input 1-N or 0 to disable homing this axis]\n";
static const char fmt_Xhd[] = "[%s%s] %s homing direction%11d [0=search-to-negative, 1=search-to-positive]\n";
static const char fmt_Xsv[] = "[%s%s] %s search velocity%12.0f%s/min\n";
static const char fmt_Xlv[] = "[%s%s] %s latch velocity%13.2f%s/min\n";
static const char fmt_Xlb[] = "[%s%s] %s latch backoff%18.3f%s\n";
static const char fmt_Xzb[] = "[%s%s] %s zero backoff%19.3f%s\n";
static const char fmt_cofs[] = "[%s%s] %s %s offset%20.3f%s\n";
static const char fmt_cpos[] = "[%s%s] %s %s position%18.3f%s\n";

static const char fmt_pos[] = "%c position:%15.3f%s\n";
static const char fmt_mpo[] = "%c machine posn:%11.3f%s\n";
static const char fmt_ofs[] = "%c work offset:%12.3f%s\n";
static const char fmt_tof[] = "%c tool length offset:%12.3f%s\n";
static const char fmt_hom[] = "%c axis homing state:%2.0f\n";

static void _print_axis_ui8(nvObj_t *nv, const char *format)
{
    sprintf(cs.out_buf, format, nv->group, nv->token, nv->group, nv->value_int);
    xio_writeline(cs.out_buf);
}

static void _print_axis_flt(nvObj_t *nv, const char *format)
{
    char *units;
    if (cm_get_axis_type(nv) == AXIS_TYPE_LINEAR) {
        units = (char *)GET_UNITS(MODEL);
    } else {
        units = (char *)GET_TEXT_ITEM(msg_units, DEGREE_INDEX);
    }
    sprintf(cs.out_buf, format, nv->group, nv->token, nv->group, nv->value_flt, units);
    xio_writeline(cs.out_buf);
}

static void _print_axis_coord_flt(nvObj_t *nv, const char *format)
{
    char *units;
    if (cm_get_axis_type(nv) == AXIS_TYPE_LINEAR) {
        units = (char *)GET_UNITS(MODEL);
    } else {
        units = (char *)GET_TEXT_ITEM(msg_units, DEGREE_INDEX);
    }
    sprintf(cs.out_buf, format, nv->group, nv->token, nv->group, nv->token, nv->value_flt, units);
    xio_writeline(cs.out_buf);
}

static void _print_pos(nvObj_t *nv, const char *format, uint8_t units)
{
    char axes[] = {"XYZABC"};
    uint8_t axis = _axis(nv);
    if (axis >= AXIS_A) { units = DEGREES;}
    sprintf(cs.out_buf, format, axes[axis], nv->value_flt, GET_TEXT_ITEM(msg_units, units));
    xio_writeline(cs.out_buf);
}

static void _print_hom(nvObj_t *nv, const char *format)
{
    char axes[] = {"XYZABC"};
    uint8_t axis = _axis(nv);
    sprintf(cs.out_buf, format, axes[axis], nv->value_int);
    xio_writeline(cs.out_buf);
}

void cm_print_am(nvObj_t *nv)    // print axis mode with enumeration string
{
    sprintf(cs.out_buf, fmt_Xam, nv->group, nv->token, nv->group, (int)nv->value_int,
        GET_TEXT_ITEM(msg_am, nv->value_int));
    xio_writeline(cs.out_buf);
}

void cm_print_fr(nvObj_t *nv) { _print_axis_flt(nv, fmt_Xfr);}
void cm_print_vm(nvObj_t *nv) { _print_axis_flt(nv, fmt_Xvm);}
void cm_print_tm(nvObj_t *nv) { _print_axis_flt(nv, fmt_Xtm);}
void cm_print_tn(nvObj_t *nv) { _print_axis_flt(nv, fmt_Xtn);}
void cm_print_jm(nvObj_t *nv) { _print_axis_flt(nv, fmt_Xjm);}
void cm_print_jh(nvObj_t *nv) { _print_axis_flt(nv, fmt_Xjh);}
void cm_print_ra(nvObj_t *nv) { _print_axis_flt(nv, fmt_Xra);}

void cm_print_hi(nvObj_t *nv) { _print_axis_ui8(nv, fmt_Xhi);}
void cm_print_hd(nvObj_t *nv) { _print_axis_ui8(nv, fmt_Xhd);}
void cm_print_sv(nvObj_t *nv) { _print_axis_flt(nv, fmt_Xsv);}
void cm_print_lv(nvObj_t *nv) { _print_axis_flt(nv, fmt_Xlv);}
void cm_print_lb(nvObj_t *nv) { _print_axis_flt(nv, fmt_Xlb);}
void cm_print_zb(nvObj_t *nv) { _print_axis_flt(nv, fmt_Xzb);}

void cm_print_cofs(nvObj_t *nv) { _print_axis_coord_flt(nv, fmt_cofs);}
void cm_print_cpos(nvObj_t *nv) { _print_axis_coord_flt(nv, fmt_cpos);}

void cm_print_pos(nvObj_t *nv) { _print_pos(nv, fmt_pos, cm_get_units_mode(MODEL));}
void cm_print_mpo(nvObj_t *nv) { _print_pos(nv, fmt_mpo, MILLIMETERS);}
void cm_print_ofs(nvObj_t *nv) { _print_pos(nv, fmt_ofs, MILLIMETERS);}
void cm_print_tof(nvObj_t *nv) { _print_pos(nv, fmt_tof, MILLIMETERS);}
void cm_print_hom(nvObj_t *nv) { _print_hom(nv, fmt_hom);}

#endif // __TEXT_MODE<|MERGE_RESOLUTION|>--- conflicted
+++ resolved
@@ -352,23 +352,21 @@
     nv_add_object((const char *)"n");   // then add the line number to the nv list
 }
 
-<<<<<<< HEAD
-/****************************************************************************************
- **** COORDINATE SYSTEMS AND OFFSETS ****************************************************
- ****************************************************************************************
-=======
+/*
+ * cm_check_linenum() - Check line number for Marlin protocol
+ */
+
 stat_t cm_check_linenum() {
-    if (cm.gmx.last_line_number != cm.gm.linenum) {
-        _debug_trap("line number out of sequence");
+    if (cm->gmx.last_line_number != cm->gm.linenum) {
+        debug_trap("line number out of sequence");
         return STAT_LINE_NUMBER_OUT_OF_SEQUENCE;
     }
-    cm.gmx.last_line_number = cm.gm.linenum;
+    cm->gmx.last_line_number = cm->gm.linenum;
     return STAT_OK;
 }
 
-/***********************************************************************************
+/****************************************************************************************
  * COORDINATE SYSTEMS AND OFFSETS
->>>>>>> 39c39866
  * Functions to get, set and report coordinate systems and work offsets
  * These functions are not part of the NIST defined functions
  ****************************************************************************************/
@@ -659,22 +657,16 @@
     return (STAT_OK);
 }
 
-<<<<<<< HEAD
-/****************************************************************************************
-=======
-
-/*
+/****************************************************************************************
  * cm_set_nxt_line() - JSON command to set the next line number
  * cm_get_nxt_line() - JSON query to get the next expected line number
- *
- * There MUST be three valid probes stored.
  */
 
 stat_t cm_set_nxln(nvObj_t *nv)
 {
-    if (nv->valuetype == TYPE_INT || nv->valuetype == TYPE_FLOAT)
+    if (nv->valuetype == TYPE_INTEGER || nv->valuetype == TYPE_FLOAT)
     {
-        cm.gmx.last_line_number = ((int32_t)nv->value) - 1;
+        cm->gmx.last_line_number = nv->value_int - 1;
         return (STAT_OK);
     }
     return (STAT_INPUT_VALUE_RANGE_ERROR);
@@ -682,14 +674,12 @@
 
 stat_t cm_get_nxln(nvObj_t *nv)
 {
-    nv->value = cm.gmx.last_line_number+1;
-    nv->valuetype = TYPE_INT;
-    return (STAT_OK);
-}
-
-
-/*
->>>>>>> 39c39866
+    nv->value_int = cm->gmx.last_line_number+1;
+    nv->valuetype = TYPE_INTEGER;
+    return (STAT_OK);
+}
+
+/****************************************************************************************
  * cm_set_model_target() - set target vector in GM model
  *
  * This is a core routine. It handles:
@@ -718,14 +708,8 @@
     if ((cm->a[axis].axis_mode == AXIS_STANDARD) || (cm->a[axis].axis_mode == AXIS_INHIBITED)) {
         return(target[axis]);    // no mm conversion - it's in degrees
     }
-<<<<<<< HEAD
-    return(_to_millimeters(target[axis]) * 360 / (2 * M_PI * cm->a[axis].radius));
-=======
-
     // radius mode
-
-    return (_to_millimeters(target[axis]) * 360.0 / (2.0 * M_PI * cm.a[axis].radius));
->>>>>>> 39c39866
+    return (_to_millimeters(target[axis]) * 360.0 / (2 * M_PI * cm->a[axis].radius));
 }
 
 void cm_set_model_target(const float target[], const bool flags[])
@@ -756,45 +740,36 @@
         } else {
             tmp = _calc_ABC(axis, target);
         }
-<<<<<<< HEAD
-        if (cm->gm.distance_mode == ABSOLUTE_DISTANCE_MODE) {
-            cm->gm.target[axis] = tmp + cm_get_combined_offset(axis); // sacidu93's fix to Issue #22
-        } else {
-            cm->gm.target[axis] += tmp;
-=======
+
 #if MARLIN_COMPAT_ENABLED == true
         // If we are in absolute mode (generally), but the extruder is relative,
         // then we adjust the extruder to a relative position
-        if (mst.marlin_flavor && (cm.a[axis].axis_mode == AXIS_RADIUS)) {
-            if ((cm.gm.distance_mode == INCREMENTAL_DISTANCE_MODE) || (mst.extruder_mode == EXTRUDER_MOVES_RELATIVE)) {
-                cm.gm.target[axis] += tmp;
+        if (mst.marlin_flavor && (cm->a[axis].axis_mode == AXIS_RADIUS)) {
+            if ((cm->gm.distance_mode == INCREMENTAL_DISTANCE_MODE) || (mst.extruder_mode == EXTRUDER_MOVES_RELATIVE)) {
+                cm->gm.target[axis] += tmp;
             }
             else { // if (cm.gmx.extruder_mode == EXTRUDER_MOVES_NORMAL)
-                cm.gm.target[axis] = tmp + cm_get_active_coord_offset(axis);
+                cm->gm.target[axis] = tmp + cm_get_combined_offset(axis);
             }
-            // TODO
+            // TODO - volumetric filament conversion
 //            else {
-//                cm.gm.target[axis] += tmp * cm.gmx.volume_to_filament_length[axis-3];
+//                cm->gm.target[axis] += tmp * cm.gmx.volume_to_filament_length[axis-3];
 //            }
         }
         else
 #endif // MARLIN_COMPAT_ENABLED
-        if (cm.gm.distance_mode == ABSOLUTE_DISTANCE_MODE) {
-            cm.gm.target[axis] = tmp + cm_get_active_coord_offset(axis); // sacidu93's fix to Issue #22
+
+        if (cm->gm.distance_mode == ABSOLUTE_DISTANCE_MODE) {
+            cm->gm.target[axis] = tmp + cm_get_combined_offset(axis); // sacidu93's fix to Issue #22
         }
         else {
-            cm.gm.target[axis] += tmp;
->>>>>>> 39c39866
+            cm->gm.target[axis] += tmp;
         }
         cm->return_flags[axis] = true;
     }
 }
 
-<<<<<<< HEAD
-/****************************************************************************************
-=======
-/*
->>>>>>> 39c39866
+/****************************************************************************************
  * cm_get_soft_limits()
  * cm_set_soft_limits()
  * cm_test_soft_limits() - return error code if soft limit is exceeded
@@ -807,13 +782,8 @@
  *  This allows a single end to be tested w/the other disabled, should that requirement ever arise.
  */
 
-<<<<<<< HEAD
 bool cm_get_soft_limits() { return (cm->soft_limit_enable); }
 void cm_set_soft_limits(bool enable) { cm->soft_limit_enable = enable; }
-=======
-bool cm_get_soft_limits() { return (cm.soft_limit_enable); }
-void cm_set_soft_limits(bool enable) { cm.soft_limit_enable = enable; }
->>>>>>> 39c39866
 
 static stat_t _finalize_soft_limits(const stat_t status)
 {
@@ -842,115 +812,11 @@
     return (STAT_OK);
 }
 
-<<<<<<< HEAD
 /****************************************************************************************
  **** CANONICAL MACHINING FUNCTIONS *****************************************************
  ****************************************************************************************
  *  Organized by section number in the order they are found in NIST RS274 NGCv3
  ***************************************************************************************/
-=======
-/*************************************************************************
- * CANONICAL MACHINING FUNCTIONS
- *  Values are passed in pre-unit_converted state (from gn structure)
- *  All operations occur on gm (current model state)
- *
- *  These are organized by section number (x.x.x) in the order they are
- *  found in NIST RS274 NGCv3
- ************************************************************************/
-
-/******************************************
- * Initialization and Termination (4.3.2) *
- ******************************************/
-/*
- * canonical_machine_init()  - initialize cm struct
- * canonical_machine_reset() - apply startup settings or reset to startup
- *                             run profile initialization beforehand
- */
-
-void canonical_machine_init()
-{
-// If you can assume all memory has been zeroed by a hard reset you don't need this code:
-//    memset(&cm, 0, sizeof(cm));                 // do not reset canonicalMachineSingleton once it's been initialized
-    memset(&cm, 0, sizeof(cmSingleton_t));      // do not reset canonicalMachineSingleton once it's been initialized
-    cm.gm.reset();                              // clear all values, pointers and status -- not ALL to zero, however
-
-    canonical_machine_init_assertions();        // establish assertions
-    ACTIVE_MODEL = MODEL;                       // setup initial Gcode model pointer
-    cm_arc_init();                              // Note: spindle and coolant inits are independent
-}
-
-void canonical_machine_reset_rotation() {
-    memset(&cm.rotation_matrix, 0, sizeof(float)*3*3);
-    // We must make it an identity matrix for no rotation
-    cm.rotation_matrix[0][0] = 1.0;
-    cm.rotation_matrix[1][1] = 1.0;
-    cm.rotation_matrix[2][2] = 1.0;
-    cm.rotation_z_offset = 0.0;
-}
-
-void canonical_machine_reset()
-{
-    // set gcode defaults
-    cm_set_units_mode(cm.default_units_mode);
-    cm_set_coord_system(cm.default_coord_system);   // NB: queues a block to the planner with the coordinates
-    cm_select_plane(cm.default_select_plane);
-    cm_set_path_control(MODEL, cm.default_path_control);
-    cm_set_distance_mode(cm.default_distance_mode);
-    cm_set_arc_distance_mode(INCREMENTAL_DISTANCE_MODE);// always the default
-    cm_set_feed_rate_mode(UNITS_PER_MINUTE_MODE);       // always the default
-    cm_reset_overrides();                               // set overrides to initial conditions
-
-    // NOTE: Should unhome axes here
-
-    // reset requests and flags 
-    cm.queue_flush_state = FLUSH_OFF;
-    cm.end_hold_requested = false;
-    cm.limit_requested = 0;                     // resets switch closures that occurred during initialization
-    cm.safety_interlock_disengaged = 0;         // ditto
-    cm.safety_interlock_reengaged = 0;          // ditto
-    cm.shutdown_requested = 0;                  // ditto
-    cm.probe_report_enable = PROBE_REPORT_ENABLE;
-
-    // set initial state and signal that the machine is ready for action
-    cm.cycle_state = CYCLE_OFF;
-    cm.motion_state = MOTION_STOP;
-    cm.hold_state = FEEDHOLD_OFF;
-    cm.esc_boot_timer = SysTickTimer_getValue();
-    cm.gmx.block_delete_switch = true;
-    cm.gm.motion_mode = MOTION_MODE_CANCEL_MOTION_MODE; // never start in a motion mode
-    cm.machine_state = MACHINE_READY;
-
-    canonical_machine_reset_rotation();
-
-    memset(&cm.probe_state, 0, sizeof(cmProbeState)*PROBES_STORED);
-    memset(&cm.probe_results, 0, sizeof(float)*PROBES_STORED*AXES);
-}
-
-/*
- * canonical_machine_init_assertions()
- * canonical_machine_test_assertions() - test assertions, return error code if violation exists
- */
-
-void canonical_machine_init_assertions(void)
-{
-    cm.magic_start = MAGICNUM;
-    cm.magic_end = MAGICNUM;
-    cm.gmx.magic_start = MAGICNUM;
-    cm.gmx.magic_end = MAGICNUM;
-    arc.magic_start = MAGICNUM;
-    arc.magic_end = MAGICNUM;
-}
-
-stat_t canonical_machine_test_assertions(void)
-{
-    if ((BAD_MAGIC(cm.magic_start)) || (BAD_MAGIC(cm.magic_end)) ||
-        (BAD_MAGIC(cm.gmx.magic_start)) || (BAD_MAGIC(cm.gmx.magic_end)) ||
-        (BAD_MAGIC(arc.magic_start)) || (BAD_MAGIC(arc.magic_end))) {
-        return(cm_panic(STAT_CANONICAL_MACHINE_ASSERTION_FAILURE, "canonical_machine_test_assertions()"));
-    }
-    return (STAT_OK);
-}
->>>>>>> 39c39866
 
 /****************************************************************************************
  **** Representation (4.3.3) ************************************************************
@@ -1020,16 +886,9 @@
                     cm->coord_offset[P_word][axis] = _to_millimeters(offset[axis]);
                 } else {
                     // Should L20 take into account G92 offsets?
-<<<<<<< HEAD
                     cm->coord_offset[P_word][axis] = cm->gmx.position[axis] - 
                         _to_millimeters(offset[axis]) - 
                         cm->tool_offset[axis];
-=======
-                    cm.offset[P_word][axis] = 
-                        cm.gmx.position[axis] -
-                        _to_millimeters(offset[axis]) -
-                        cm.tl_offset[axis];
->>>>>>> 39c39866
                 }
                 cm->deferred_write_flag = true;         // persist offsets once machining cycle is over
             }
@@ -1042,22 +901,12 @@
         for (uint8_t axis = AXIS_X; axis < AXES; axis++) {
             if (flag[axis]) {
                 if (L_word == 1) {
-<<<<<<< HEAD
                     tt.tt_offset[P_word][axis] = _to_millimeters(offset[axis]);
                 } else {                                // L10 should also take into account G92 offset
                     tt.tt_offset[P_word][axis] =
                         cm->gmx.position[axis] - _to_millimeters(offset[axis]) - 
                         cm->coord_offset[cm->gm.coord_system][axis] - 
                         (cm->gmx.g92_offset[axis] * cm->gmx.g92_offset_enable);
-=======
-                    cm.tt_offset[P_word][axis] = _to_millimeters(offset[axis]);
-                } else {
-                    // L10 should also take into account G92 offset
-                    cm.tt_offset[P_word][axis] =
-                        cm.gmx.position[axis] - _to_millimeters(offset[axis]) -
-                        cm.offset[cm.gm.coord_system][axis] -
-                        (cm.gmx.origin_offset[axis] * cm.gmx.origin_offset_enable);
->>>>>>> 39c39866
                 }
                 cm->deferred_write_flag = true;         // persist offsets once machining cycle is over
             }
@@ -1079,7 +928,6 @@
  * _exec_offset()        - callback from planner command
  */
 
-<<<<<<< HEAD
 static void _exec_offset(float *value, bool *flag)
 {
     uint8_t coord_system = ((uint8_t)value[0]);         // coordinate system is passed in value[0] element
@@ -1091,8 +939,6 @@
     mp_set_runtime_display_offset(offsets);
 }
 
-=======
->>>>>>> 39c39866
 stat_t cm_set_tl_offset(const uint8_t H_word, const bool H_flag, const bool apply_additional)
 {
     uint8_t tool;
@@ -1101,21 +947,12 @@
             return (STAT_H_WORD_IS_INVALID);
         }
         if (H_word == 0) {    // interpret H0 as "current tool", just like no H at all.
-<<<<<<< HEAD
             tool = cm->gm.tool;
         } else {
             tool = H_word;
         }
     } else {
         tool = cm->gm.tool;
-=======
-            tool = cm.gm.tool;
-        } else {
-            tool = H_word;
-        }
-        } else {
-        tool = cm.gm.tool;
->>>>>>> 39c39866
     }
     if (apply_additional) {
         for (uint8_t axis = AXIS_X; axis < AXES; axis++) {
@@ -1155,7 +992,6 @@
     return (STAT_OK);
 }
 
-<<<<<<< HEAD
 /******************************************************************************************
  * cm_set_position_by_axis() - set the position of a single axis in the model, planner and runtime
  * cm_reset_position_to_absolute_position() - set all positions to current absolute position in mr
@@ -1176,25 +1012,6 @@
  *  You can use cm_get_runtime_busy() to be sure the system is quiescent.
  *
  *  TODO: Turn this into a queued command so it executes from the planner
-=======
-/*
- * cm_set_position() - set the position of a single axis in the model, planner and runtime
- *
- *    This command sets an axis/axes to a position provided as an argument.
- *    This is useful for setting origins for homing, probing, and other operations.
- *
- *  !!!!!!!!!!!!!!!!!!!!!!!!!!!!!!!!!!!!!!!!!!!!!!!!!!!!!!!!!!!!!!!!
- *  !!!!! DO NOT CALL THIS FUNCTION WHILE IN A MACHINING CYCLE !!!!!
- *  !!!!!!!!!!!!!!!!!!!!!!!!!!!!!!!!!!!!!!!!!!!!!!!!!!!!!!!!!!!!!!!!
- *
- *    More specifically, do not call this function if there are any moves in the planner or
- *    if the runtime is moving. The system must be quiescent or you will introduce positional
- *    errors. This is true because the planned / running moves have a different reference frame
- *    than the one you are now going to set. These functions should only be called during
- *    initialization sequences and during cycles (such as homing cycles) when you know there
- *    are no more moves in the planner and that all motion has stopped.
- *    Use cm_get_runtime_busy() to be sure the system is quiescent.
->>>>>>> 39c39866
  */
 
 void cm_set_position_by_axis(const uint8_t axis, const float position)
@@ -1482,10 +1299,7 @@
     }
     cm->gm.motion_mode = MOTION_MODE_STRAIGHT_FEED;
 
-<<<<<<< HEAD
     // it's legal for a G1 to have no axis words but we don't want to process it
-=======
->>>>>>> 39c39866
     if (!(flags[AXIS_X] | flags[AXIS_Y] | flags[AXIS_Z] | flags[AXIS_A] | flags[AXIS_B] | flags[AXIS_C])) {
         return(STAT_OK);
     }
@@ -1613,14 +1427,9 @@
     return (STAT_OK);
 }
 
-<<<<<<< HEAD
 /****************************************************************************************
  * cm_fro_control() - M50 feed rate override comtrol
  * cm_tro_control() - M50.1 traverse override comtrol
-=======
-/*
- * cm_mfo_control() - M50 manual feed rate override comtrol
->>>>>>> 39c39866
  *
  *  M50 enables manual feedrate override and the optional P override parameter.
  *  P is expressed as M% to N% of programmed feedrate, typically a value from 0.05 to 2.000.
@@ -1660,11 +1469,7 @@
  *                                                  (Note: new ramp will supercede any existing ramp)
  */
 
-<<<<<<< HEAD
 stat_t cm_fro_control(const float P_word, const bool P_flag) // M50
-=======
-stat_t cm_mfo_control(const float P_word, const bool P_flag) // M50
->>>>>>> 39c39866
 {
     bool new_enable = true;
     bool new_override = false;
@@ -1678,7 +1483,6 @@
             if (P_word > FEED_OVERRIDE_MAX) {
                 return (STAT_INPUT_EXCEEDS_MAX_VALUE);
             }
-<<<<<<< HEAD
             cm->gmx.mfo_factor = P_word;    // P word is valid, store it.
             new_override = true;
         }
@@ -1691,175 +1495,6 @@
         }
     }
     cm->gmx.mfo_enable = new_enable;        // always update the enable state
-=======
-            cm.gmx.mfo_factor = P_word;    // P word is valid, store it.
-            new_override = true;
-        }
-    }
-    if (cm.gmx.m48_enable) {               // if master enable is ON
-        if (new_enable && (new_override || !cm.gmx.mfo_enable)) {   // 3 cases to start a ramp
-            mp_start_feed_override(FEED_OVERRIDE_RAMP_TIME, cm.gmx.mfo_factor);
-        } else if (cm.gmx.mfo_enable && !new_enable) {              // case to turn off the ramp
-            mp_end_feed_override(FEED_OVERRIDE_RAMP_TIME);
-        }
-    }
-    cm.gmx.mfo_enable = new_enable;        // always update the enable state
-    return (STAT_OK);
-}
-
-stat_t cm_mto_control(const float P_word, const bool P_flag) // M50.1
-{
-    bool new_enable = true;
-    bool new_override = false;
-    if (P_flag) {                           // if parameter is present in Gcode block
-        if (fp_ZERO(P_word)) {
-            new_enable = false;             // P0 disables override
-        } else {
-            if (P_word < TRAVERSE_OVERRIDE_MIN) {
-                return (STAT_INPUT_LESS_THAN_MIN_VALUE);
-            }
-            if (P_word > TRAVERSE_OVERRIDE_MAX) {
-                return (STAT_INPUT_EXCEEDS_MAX_VALUE);
-            }
-            cm.gmx.mto_factor = P_word;    // P word is valid, store it.
-            new_override = true;
-        }
-    }
-    if (cm.gmx.m48_enable) {               // if master enable is ON
-        if (new_enable && (new_override || !cm.gmx.mfo_enable)) {   // 3 cases to start a ramp
-            mp_start_traverse_override(FEED_OVERRIDE_RAMP_TIME, cm.gmx.mto_factor);
-        } else if (cm.gmx.mto_enable && !new_enable) {              // case to turn off the ramp
-            mp_end_traverse_override(FEED_OVERRIDE_RAMP_TIME);
-        }
-    }
-    cm.gmx.mto_enable = new_enable;        // always update the enable state
-    return (STAT_OK);
-}
-
-/************************************************
- * Feedhold and Related Functions (no NIST ref) *
- ************************************************/
-/*
- * Feedholds, queue flushes and end_holds are all related. The request functions set flags
- * or change state to "REQUESTED". The sequencing callback interprets the flags as so:
- *    - A feedhold request received during motion should be honored
- *    - A feedhold request received during a feedhold should be ignored
- *    - A feedhold request received during a motion stop should be ignored
- *
- *    - A queue flush request should only be honored while in a feedhold
- *    - Said queue flush request received during a feedhold should be deferred until
- *      the feedhold enters a HOLD state (i.e. until deceleration is complete and motors stop).
- *    - A queue flush request received during a motion stop should be honored
- *
- *    - An end_hold (cycle start) request should only be honored while in a feedhold
- *    - Said end_hold request received during a feedhold should be deferred until the
- *      feedhold enters a HOLD state (i.e. until deceleration is complete).
- *      If a queue flush request is also present the queue flush should be done first
- *
- *  Below the request level, feedholds work like this:
- *    - The hold is initiated by calling cm_start_hold(). cm.hold_state is set to
- *      FEEDHOLD_SYNC, motion_state is set to MOTION_HOLD, and the spindle is turned off
- *      (if it it on). The remainder of feedhold
- *      processing occurs in plan_exec.c in the mp_exec_aline() function.
- *
- *      - MOTION_HOLD and FEEDHOLD_SYNC tells mp_exec_aline() to begin feedhold processing
- *      after the current move segment is finished (< 5 ms later). (Cases handled by
- *      feedhold processing are listed in plan_exec.c).
- *
- *    - FEEDHOLD_SYNC causes the current move in mr to be replanned into a deceleration.
- *      If the distance remaining in the executing move is sufficient for a full deceleration
- *      then motion will stop in the current block. Otherwise the deceleration phase
- *      will extend across as many blocks necessary until one will stop.
- *
- *    - Once deceleration is complete hold state transitions to FEEDHOLD_HOLD and the
- *      distance remaining in the bf last block is replanned up from zero velocity.
- *      The move in the bf block is NOT released (unlike normal operation), as it
- *      will be used again to restart from hold.
- *
- *    - When cm_end_hold() is called it releases the hold, restarts the move and restarts
- *      the spindle if the spindle is active.
- */
-/* Queue Flush operation
- *
- * This one's complicated. See here first:
- * https://github.com/synthetos/g2/wiki/Alarm-Processing
- * https://github.com/synthetos/g2/wiki/Job-Exception-Handling
- *
- * We want to use queue flush for a few different use cases, as per the above wiki pages.
- * The % behavior implements Exception Handling cases 1 and 2 - Stop a Single Move and
- * Stop Multiple Moves. This is complicated further by the processing in single USB and
- * dual USB being different. Also, the state handling is located in xio.cpp / readline(),
- * controller.cpp _dispatch_kernel() and cm_request_queue_flush(), below.
- * So it's documented here.
- *
- * Single or Dual USB Channels:
- *  - If a % is received outside of a feed hold or ALARM state, ignore it.
- *      Change the % to a ; comment symbol (xio)
- *
- * Single USB Channel Operation:
- *  - Enter a feedhold (!)
- *  - Receive a queue flush (%) Both dispatch it and store a marker (ACK) in the input
- *      buffer in place of the the % (xio)
- *  - Execute the feedhold to a hold condition (plan_exec)
- *  - Execute the dispatched % to flush queues (canonical_machine)
- *  - Silently reject any commands up to the % in the input queue (controller)
- *  - When ETX is encountered transition to STOP state (controller/canonical_machine)
- *
- * Dual USB Channel Operation:
- *  - Same as above except that we expect the % to arrive on the control channel
- *  - The system will read and dump all commands in the data channel until either a
- *    clear is encountered ({clear:n} or $clear), or an ETX is encountered on either
- *    channel, but it really should be on the data channel to ensure all queued commands
- *    are dumped. It is the host's responsibility to both write the clear (or ETX), and
- *    to ensure that it either arrives on the data channel or that the data channel is
- *    empty before writing it to the control channel.
- */
-/*
- * cm_request_feedhold()
- * cm_request_end_hold() - cycle restart
- * cm_request_queue_flush()
- */
-void cm_request_feedhold(void) {
-    // honor request if not already in a feedhold and you are moving
-    if ((cm.hold_state == FEEDHOLD_OFF) && (cm.motion_state != MOTION_STOP)) {
-        cm.hold_state = FEEDHOLD_REQUESTED;
-    }
-}
-
-void cm_request_end_hold(void)
-{
-    if (cm.hold_state != FEEDHOLD_OFF) {
-        cm.end_hold_requested = true;
-    }
-}
-
-void cm_request_queue_flush()
-{
-    if ((cm.hold_state != FEEDHOLD_OFF) &&          // don't honor request unless you are in a feedhold
-        (cm.queue_flush_state == FLUSH_OFF)) {      // ...and only once
-        cm.queue_flush_state = FLUSH_REQUESTED;     // request planner flush once motion has stopped
-
-        // NOTE: we used to flush the input buffers, but this is handled in xio *prior* to queue flush now
-    }
-}
-
-/*
- * cm_feedhold_sequencing_callback() - sequence feedhold, queue_flush, and end_hold requests
- */
-stat_t cm_feedhold_sequencing_callback()
-{
-    if (cm.hold_state == FEEDHOLD_REQUESTED) {
-        cm_start_hold();                            // feed won't run unless the machine is moving
-    }
-    if (cm.queue_flush_state == FLUSH_REQUESTED) {
-        cm_queue_flush();                           // queue flush won't run until runtime is idle
-    }
-    if (cm.end_hold_requested) {
-        if (cm.queue_flush_state == FLUSH_OFF) {    // either no flush or wait until it's done flushing
-            cm_end_hold();
-        }
-    }
->>>>>>> 39c39866
     return (STAT_OK);
 }
 
@@ -2035,6 +1670,17 @@
     return mp_json_command(json_string);
 }
 
+/*
+ * cm_json_command_immediate() - M100.1
+ */
+stat_t cm_json_command_immediate(char *json_string)
+{
+    return mp_json_command_immediate(json_string);
+}
+
+/*
+ * cm_json_wait() - M102
+ */
 stat_t cm_json_wait(char *json_string)
 {
     return mp_json_wait(json_string);
@@ -2152,22 +1798,7 @@
     return (AXIS_TYPE_LINEAR);
 }
 
-<<<<<<< HEAD
 char cm_get_axis_char(const int8_t axis)
-=======
-/*
- * cm_json_command_immediate() - M100.1
- */
-stat_t cm_json_command_immediate(char *json_string)
-{
-    return mp_json_command_immediate(json_string);
-}
-
-/*
- * cm_json_wait() - M102
- */
-stat_t cm_json_wait(char *json_string)
->>>>>>> 39c39866
 {
     char axis_char[] = "XYZABC";
     if ((axis < 0) || (axis > AXES)) return (' ');
@@ -2644,20 +2275,8 @@
 stat_t cm_get_sl(nvObj_t *nv) { return(get_integer(nv, cm->soft_limit_enable)); }
 stat_t cm_set_sl(nvObj_t *nv) { return(set_integer(nv, (uint8_t &)cm->soft_limit_enable, 0, 1)); }
 
-<<<<<<< HEAD
 stat_t cm_get_lim(nvObj_t *nv) { return(get_integer(nv, cm->limit_enable)); }
 stat_t cm_set_lim(nvObj_t *nv) { return(set_integer(nv, (uint8_t &)cm->limit_enable, 0, 1)); }
-=======
-stat_t cm_run_home(nvObj_t *nv)
-{
-    if (fp_TRUE(nv->value)) {
-        float axes[] = { 1,1,1,1,1,1 };
-        bool flags[] = { 1,1,1,1,1,1 };
-        cm_homing_cycle_start(axes, flags);
-    }
-    return (STAT_OK);
-}
->>>>>>> 39c39866
 
 stat_t cm_get_saf(nvObj_t *nv) { return(get_integer(nv, cm->safety_interlock_enable)); }
 stat_t cm_set_saf(nvObj_t *nv) { return(set_integer(nv, (uint8_t &)cm->safety_interlock_enable, 0, 1)); }
@@ -2798,34 +2417,19 @@
 void cm_print_lim(nvObj_t *nv){ text_print(nv, fmt_lim);}       // TYPE_INT
 void cm_print_saf(nvObj_t *nv){ text_print(nv, fmt_saf);}       // TYPE_INT
 
-<<<<<<< HEAD
 static const char fmt_m48[]  = "[m48] overrides enabled%12d [0=disable,1=enable]\n";
 static const char fmt_froe[] = "[froe] feed override enable%8d [0=disable,1=enable]\n";
 static const char fmt_fro[]  = "[fro]  feedrate override%15.3f [0.05 < mfo < 2.00]\n";
 static const char fmt_troe[] = "[troe] traverse over enable%8d [0=disable,1=enable]\n";
 static const char fmt_tro[]  = "[tro]  traverse override%15.3f [0.05 < mto < 1.00]\n";
 static const char fmt_tram[] = "[tram] is coordinate space rotated to be tram %s\n";
+static const char fmt_nxln[] = "[nxln] next line number %lu\n";
 
 void cm_print_m48(nvObj_t *nv)  { text_print(nv, fmt_m48);}    // TYPE_INT
 void cm_print_froe(nvObj_t *nv) { text_print(nv, fmt_froe);}    // TYPE INT
 void cm_print_fro(nvObj_t *nv)  { text_print(nv, fmt_fro);}     // TYPE FLOAT
 void cm_print_troe(nvObj_t *nv) { text_print(nv, fmt_troe);}    // TYPE INT
 void cm_print_tro(nvObj_t *nv)  { text_print(nv, fmt_tro);}     // TYPE FLOAT
-=======
-static const char fmt_m48e[] = "[m48e] overrides enabled%11d [0=disable,1=enable]\n";
-static const char fmt_mfoe[] = "[mfoe] manual feed override enab%3d [0=disable,1=enable]\n";
-static const char fmt_mfo[]  = "[mfo]  manual feedrate override%8.3f [0.05 < mfo < 2.00]\n";
-static const char fmt_mtoe[] = "[mtoe] manual traverse over enab%3d [0=disable,1=enable]\n";
-static const char fmt_mto[]  = "[mto]  manual traverse override%8.3f [0.05 < mto < 1.00]\n";
-static const char fmt_tram[] = "[tram] is coordinate space rotated to be tram %s\n";
-static const char fmt_nxln[] = "[nxln] the next line number expected is %10d\n";
-
-void cm_print_m48e(nvObj_t *nv) { text_print(nv, fmt_m48e);}    // TYPE_INT
-void cm_print_mfoe(nvObj_t *nv) { text_print(nv, fmt_mfoe);}    // TYPE INT
-void cm_print_mfo(nvObj_t *nv)  { text_print(nv, fmt_mfo);}     // TYPE FLOAT
-void cm_print_mtoe(nvObj_t *nv) { text_print(nv, fmt_mtoe);}    // TYPE INT
-void cm_print_mto(nvObj_t *nv)  { text_print(nv, fmt_mto);}     // TYPE FLOAT
->>>>>>> 39c39866
 void cm_print_tram(nvObj_t *nv) { text_print(nv, fmt_tram);};   // TYPE BOOL
 void cm_print_nxln(nvObj_t *nv) { text_print(nv, fmt_nxln);};   // TYPE INT
 
