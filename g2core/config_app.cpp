/*
 * config_app.cpp - application-specific part of configuration data
 * This file is part of the g2core project
 *
 * Copyright (c) 2013 - 2017 Alden S. Hart, Jr.
 * Copyright (c) 2016 - 2017 Robert Giseburt
 *
 * This file ("the software") is free software: you can redistribute it and/or modify
 * it under the terms of the GNU General Public License, version 2 as published by the
 * Free Software Foundation. You should have received a copy of the GNU General Public
 * License, version 2 along with the software.  If not, see <http://www.gnu.org/licenses/>.
 *
 * THE SOFTWARE IS DISTRIBUTED IN THE HOPE THAT IT WILL BE USEFUL, BUT WITHOUT ANY
 * WARRANTY OF ANY KIND, EXPRESS OR IMPLIED, INCLUDING BUT NOT LIMITED TO THE WARRANTIES
 * OF MERCHANTABILITY, FITNESS FOR A PARTICULAR PURPOSE AND NONINFRINGEMENT. IN NO EVENT
 * SHALL THE AUTHORS OR COPYRIGHT HOLDERS BE LIABLE FOR ANY CLAIM, DAMAGES OR OTHER
 * LIABILITY, WHETHER IN AN ACTION OF CONTRACT, TORT OR OTHERWISE, ARISING FROM, OUT OF
 * OR IN CONNECTION WITH THE SOFTWARE OR THE USE OR OTHER DEALINGS IN THE SOFTWARE.
 */
/* This file contains application specific data for the config system:
 *  - application-specific functions and function prototypes
 *  - application-specific message and print format strings
 *  - application-specific config array
 *  - any other application-specific data or functions
 *
 * See config_app.h for a detailed description of config objects and the config table
 */

#include "g2core.h"  // #1
#include "config.h"  // #2
#include "controller.h"
#include "canonical_machine.h"
#include "gcode.h"
#include "json_parser.h"
#include "text_parser.h"
#include "settings.h"
#include "planner.h"
#include "plan_arc.h"
#include "stepper.h"
#include "gpio.h"
#include "spindle.h"
#include "temperature.h"
#include "coolant.h"
#include "pwm.h"
#include "report.h"
#include "hardware.h"
#include "util.h"
#include "help.h"
#include "xio.h"

/*** structures ***/

cfgParameters_t cfg;         // application specific configuration parameters

/***********************************************************************************
 **** application-specific internal functions **************************************
 ***********************************************************************************/
// See config.cpp/.h for generic variables and functions that are not specific to
// g2core or the motion control application domain

// helpers (most helpers are defined immediately above their usage so they don't need prototypes here)

static stat_t _do_motors(nvObj_t *nv);      // print parameters for all motor groups
static stat_t _do_axes(nvObj_t *nv);        // print parameters for all axis groups
static stat_t _do_offsets(nvObj_t *nv);     // print offset parameters for G54-G59,G92, G28, G30
static stat_t _do_inputs(nvObj_t *nv);      // print parameters for all input groups
static stat_t _do_outputs(nvObj_t *nv);     // print parameters for all output groups
static stat_t _do_all(nvObj_t *nv);         // print all parameters

// communications settings and functions

static stat_t get_rx(nvObj_t *nv);          // get bytes in RX buffer
static stat_t get_tick(nvObj_t *nv);        // get system tick count

/***********************************************************************************
 **** CONFIG TABLE  ****************************************************************
 ***********************************************************************************
 *
 *  Read the notes in config.h first
 *
 *  NOTES AND CAVEATS
 *
 *  - Token matching occurs from the most specific to the least specific. This means
 *    that if shorter tokens overlap longer ones the longer one must precede the
 *    shorter one. E.g. "gco" needs to come before "gc"
 *
 *  - Mark group strings for entries that have no group as nul -->  "".
 *    This is important for group expansion.
 *
 *  - Groups do not have groups. Neither do uber-groups, e.g.
 *    'x' is --> { "", "x",    and 'm' is --> { "", "m",
 *
 *  - Be careful not to define groups longer than GROUP_LEN [4] and tokens longer
 *    than TOKEN_LEN [6]. (See config.h for lengths). The combined group + token
 *    cannot exceed TOKEN_LEN. String functions working on the table assume these
 *    rules are followed and do not check lengths or perform other validation.
 *
 *  - The precision value 'p' only affects JSON responses. You need to also set
 *    the %f in the corresponding format string to set text mode display precision
 *
 *  - Unit conversions are now conditional, and handled by convert_incoming_float() 
 *    and convert_outgoing_float(). Apply conversion flags to all axes, not just linear,
 *    as rotary axes may be treated as linear if in radius mode, so the flag is needed.
 */
const cfgItem_t cfgArray[] = {
    // group token flags p, print_func,   get_func,   set_func, get/set target,    default value
    { "sys", "fb", _fn,  2, hw_print_fb,  hw_get_fb,  set_ro, (float *)&cs.null, 0 },   // MUST BE FIRST for persistence checking!
    { "sys", "fv", _fn,  2, hw_print_fv,  hw_get_fv,  set_ro, (float *)&cs.null, 0 },
    { "sys", "fbs",_fn,  0, hw_print_fbs, hw_get_fbs, set_ro, (float *)&cs.null, 0 },
    { "sys", "fbc",_fn,  0, hw_print_fbc, hw_get_fbc, set_ro, (float *)&cs.null, 0 },
    { "sys", "hp", _fn,  0, hw_print_hp,  hw_get_hp,  set_ro, (float *)&cs.null, 0 },
    { "sys", "hv", _fn,  0, hw_print_hv,  hw_get_hv,  set_ro, (float *)&cs.null, 0 },
    { "sys", "id", _fn,  0, hw_print_id,  hw_get_id,  set_ro, (float *)&cs.null, 0 },   // device ID (ASCII signature)

    // dynamic model attributes for reporting purposes (up front for speed)
<<<<<<< HEAD
    { "", "stat",_f0, 0, cm_print_stat, cm_get_stat, set_ro, (float *)&cs.null, 0 },    // combined machine state
    { "", "stat2",_f0,0, cm_print_stat, cm_get_stat2,set_ro, (float *)&cs.null, 0 },    // combined machine state
    { "", "n",   _fi, 0, cm_print_line, cm_get_mline,set_noop,(float *)&cs.null, 0 },   // Model line number
    { "", "line",_fi, 0, cm_print_line, cm_get_line, set_ro, (float *)&cs.null, 0 },    // Active line number - model or runtime line number
    { "", "vel", _f0, 2, cm_print_vel,  cm_get_vel,  set_ro, (float *)&cs.null, 0 },    // current velocity
    { "", "feed",_f0, 2, cm_print_feed, cm_get_feed, set_ro, (float *)&cs.null, 0 },    // feed rate
    { "", "macs",_f0, 0, cm_print_macs, cm_get_macs, set_ro, (float *)&cs.null, 0 },    // raw machine state
    { "", "cycs",_f0, 0, cm_print_cycs, cm_get_cycs, set_ro, (float *)&cs.null, 0 },    // cycle state
    { "", "mots",_f0, 0, cm_print_mots, cm_get_mots, set_ro, (float *)&cs.null, 0 },    // motion state
    { "", "hold",_f0, 0, cm_print_hold, cm_get_hold, set_ro, (float *)&cs.null, 0 },    // feedhold state
    { "", "unit",_f0, 0, cm_print_unit, cm_get_unit, set_ro, (float *)&cs.null, 0 },    // units mode
    { "", "coor",_f0, 0, cm_print_coor, cm_get_coor, set_ro, (float *)&cs.null, 0 },    // coordinate system
    { "", "momo",_f0, 0, cm_print_momo, cm_get_momo, set_ro, (float *)&cs.null, 0 },    // motion mode
    { "", "plan",_f0, 0, cm_print_plan, cm_get_plan, set_ro, (float *)&cs.null, 0 },    // plane select
    { "", "path",_f0, 0, cm_print_path, cm_get_path, set_ro, (float *)&cs.null, 0 },    // path control mode
    { "", "dist",_f0, 0, cm_print_dist, cm_get_dist, set_ro, (float *)&cs.null, 0 },    // distance mode
    { "", "admo",_f0, 0, cm_print_admo, cm_get_admo, set_ro, (float *)&cs.null, 0 },    // arc distance mode
    { "", "frmo",_f0, 0, cm_print_frmo, cm_get_frmo, set_ro, (float *)&cs.null, 0 },    // feed rate mode
    { "", "tool",_f0, 0, cm_print_tool, cm_get_toolv,set_ro, (float *)&cs.null, 0 },    // active tool
    { "", "g92e",_f0, 0, cm_print_g92e, get_ui8,     set_ro, (float *)&cm->gmx.origin_offset_enable, 0 }, // G92 enabled
=======
    { "",   "stat",_f0, 0, cm_print_stat, cm_get_stat, set_ro, (float *)&cs.null, 0 },      // combined machine state
    { "",   "n",   _fi, 0, cm_print_line, cm_get_mline,set_noop,(float *)&cs.null, 0 },     // Model line number
    { "",   "line",_fi, 0, cm_print_line, cm_get_line, set_ro, (float *)&cs.null, 0 },      // Active line number - model or runtime line number
    { "",   "vel", _f0, 2, cm_print_vel,  cm_get_vel,  set_ro, (float *)&cs.null, 0 },      // current velocity
    { "",   "feed",_f0, 2, cm_print_feed, cm_get_feed, set_ro, (float *)&cs.null, 0 },      // feed rate
    { "",   "macs",_f0, 0, cm_print_macs, cm_get_macs, set_ro, (float *)&cs.null, 0 },      // raw machine state
    { "",   "cycs",_f0, 0, cm_print_cycs, cm_get_cycs, set_ro, (float *)&cs.null, 0 },      // cycle state
    { "",   "mots",_f0, 0, cm_print_mots, cm_get_mots, set_ro, (float *)&cs.null, 0 },      // motion state
    { "",   "hold",_f0, 0, cm_print_hold, cm_get_hold, set_ro, (float *)&cs.null, 0 },      // feedhold state
    { "",   "unit",_f0, 0, cm_print_unit, cm_get_unit, set_ro, (float *)&cs.null, 0 },      // units mode
    { "",   "coor",_f0, 0, cm_print_coor, cm_get_coor, set_ro, (float *)&cs.null, 0 },      // coordinate system
    { "",   "momo",_f0, 0, cm_print_momo, cm_get_momo, set_ro, (float *)&cs.null, 0 },      // motion mode
    { "",   "plan",_f0, 0, cm_print_plan, cm_get_plan, set_ro, (float *)&cs.null, 0 },      // plane select
    { "",   "path",_f0, 0, cm_print_path, cm_get_path, set_ro, (float *)&cs.null, 0 },      // path control mode
    { "",   "dist",_f0, 0, cm_print_dist, cm_get_dist, set_ro, (float *)&cs.null, 0 },      // distance mode
    { "",   "admo",_f0, 0, cm_print_admo, cm_get_admo, set_ro, (float *)&cs.null, 0 },      // arc distance mode
    { "",   "frmo",_f0, 0, cm_print_frmo, cm_get_frmo, set_ro, (float *)&cs.null, 0 },      // feed rate mode
    { "",   "tool",_f0, 0, cm_print_tool, cm_get_toolv,set_ro, (float *)&cs.null, 0 },      // active tool
    { "",   "g92e",_f0, 0, cm_print_g92e, get_ui8,     set_ro, (float *)&cm.gmx.origin_offset_enable, 0 }, // G92 enabled
>>>>>>> 55fc2041

#ifdef TEMPORARY_HAS_LEDS
    { "",   "_leds",_f0, 0, tx_print_nul, _get_leds,_set_leds,(float *)&cs.null, 0 },   // TEMPORARY - change LEDs
#endif

    { "mpo","mpox",_f0, 5, cm_print_mpo, cm_get_mpo, set_ro, (float *)&cs.null, 0 },    // X machine position
    { "mpo","mpoy",_f0, 5, cm_print_mpo, cm_get_mpo, set_ro, (float *)&cs.null, 0 },    // Y machine position
    { "mpo","mpoz",_f0, 5, cm_print_mpo, cm_get_mpo, set_ro, (float *)&cs.null, 0 },    // Z machine position
    { "mpo","mpoa",_f0, 5, cm_print_mpo, cm_get_mpo, set_ro, (float *)&cs.null, 0 },    // A machine position
    { "mpo","mpob",_f0, 5, cm_print_mpo, cm_get_mpo, set_ro, (float *)&cs.null, 0 },    // B machine position
    { "mpo","mpoc",_f0, 5, cm_print_mpo, cm_get_mpo, set_ro, (float *)&cs.null, 0 },    // C machine position

    { "pos","posx",_f0, 5, cm_print_pos, cm_get_pos, set_ro, (float *)&cs.null, 0 },    // X work position
    { "pos","posy",_f0, 5, cm_print_pos, cm_get_pos, set_ro, (float *)&cs.null, 0 },    // Y work position
    { "pos","posz",_f0, 5, cm_print_pos, cm_get_pos, set_ro, (float *)&cs.null, 0 },    // Z work position
    { "pos","posa",_f0, 5, cm_print_pos, cm_get_pos, set_ro, (float *)&cs.null, 0 },    // A work position
    { "pos","posb",_f0, 5, cm_print_pos, cm_get_pos, set_ro, (float *)&cs.null, 0 },    // B work position
    { "pos","posc",_f0, 5, cm_print_pos, cm_get_pos, set_ro, (float *)&cs.null, 0 },    // C work position

    { "ofs","ofsx",_f0, 5, cm_print_ofs, cm_get_ofs, set_ro, (float *)&cs.null, 0 },   // X work offset
    { "ofs","ofsy",_f0, 5, cm_print_ofs, cm_get_ofs, set_ro, (float *)&cs.null, 0 },   // Y work offset
    { "ofs","ofsz",_f0, 5, cm_print_ofs, cm_get_ofs, set_ro, (float *)&cs.null, 0 },   // Z work offset
    { "ofs","ofsa",_f0, 5, cm_print_ofs, cm_get_ofs, set_ro, (float *)&cs.null, 0 },   // A work offset
    { "ofs","ofsb",_f0, 5, cm_print_ofs, cm_get_ofs, set_ro, (float *)&cs.null, 0 },   // B work offset
    { "ofs","ofsc",_f0, 5, cm_print_ofs, cm_get_ofs, set_ro, (float *)&cs.null, 0 },   // C work offset

    { "hom","home",_f0, 0, cm_print_home,cm_get_home,cm_set_home,(float *)&cs.null,0 }, // homing state, invoke homing cycle
    { "hom","homx",_f0, 0, cm_print_hom, cm_get_hom, set_ro, (float *)&cs.null, 0 },    // X homed - Homing status group
    { "hom","homy",_f0, 0, cm_print_hom, cm_get_hom, set_ro, (float *)&cs.null, 0 },    // Y homed
    { "hom","homz",_f0, 0, cm_print_hom, cm_get_hom, set_ro, (float *)&cs.null, 0 },    // Z homed
    { "hom","homa",_f0, 0, cm_print_hom, cm_get_hom, set_ro, (float *)&cs.null, 0 },    // A homed
    { "hom","homb",_f0, 0, cm_print_hom, cm_get_hom, set_ro, (float *)&cs.null, 0 },    // B homed
    { "hom","homc",_f0, 0, cm_print_hom, cm_get_hom, set_ro, (float *)&cs.null, 0 },    // C homed

    { "prb","prbe",_f0, 0, tx_print_nul, cm_get_prob,set_ro, (float *)&cs.null, 0 },    // probing state
    { "prb","prbx",_f0, 5, tx_print_nul, cm_get_prb, set_ro, (float *)&cs.null, 0 },    // X probe results
    { "prb","prby",_f0, 5, tx_print_nul, cm_get_prb, set_ro, (float *)&cs.null, 0 },    // Y probe results
    { "prb","prbz",_f0, 5, tx_print_nul, cm_get_prb, set_ro, (float *)&cs.null, 0 },    // Z probe results
    { "prb","prba",_f0, 5, tx_print_nul, cm_get_prb, set_ro, (float *)&cs.null, 0 },    // A probe results
    { "prb","prbb",_f0, 5, tx_print_nul, cm_get_prb, set_ro, (float *)&cs.null, 0 },    // B probe results
    { "prb","prbc",_f0, 5, tx_print_nul, cm_get_prb, set_ro, (float *)&cs.null, 0 },    // C probe results

    { "jog","jogx",_f0, 0, tx_print_nul, get_nul, cm_run_jog, (float *)&cs.null, 0},    // jog in X axis
    { "jog","jogy",_f0, 0, tx_print_nul, get_nul, cm_run_jog, (float *)&cs.null, 0},    // jog in Y axis
    { "jog","jogz",_f0, 0, tx_print_nul, get_nul, cm_run_jog, (float *)&cs.null, 0},    // jog in Z axis
    { "jog","joga",_f0, 0, tx_print_nul, get_nul, cm_run_jog, (float *)&cs.null, 0},    // jog in A axis
    { "jog","jogb",_f0, 0, tx_print_nul, get_nul, cm_run_jog, (float *)&cs.null, 0},    // jog in B axis
    { "jog","jogc",_f0, 0, tx_print_nul, get_nul, cm_run_jog, (float *)&cs.null, 0},    // jog in C axis

	{ "pwr","pwr1",_f0, 3, st_print_pwr, st_get_pwr, set_ro, (float *)&cs.null, 0},	    // motor power readouts
	{ "pwr","pwr2",_f0, 3, st_print_pwr, st_get_pwr, set_ro, (float *)&cs.null, 0},
#if (MOTORS > 2)
	{ "pwr","pwr3",_f0, 3, st_print_pwr, st_get_pwr, set_ro, (float *)&cs.null, 0},
#endif
#if (MOTORS > 3)
	{ "pwr","pwr4",_f0, 3, st_print_pwr, st_get_pwr, set_ro, (float *)&cs.null, 0},
#endif
#if (MOTORS > 4)
	{ "pwr","pwr5",_f0, 3, st_print_pwr, st_get_pwr, set_ro, (float *)&cs.null, 0},
#endif
#if (MOTORS > 5)
	{ "pwr","pwr6",_f0, 3, st_print_pwr, st_get_pwr, set_ro, (float *)&cs.null, 0},
#endif

    // Motor parameters
// <<<<<<< HEAD
    { "1","1ma",_fip, 0, st_print_ma, st_get_ma, st_set_ma, (float *)&cs.null, M1_MOTOR_MAP },
    { "1","1sa",_fip, 3, st_print_sa, st_get_sa, st_set_sa, (float *)&cs.null, M1_STEP_ANGLE },
    { "1","1tr",_fipc,5, st_print_tr, st_get_tr, st_set_tr, (float *)&cs.null, M1_TRAVEL_PER_REV },
    { "1","1su",_fipi,5, st_print_su, st_get_su, st_set_su, (float *)&cs.null, M1_STEPS_PER_UNIT },
    { "1","1mi",_fip, 0, st_print_mi, st_get_mi, st_set_mi, (float *)&cs.null, M1_MICROSTEPS },
    { "1","1po",_fip, 0, st_print_po, st_get_po, st_set_po, (float *)&cs.null, M1_POLARITY },
    { "1","1pm",_fip, 0, st_print_pm, st_get_pm, st_set_pm, (float *)&cs.null, M1_POWER_MODE },
    { "1","1pl",_fip, 3, st_print_pl, st_get_pl, st_set_pl, (float *)&cs.null, M1_POWER_LEVEL },
//  { "1","1pi",_fip, 3, st_print_pi, st_get_pi, st_set_pi, (float *)&st_cfg.mot[MOTOR_1].power_idle,     M1_POWER_IDLE },
//  { "1","1mt",_fip, 2, st_print_mt, st_get_mt, st_set_mt, (float *)&st_cfg.mot[MOTOR_1].motor_timeout,  M1_MOTOR_TIMEOUT },
#if (MOTORS >= 2)
    { "2","2ma",_fip, 0, st_print_ma, st_get_ma, st_set_ma, (float *)&cs.null, M2_MOTOR_MAP },
    { "2","2sa",_fip, 3, st_print_sa, st_get_sa, st_set_sa, (float *)&cs.null, M2_STEP_ANGLE },
    { "2","2tr",_fipc,5, st_print_tr, st_get_tr, st_set_tr, (float *)&cs.null, M2_TRAVEL_PER_REV },
    { "2","2su",_fipi,5, st_print_su, st_get_su, st_set_su, (float *)&cs.null, M2_STEPS_PER_UNIT },
    { "2","2mi",_fip, 0, st_print_mi, st_get_mi, st_set_mi, (float *)&cs.null, M2_MICROSTEPS },
    { "2","2po",_fip, 0, st_print_po, st_get_po, st_set_po, (float *)&cs.null, M2_POLARITY },
    { "2","2pm",_fip, 0, st_print_pm, st_get_pm, st_set_pm, (float *)&cs.null, M2_POWER_MODE },
    { "2","2pl",_fip, 3, st_print_pl, st_get_pl, st_set_pl, (float *)&cs.null, M2_POWER_LEVEL},
//  { "2","2pi",_fip, 3, st_print_pi, st_get_pi, st_set_pi, (float *)&st_cfg.mot[MOTOR_2].power_idle,     M2_POWER_IDLE },
//  { "2","2mt",_fip, 2, st_print_mt, st_get_mt, st_set_mt,  float *)&st_cfg.mot[MOTOR_2].motor_timeout,  M2_MOTOR_TIMEOUT },
#endif
#if (MOTORS >= 3)
    { "3","3ma",_fip, 0, st_print_ma, st_get_ma, st_set_ma, (float *)&cs.null, M3_MOTOR_MAP },
    { "3","3sa",_fip, 3, st_print_sa, st_get_sa, st_set_sa, (float *)&cs.null, M3_STEP_ANGLE },
    { "3","3tr",_fipc,5, st_print_tr, st_get_tr, st_set_tr, (float *)&cs.null, M3_TRAVEL_PER_REV },
    { "3","3su",_fipi,5, st_print_su, st_get_su, st_set_su, (float *)&cs.null, M3_STEPS_PER_UNIT },
    { "3","3mi",_fip, 0, st_print_mi, st_get_mi, st_set_mi, (float *)&cs.null, M3_MICROSTEPS },
    { "3","3po",_fip, 0, st_print_po, st_get_po, st_set_po, (float *)&cs.null, M3_POLARITY },
    { "3","3pm",_fip, 0, st_print_pm, st_get_pm, st_set_pm, (float *)&cs.null, M3_POWER_MODE },
    { "3","3pl",_fip, 3, st_print_pl, st_get_pl, st_set_pl, (float *)&cs.null, M3_POWER_LEVEL },
//  { "3","3pi",_fip, 3, st_print_pi, st_get_pi, st_set_pi, (float *)&st_cfg.mot[MOTOR_3].power_idle,     M3_POWER_IDLE },
//  { "3","3mt",_fip, 2, st_print_mt, st_get_mt, st_set_mt, (float *)&st_cfg.mot[MOTOR_3].motor_timeout,  M3_MOTOR_TIMEOUT },
#endif
#if (MOTORS >= 4)
    { "4","4ma",_fip, 0, st_print_ma, st_get_ma, st_set_ma, (float *)&cs.null, M4_MOTOR_MAP },
    { "4","4sa",_fip, 3, st_print_sa, st_get_sa, st_set_sa, (float *)&cs.null, M4_STEP_ANGLE },
    { "4","4tr",_fipc,5, st_print_tr, st_get_tr, st_set_tr, (float *)&cs.null, M4_TRAVEL_PER_REV },
    { "4","4su",_fipi,5, st_print_su, st_get_su, st_set_su, (float *)&cs.null, M4_STEPS_PER_UNIT },
    { "4","4mi",_fip, 0, st_print_mi, st_get_mi, st_set_mi, (float *)&cs.null, M4_MICROSTEPS },
    { "4","4po",_fip, 0, st_print_po, st_get_po, st_set_po, (float *)&cs.null, M4_POLARITY },
    { "4","4pm",_fip, 0, st_print_pm, st_get_pm, st_set_pm, (float *)&cs.null, M4_POWER_MODE },
    { "4","4pl",_fip, 3, st_print_pl, st_get_pl, st_set_pl, (float *)&cs.null, M4_POWER_LEVEL },
//  { "4","4pi",_fip, 3, st_print_pi, st_get_pi, st_set_pi, (float *)&st_cfg.mot[MOTOR_4].power_idle,     M4_POWER_IDLE },
//  { "4","4mt",_fip, 2, st_print_mt, st_get_mt, st_set_mt, (float *)&st_cfg.mot[MOTOR_4].motor_timeout,  M4_MOTOR_TIMEOUT },
#endif
#if (MOTORS >= 5)
    { "5","5ma",_fip, 0, st_print_ma, st_get_ma, st_set_ma, (float *)&cs.null, M5_MOTOR_MAP },
    { "5","5sa",_fip, 3, st_print_sa, st_get_sa, st_set_sa, (float *)&cs.null, M5_STEP_ANGLE },
    { "5","5tr",_fipc,5, st_print_tr, st_get_tr, st_set_tr, (float *)&cs.null, M5_TRAVEL_PER_REV },
    { "5","5su",_fipi,5, st_print_su, st_get_su, st_set_su, (float *)&cs.null, M5_STEPS_PER_UNIT },
    { "5","5mi",_fip, 0, st_print_mi, st_get_mi, st_set_mi, (float *)&cs.null, M5_MICROSTEPS },
    { "5","5po",_fip, 0, st_print_po, st_get_po, st_set_po, (float *)&cs.null, M5_POLARITY },
    { "5","5pm",_fip, 0, st_print_pm, st_get_pm, st_set_pm, (float *)&cs.null, M5_POWER_MODE },
    { "5","5pl",_fip, 3, st_print_pl, st_get_pl, st_set_pl, (float *)&cs.null, M5_POWER_LEVEL },
//  { "5","5pi",_fip, 3, st_print_pi, st_get_pi, st_set_pi, (float *)&st_cfg.mot[MOTOR_5].power_idle,     M5_POWER_IDLE },
//  { "5","5mt",_fip, 2, st_print_mt, get_flt, st_set_mt,   (float *)&st_cfg.mot[MOTOR_5].motor_timeout,  M5_MOTOR_TIMEOUT },
#endif
#if (MOTORS >= 6)
    { "6","6ma",_fip, 0, st_print_ma, st_get_ma, st_set_ma, (float *)&cs.null, M6_MOTOR_MAP },
    { "6","6sa",_fip, 3, st_print_sa, st_get_sa, st_set_sa, (float *)&cs.null, M6_STEP_ANGLE },
    { "6","6tr",_fipc,5, st_print_tr, st_get_tr, st_set_tr, (float *)&cs.null, M6_TRAVEL_PER_REV },
    { "6","6su",_fipi,5, st_print_su, st_get_su, st_set_su, (float *)&cs.null, M6_STEPS_PER_UNIT },
    { "6","6mi",_fip, 0, st_print_mi, st_get_mi, st_set_mi, (float *)&cs.null, M6_MICROSTEPS },
    { "6","6po",_fip, 0, st_print_po, st_get_po, st_set_po, (float *)&cs.null, M6_POLARITY },
    { "6","6pm",_fip, 0, st_print_pm, st_get_pm, st_set_pm, (float *)&cs.null, M6_POWER_MODE },
    { "6","6pl",_fip, 3, st_print_pl, st_get_pl, st_set_pl, (float *)&cs.null, M6_POWER_LEVEL },
//  { "6","6pi",_fip, 3, st_print_pi, st_get_pi, st_set_pi, (float *)&st_cfg.mot[MOTOR_6].power_idle,     M6_POWER_IDLE },
//  { "6","6mt",_fip, 2, st_print_mt, st_get_mt, st_set_mt, (float *)&st_cfg.mot[MOTOR_6].motor_timeout,  M6_MOTOR_TIMEOUT },

/* =======
    { "1","1ma",_fip, 0, st_print_ma, get_ui8, st_set_ma,  (float *)&st_cfg.mot[MOTOR_1].motor_map,      M1_MOTOR_MAP },
    { "1","1sa",_fip, 3, st_print_sa, get_flt, st_set_sa,  (float *)&st_cfg.mot[MOTOR_1].step_angle,     M1_STEP_ANGLE },
    { "1","1tr",_fipc,4, st_print_tr, get_flt, st_set_tr,  (float *)&st_cfg.mot[MOTOR_1].travel_rev,     M1_TRAVEL_PER_REV },
    { "1","1mi",_fip, 0, st_print_mi, get_ui8, st_set_mi,  (float *)&st_cfg.mot[MOTOR_1].microsteps,     M1_MICROSTEPS },
    { "1","1su",_fipi,5, st_print_su, st_get_su,st_set_su, (float *)&st_cfg.mot[MOTOR_1].steps_per_unit, M1_STEPS_PER_UNIT },
    { "1","1po",_fip, 0, st_print_po, get_ui8, set_01,     (float *)&st_cfg.mot[MOTOR_1].polarity,       M1_POLARITY },
    { "1","1pm",_fip, 0, st_print_pm, st_get_pm,st_set_pm, (float *)&cs.null,                            M1_POWER_MODE },
    { "1","1pl",_fip, 3, st_print_pl, get_flt, st_set_pl,  (float *)&st_cfg.mot[MOTOR_1].power_level,    M1_POWER_LEVEL },
//  { "1","1pi",_fip, 3, st_print_pi, get_flt, st_set_pi,  (float *)&st_cfg.mot[MOTOR_1].power_idle,     M1_POWER_IDLE },
//  { "1","1mt",_fip, 2, st_print_mt, get_flt, st_set_mt,  (float *)&st_cfg.mot[MOTOR_1].motor_timeout,  M1_MOTOR_TIMEOUT },
#if (MOTORS >= 2)
    { "2","2ma",_fip, 0, st_print_ma, get_ui8, st_set_ma,  (float *)&st_cfg.mot[MOTOR_2].motor_map,      M2_MOTOR_MAP },
    { "2","2sa",_fip, 3, st_print_sa, get_flt, st_set_sa,  (float *)&st_cfg.mot[MOTOR_2].step_angle,     M2_STEP_ANGLE },
    { "2","2tr",_fipc,4, st_print_tr, get_flt, st_set_tr,  (float *)&st_cfg.mot[MOTOR_2].travel_rev,     M2_TRAVEL_PER_REV },
    { "2","2mi",_fip, 0, st_print_mi, get_ui8, st_set_mi,  (float *)&st_cfg.mot[MOTOR_2].microsteps,     M2_MICROSTEPS },
    { "2","2su",_fipi,5, st_print_su, st_get_su,st_set_su, (float *)&st_cfg.mot[MOTOR_2].steps_per_unit, M2_STEPS_PER_UNIT },
    { "2","2po",_fip, 0, st_print_po, get_ui8, set_01,     (float *)&st_cfg.mot[MOTOR_2].polarity,       M2_POLARITY },
    { "2","2pm",_fip, 0, st_print_pm, st_get_pm,st_set_pm, (float *)&cs.null,                            M2_POWER_MODE },
    { "2","2pl",_fip, 3, st_print_pl, get_flt, st_set_pl,  (float *)&st_cfg.mot[MOTOR_2].power_level,    M2_POWER_LEVEL},
//  { "2","2pi",_fip, 3, st_print_pi, get_flt, st_set_pi,  (float *)&st_cfg.mot[MOTOR_2].power_idle,     M2_POWER_IDLE },
//  { "2","2mt",_fip, 2, st_print_mt, get_flt, st_set_mt,  (float *)&st_cfg.mot[MOTOR_2].motor_timeout,  M2_MOTOR_TIMEOUT },
#endif
#if (MOTORS >= 3)
    { "3","3ma",_fip, 0, st_print_ma, get_ui8, st_set_ma,  (float *)&st_cfg.mot[MOTOR_3].motor_map,      M3_MOTOR_MAP },
    { "3","3sa",_fip, 3, st_print_sa, get_flt, st_set_sa,  (float *)&st_cfg.mot[MOTOR_3].step_angle,     M3_STEP_ANGLE },
    { "3","3tr",_fipc,4, st_print_tr, get_flt, st_set_tr,  (float *)&st_cfg.mot[MOTOR_3].travel_rev,     M3_TRAVEL_PER_REV },
    { "3","3mi",_fip, 0, st_print_mi, get_ui8, st_set_mi,  (float *)&st_cfg.mot[MOTOR_3].microsteps,     M3_MICROSTEPS },
    { "3","3su",_fipi,5, st_print_su, st_get_su,st_set_su, (float *)&st_cfg.mot[MOTOR_3].steps_per_unit, M3_STEPS_PER_UNIT },
    { "3","3po",_fip, 0, st_print_po, get_ui8, set_01,     (float *)&st_cfg.mot[MOTOR_3].polarity,       M3_POLARITY },
    { "3","3pm",_fip, 0, st_print_pm, st_get_pm,st_set_pm, (float *)&cs.null,                            M3_POWER_MODE },
    { "3","3pl",_fip, 3, st_print_pl, get_flt, st_set_pl,  (float *)&st_cfg.mot[MOTOR_3].power_level,    M3_POWER_LEVEL },
//  { "3","3pi",_fip, 3, st_print_pi, get_flt, st_set_pi,  (float *)&st_cfg.mot[MOTOR_3].power_idle,     M3_POWER_IDLE },
//  { "3","3mt",_fip, 2, st_print_mt, get_flt, st_set_mt,  (float *)&st_cfg.mot[MOTOR_3].motor_timeout,  M3_MOTOR_TIMEOUT },
#endif
#if (MOTORS >= 4)
    { "4","4ma",_fip, 0, st_print_ma, get_ui8, st_set_ma,  (float *)&st_cfg.mot[MOTOR_4].motor_map,      M4_MOTOR_MAP },
    { "4","4sa",_fip, 3, st_print_sa, get_flt, st_set_sa,  (float *)&st_cfg.mot[MOTOR_4].step_angle,     M4_STEP_ANGLE },
    { "4","4tr",_fipc,4, st_print_tr, get_flt, st_set_tr,  (float *)&st_cfg.mot[MOTOR_4].travel_rev,     M4_TRAVEL_PER_REV },
    { "4","4mi",_fip, 0, st_print_mi, get_ui8, st_set_mi,  (float *)&st_cfg.mot[MOTOR_4].microsteps,     M4_MICROSTEPS },
    { "4","4su",_fipi,5, st_print_su, st_get_su,st_set_su, (float *)&st_cfg.mot[MOTOR_4].steps_per_unit, M4_STEPS_PER_UNIT },
    { "4","4po",_fip, 0, st_print_po, get_ui8, set_01,     (float *)&st_cfg.mot[MOTOR_4].polarity,       M4_POLARITY },
    { "4","4pm",_fip, 0, st_print_pm, st_get_pm,st_set_pm, (float *)&cs.null,                            M4_POWER_MODE },
    { "4","4pl",_fip, 3, st_print_pl, get_flt, st_set_pl,  (float *)&st_cfg.mot[MOTOR_4].power_level,    M4_POWER_LEVEL },
//  { "4","4pi",_fip, 3, st_print_pi, get_flt, st_set_pi,  (float *)&st_cfg.mot[MOTOR_4].power_idle,     M4_POWER_IDLE },
//  { "4","4mt",_fip, 2, st_print_mt, get_flt, st_set_mt,  (float *)&st_cfg.mot[MOTOR_4].motor_timeout,  M4_MOTOR_TIMEOUT },
#endif
#if (MOTORS >= 5)
    { "5","5ma",_fip, 0, st_print_ma, get_ui8, st_set_ma,  (float *)&st_cfg.mot[MOTOR_5].motor_map,      M5_MOTOR_MAP },
    { "5","5sa",_fip, 3, st_print_sa, get_flt, st_set_sa,  (float *)&st_cfg.mot[MOTOR_5].step_angle,     M5_STEP_ANGLE },
    { "5","5tr",_fipc,4, st_print_tr, get_flt, st_set_tr,  (float *)&st_cfg.mot[MOTOR_5].travel_rev,     M5_TRAVEL_PER_REV },
    { "5","5mi",_fip, 0, st_print_mi, get_ui8, st_set_mi,  (float *)&st_cfg.mot[MOTOR_5].microsteps,     M5_MICROSTEPS },
    { "5","5su",_fipi,5, st_print_su, st_get_su,st_set_su, (float *)&st_cfg.mot[MOTOR_5].steps_per_unit, M5_STEPS_PER_UNIT },
    { "5","5po",_fip, 0, st_print_po, get_ui8, set_01,     (float *)&st_cfg.mot[MOTOR_5].polarity,       M5_POLARITY },
    { "5","5pm",_fip, 0, st_print_pm, st_get_pm,st_set_pm, (float *)&cs.null,                            M5_POWER_MODE },
    { "5","5pl",_fip, 3, st_print_pl, get_flt, st_set_pl,  (float *)&st_cfg.mot[MOTOR_5].power_level,    M5_POWER_LEVEL },
//  { "5","5pi",_fip, 3, st_print_pi, get_flt, st_set_pi,  (float *)&st_cfg.mot[MOTOR_5].power_idle,     M5_POWER_IDLE },
//  { "5","5mt",_fip, 2, st_print_mt, get_flt, st_set_mt,  (float *)&st_cfg.mot[MOTOR_5].motor_timeout,  M5_MOTOR_TIMEOUT },
#endif
#if (MOTORS >= 6)
    { "6","6ma",_fip, 0, st_print_ma, get_ui8, st_set_ma,  (float *)&st_cfg.mot[MOTOR_6].motor_map,      M6_MOTOR_MAP },
    { "6","6sa",_fip, 3, st_print_sa, get_flt, st_set_sa,  (float *)&st_cfg.mot[MOTOR_6].step_angle,     M6_STEP_ANGLE },
    { "6","6tr",_fipc,4, st_print_tr, get_flt, st_set_tr,  (float *)&st_cfg.mot[MOTOR_6].travel_rev,     M6_TRAVEL_PER_REV },
    { "6","6mi",_fip, 0, st_print_mi, get_ui8, st_set_mi,  (float *)&st_cfg.mot[MOTOR_6].microsteps,     M6_MICROSTEPS },
    { "6","6su",_fipi,5, st_print_su, st_get_su,st_set_su, (float *)&st_cfg.mot[MOTOR_6].steps_per_unit, M6_STEPS_PER_UNIT },
    { "6","6po",_fip, 0, st_print_po, get_ui8, set_01,     (float *)&st_cfg.mot[MOTOR_6].polarity,       M6_POLARITY },
    { "6","6pm",_fip, 0, st_print_pm, st_get_pm,st_set_pm, (float *)&cs.null,                            M6_POWER_MODE },
    { "6","6pl",_fip, 3, st_print_pl, get_flt, st_set_pl,  (float *)&st_cfg.mot[MOTOR_6].power_level,    M6_POWER_LEVEL },
//  { "6","6pi",_fip, 3, st_print_pi, get_flt, st_set_pi,  (float *)&st_cfg.mot[MOTOR_6].power_idle,     M6_POWER_IDLE },
//  { "6","6mt",_fip, 2, st_print_mt, get_flt, st_set_mt,  (float *)&st_cfg.mot[MOTOR_6].motor_timeout,  M6_MOTOR_TIMEOUT },
>>>>>>> refs/heads/edge */
#endif
    // Axis parameters
    { "x","xam",_fip,  0, cm_print_am, cm_get_am, cm_set_am, (float *)&cs.null, X_AXIS_MODE },
    { "x","xvm",_fipc, 0, cm_print_vm, cm_get_vm, cm_set_vm, (float *)&cs.null, X_VELOCITY_MAX },
    { "x","xfr",_fipc, 0, cm_print_fr, cm_get_fr, cm_set_fr, (float *)&cs.null, X_FEEDRATE_MAX },
    { "x","xtn",_fipc, 5, cm_print_tn, cm_get_tn, cm_set_tn, (float *)&cs.null, X_TRAVEL_MIN },
    { "x","xtm",_fipc, 5, cm_print_tm, cm_get_tm, cm_set_tm, (float *)&cs.null, X_TRAVEL_MAX },
    { "x","xjm",_fipc, 0, cm_print_jm, cm_get_jm, cm_set_jm, (float *)&cs.null, X_JERK_MAX },
    { "x","xjh",_fipc, 0, cm_print_jh, cm_get_jh, cm_set_jh, (float *)&cs.null, X_JERK_HIGH_SPEED },
    { "x","xhi",_fip,  0, cm_print_hi, cm_get_hi, cm_set_hi, (float *)&cs.null, X_HOMING_INPUT },
    { "x","xhd",_fip,  0, cm_print_hd, cm_get_hd, cm_set_hd, (float *)&cs.null, X_HOMING_DIRECTION },
    { "x","xsv",_fipc, 0, cm_print_sv, cm_get_sv, cm_set_sv, (float *)&cs.null, X_SEARCH_VELOCITY },
    { "x","xlv",_fipc, 2, cm_print_lv, cm_get_lv, cm_set_lv, (float *)&cs.null, X_LATCH_VELOCITY },
    { "x","xlb",_fipc, 5, cm_print_lb, cm_get_lb, cm_set_lb, (float *)&cs.null, X_LATCH_BACKOFF },
    { "x","xzb",_fipc, 5, cm_print_zb, cm_get_zb, cm_set_zb, (float *)&cs.null, X_ZERO_BACKOFF },

    { "y","yam",_fip,  0, cm_print_am, cm_get_am, cm_set_am, (float *)&cs.null, Y_AXIS_MODE },
    { "y","yvm",_fipc, 0, cm_print_vm, cm_get_vm, cm_set_vm, (float *)&cs.null, Y_VELOCITY_MAX },
    { "y","yfr",_fipc, 0, cm_print_fr, cm_get_fr, cm_set_fr, (float *)&cs.null, Y_FEEDRATE_MAX },
    { "y","ytn",_fipc, 5, cm_print_tn, cm_get_tn, cm_set_tn, (float *)&cs.null, Y_TRAVEL_MIN },
    { "y","ytm",_fipc, 5, cm_print_tm, cm_get_tm, cm_set_tm, (float *)&cs.null, Y_TRAVEL_MAX },
    { "y","yjm",_fipc, 0, cm_print_jm, cm_get_jm, cm_set_jm, (float *)&cs.null, Y_JERK_MAX },
    { "y","yjh",_fipc, 0, cm_print_jh, cm_get_jh, cm_set_jh, (float *)&cs.null, Y_JERK_HIGH_SPEED },
    { "y","yhi",_fip,  0, cm_print_hi, cm_get_hi, cm_set_hi, (float *)&cs.null, Y_HOMING_INPUT },
    { "y","yhd",_fip,  0, cm_print_hd, cm_get_hd, cm_set_hd, (float *)&cs.null, Y_HOMING_DIRECTION },
    { "y","ysv",_fipc, 0, cm_print_sv, cm_get_sv, cm_set_sv, (float *)&cs.null, Y_SEARCH_VELOCITY },
    { "y","ylv",_fipc, 2, cm_print_lv, cm_get_lv, cm_set_lv, (float *)&cs.null, Y_LATCH_VELOCITY },
    { "y","ylb",_fipc, 5, cm_print_lb, cm_get_lb, cm_set_lb, (float *)&cs.null, Y_LATCH_BACKOFF },
    { "y","yzb",_fipc, 5, cm_print_zb, cm_get_zb, cm_set_zb, (float *)&cs.null, Y_ZERO_BACKOFF },

    { "z","zam",_fip,  0, cm_print_am, cm_get_am, cm_set_am, (float *)&cs.null, Z_AXIS_MODE },
    { "z","zvm",_fipc, 0, cm_print_vm, cm_get_vm, cm_set_vm, (float *)&cs.null, Z_VELOCITY_MAX },
    { "z","zfr",_fipc, 0, cm_print_fr, cm_get_fr, cm_set_fr, (float *)&cs.null, Z_FEEDRATE_MAX },
    { "z","ztn",_fipc, 5, cm_print_tn, cm_get_tn, cm_set_tn, (float *)&cs.null, Z_TRAVEL_MIN },
    { "z","ztm",_fipc, 5, cm_print_tm, cm_get_tm, cm_set_tm, (float *)&cs.null, Z_TRAVEL_MAX },
    { "z","zjm",_fipc, 0, cm_print_jm, cm_get_jm, cm_set_jm, (float *)&cs.null, Z_JERK_MAX },
    { "z","zjh",_fipc, 0, cm_print_jh, cm_get_jm, cm_set_jh, (float *)&cs.null, Z_JERK_HIGH_SPEED },
    { "z","zhi",_fip,  0, cm_print_hi, cm_get_hi, cm_set_hi, (float *)&cs.null, Z_HOMING_INPUT },
    { "z","zhd",_fip,  0, cm_print_hd, cm_get_hd, cm_set_hd, (float *)&cs.null, Z_HOMING_DIRECTION },
    { "z","zsv",_fipc, 0, cm_print_sv, cm_get_sv, cm_set_sv, (float *)&cs.null, Z_SEARCH_VELOCITY },
    { "z","zlv",_fipc, 2, cm_print_lv, cm_get_lv, cm_set_lv, (float *)&cs.null, Z_LATCH_VELOCITY },
    { "z","zlb",_fipc, 5, cm_print_lb, cm_get_lb, cm_set_lb, (float *)&cs.null, Z_LATCH_BACKOFF },
    { "z","zzb",_fipc, 5, cm_print_zb, cm_get_lb, cm_set_zb, (float *)&cs.null, Z_ZERO_BACKOFF },

    { "a","aam",_fip,  0, cm_print_am, cm_get_am, cm_set_am, (float *)&cs.null, A_AXIS_MODE },
    { "a","avm",_fipc, 0, cm_print_vm, cm_get_vm, cm_set_vm, (float *)&cs.null, A_VELOCITY_MAX },
    { "a","afr",_fipc, 0, cm_print_fr, cm_get_fr, cm_set_fr, (float *)&cs.null, A_FEEDRATE_MAX },
    { "a","atn",_fipc, 5, cm_print_tn, cm_get_tn, cm_set_tn, (float *)&cs.null, A_TRAVEL_MIN },
    { "a","atm",_fipc, 5, cm_print_tm, cm_get_tm, cm_set_tm, (float *)&cs.null, A_TRAVEL_MAX },
    { "a","ajm",_fipc, 0, cm_print_jm, cm_get_jm, cm_set_jm, (float *)&cs.null, A_JERK_MAX },
    { "a","ajh",_fipc, 0, cm_print_jh, cm_get_jh, cm_set_jh, (float *)&cs.null, A_JERK_HIGH_SPEED },
    { "a","ara",_fipc, 5, cm_print_ra, cm_get_ra, cm_set_ra, (float *)&cs.null, A_RADIUS},
    { "a","ahi",_fip,  0, cm_print_hi, cm_get_hi, cm_set_hi, (float *)&cs.null, A_HOMING_INPUT },
    { "a","ahd",_fip,  0, cm_print_hd, cm_get_hd, cm_set_hd, (float *)&cs.null, A_HOMING_DIRECTION },
    { "a","asv",_fipc, 0, cm_print_sv, cm_get_sv, cm_set_sv, (float *)&cs.null, A_SEARCH_VELOCITY },
    { "a","alv",_fipc, 2, cm_print_lv, cm_get_lv, cm_set_lv, (float *)&cs.null, A_LATCH_VELOCITY },
    { "a","alb",_fipc, 5, cm_print_lb, cm_get_lb, cm_set_lb, (float *)&cs.null, A_LATCH_BACKOFF },
    { "a","azb",_fipc, 5, cm_print_zb, cm_get_zb, cm_set_zb, (float *)&cs.null, A_ZERO_BACKOFF },

    { "b","bam",_fip,  0, cm_print_am, cm_get_am, cm_set_am, (float *)&cs.null, B_AXIS_MODE },
    { "b","bvm",_fipc, 0, cm_print_vm, cm_get_vm, cm_set_vm, (float *)&cs.null, B_VELOCITY_MAX },
    { "b","bfr",_fipc, 0, cm_print_fr, cm_get_fr, cm_set_fr, (float *)&cs.null, B_FEEDRATE_MAX },
    { "b","btn",_fipc, 5, cm_print_tn, cm_get_tn, cm_set_tn, (float *)&cs.null, B_TRAVEL_MIN },
    { "b","btm",_fipc, 5, cm_print_tm, cm_get_tm, cm_set_tm, (float *)&cs.null, B_TRAVEL_MAX },
    { "b","bjm",_fipc, 0, cm_print_jm, cm_get_jm, cm_set_jm, (float *)&cs.null, B_JERK_MAX },
    { "b","bjh",_fipc, 0, cm_print_jh, cm_get_jh, cm_set_jh, (float *)&cs.null, B_JERK_HIGH_SPEED },
    { "b","bra",_fipc, 5, cm_print_ra, cm_get_ra, cm_set_ra, (float *)&cs.null, B_RADIUS },
    { "b","bhi",_fip,  0, cm_print_hi, cm_get_hi, cm_set_hi, (float *)&cs.null, B_HOMING_INPUT },
    { "b","bhd",_fip,  0, cm_print_hd, cm_get_hd, cm_set_hd, (float *)&cs.null, B_HOMING_DIRECTION },
    { "b","bsv",_fipc, 0, cm_print_sv, cm_get_sv, cm_set_sv, (float *)&cs.null, B_SEARCH_VELOCITY },
    { "b","blv",_fipc, 2, cm_print_lv, cm_get_lv, cm_set_lv, (float *)&cs.null, B_LATCH_VELOCITY },
    { "b","blb",_fipc, 5, cm_print_lb, cm_get_lb, cm_set_lb, (float *)&cs.null, B_LATCH_BACKOFF },
    { "b","bzb",_fipc, 5, cm_print_zb, cm_get_zb, cm_set_zb, (float *)&cs.null, B_ZERO_BACKOFF },

    { "c","cam",_fip,  0, cm_print_am, cm_get_am, cm_set_am, (float *)&cs.null, C_AXIS_MODE },
    { "c","cvm",_fipc, 0, cm_print_vm, cm_get_vm, cm_set_vm, (float *)&cs.null, C_VELOCITY_MAX },
    { "c","cfr",_fipc, 0, cm_print_fr, cm_get_fr, cm_set_fr, (float *)&cs.null, C_FEEDRATE_MAX },
    { "c","ctn",_fipc, 5, cm_print_tn, cm_get_tn, cm_set_tn, (float *)&cs.null, C_TRAVEL_MIN },
    { "c","ctm",_fipc, 5, cm_print_tm, cm_get_tm, cm_set_tm, (float *)&cs.null, C_TRAVEL_MAX },
    { "c","cjm",_fipc, 0, cm_print_jm, cm_get_jm, cm_set_jm, (float *)&cs.null, C_JERK_MAX },
    { "c","cjh",_fipc, 0, cm_print_jh, cm_get_jh, cm_set_jh, (float *)&cs.null, C_JERK_HIGH_SPEED },
    { "c","cra",_fipc, 5, cm_print_ra, cm_get_ra, cm_set_ra, (float *)&cs.null, C_RADIUS },
    { "c","chi",_fip,  0, cm_print_hi, cm_get_hi, cm_set_hi, (float *)&cs.null, C_HOMING_INPUT },
    { "c","chd",_fip,  0, cm_print_hd, cm_get_hd, cm_set_hd, (float *)&cs.null, C_HOMING_DIRECTION },
    { "c","csv",_fipc, 0, cm_print_sv, cm_get_sv, cm_set_sv, (float *)&cs.null, C_SEARCH_VELOCITY },
    { "c","clv",_fipc, 2, cm_print_lv, cm_get_lv, cm_set_lv, (float *)&cs.null, C_LATCH_VELOCITY },
    { "c","clb",_fipc, 5, cm_print_lb, cm_get_lb, cm_set_lb, (float *)&cs.null, C_LATCH_BACKOFF },
    { "c","czb",_fipc, 5, cm_print_zb, cm_get_zb, cm_set_zb, (float *)&cs.null, C_ZERO_BACKOFF },

    // Digital input configs
    { "di1","di1mo",_fip, 0, io_print_mo, get_int8,io_set_mo, (float *)&d_in[0].mode,     DI1_MODE },
    { "di1","di1ac",_fip, 0, io_print_ac, get_ui8, io_set_ac, (float *)&d_in[0].action,   DI1_ACTION },
    { "di1","di1fn",_fip, 0, io_print_fn, get_ui8, io_set_fn, (float *)&d_in[0].function, DI1_FUNCTION },

    { "di2","di2mo",_fip, 0, io_print_mo, get_int8,io_set_mo, (float *)&d_in[1].mode,     DI2_MODE },
    { "di2","di2ac",_fip, 0, io_print_ac, get_ui8, io_set_ac, (float *)&d_in[1].action,   DI2_ACTION },
    { "di2","di2fn",_fip, 0, io_print_fn, get_ui8, io_set_fn, (float *)&d_in[1].function, DI2_FUNCTION },

    { "di3","di3mo",_fip, 0, io_print_mo, get_int8,io_set_mo, (float *)&d_in[2].mode,     DI3_MODE },
    { "di3","di3ac",_fip, 0, io_print_ac, get_ui8, io_set_ac, (float *)&d_in[2].action,   DI3_ACTION },
    { "di3","di3fn",_fip, 0, io_print_fn, get_ui8, io_set_fn, (float *)&d_in[2].function, DI3_FUNCTION },

    { "di4","di4mo",_fip, 0, io_print_mo, get_int8,io_set_mo, (float *)&d_in[3].mode,     DI4_MODE },
    { "di4","di4ac",_fip, 0, io_print_ac, get_ui8, io_set_ac, (float *)&d_in[3].action,   DI4_ACTION },
    { "di4","di4fn",_fip, 0, io_print_fn, get_ui8, io_set_fn, (float *)&d_in[3].function, DI4_FUNCTION },

    { "di5","di5mo",_fip, 0, io_print_mo, get_int8,io_set_mo, (float *)&d_in[4].mode,     DI5_MODE },
    { "di5","di5ac",_fip, 0, io_print_ac, get_ui8, io_set_ac, (float *)&d_in[4].action,   DI5_ACTION },
    { "di5","di5fn",_fip, 0, io_print_fn, get_ui8, io_set_fn, (float *)&d_in[4].function, DI5_FUNCTION },

    { "di6","di6mo",_fip, 0, io_print_mo, get_int8,io_set_mo, (float *)&d_in[5].mode,     DI6_MODE },
    { "di6","di6ac",_fip, 0, io_print_ac, get_ui8, io_set_ac, (float *)&d_in[5].action,   DI6_ACTION },
    { "di6","di6fn",_fip, 0, io_print_fn, get_ui8, io_set_fn, (float *)&d_in[5].function, DI6_FUNCTION },

    { "di7","di7mo",_fip, 0, io_print_mo, get_int8,io_set_mo, (float *)&d_in[6].mode,     DI7_MODE },
    { "di7","di7ac",_fip, 0, io_print_ac, get_ui8, io_set_ac, (float *)&d_in[6].action,   DI7_ACTION },
    { "di7","di7fn",_fip, 0, io_print_fn, get_ui8, io_set_fn, (float *)&d_in[6].function, DI7_FUNCTION },

    { "di8","di8mo",_fip, 0, io_print_mo, get_int8,io_set_mo, (float *)&d_in[7].mode,     DI8_MODE },
    { "di8","di8ac",_fip, 0, io_print_ac, get_ui8, io_set_ac, (float *)&d_in[7].action,   DI8_ACTION },
    { "di8","di8fn",_fip, 0, io_print_fn, get_ui8, io_set_fn, (float *)&d_in[7].function, DI8_FUNCTION },
#if (D_IN_CHANNELS >= 9)
    { "di9","di9mo",_fip, 0, io_print_mo, get_int8,io_set_mo, (float *)&d_in[8].mode,     DI9_MODE },
    { "di9","di9ac",_fip, 0, io_print_ac, get_ui8, io_set_ac, (float *)&d_in[8].action,   DI9_ACTION },
    { "di9","di9fn",_fip, 0, io_print_fn, get_ui8, io_set_fn, (float *)&d_in[8].function, DI9_FUNCTION },
#endif
#if (D_IN_CHANNELS >= 10)
    { "di10","di10mo",_fip, 0, io_print_mo, get_int8,io_set_mo, (float *)&d_in[9].mode,     DI10_MODE },
    { "di10","di10ac",_fip, 0, io_print_ac, get_ui8, io_set_ac, (float *)&d_in[9].action,   DI10_ACTION },
    { "di10","di10fn",_fip, 0, io_print_fn, get_ui8, io_set_fn, (float *)&d_in[9].function, DI10_FUNCTION },
#endif
#if (D_IN_CHANNELS >= 11)
    { "di11","di11mo",_fip, 0, io_print_mo, get_int8,io_set_mo, (float *)&d_in[10].mode,     DI11_MODE },
    { "di11","di11ac",_fip, 0, io_print_ac, get_ui8, io_set_ac, (float *)&d_in[10].action,   DI11_ACTION },
    { "di11","di11fn",_fip, 0, io_print_fn, get_ui8, io_set_fn, (float *)&d_in[10].function, DI11_FUNCTION },
#endif
#if (D_IN_CHANNELS >= 12)
    { "di12","di12mo",_fip, 0, io_print_mo, get_int8,io_set_mo, (float *)&d_in[11].mode,     DI12_MODE },
    { "di12","di12ac",_fip, 0, io_print_ac, get_ui8, io_set_ac, (float *)&d_in[11].action,   DI12_ACTION },
    { "di12","di12fn",_fip, 0, io_print_fn, get_ui8, io_set_fn, (float *)&d_in[11].function, DI12_FUNCTION },
#endif

    // Digital input state readers
    { "in","in1", _f0, 0, io_print_in, io_get_input, set_ro, (float *)&cs.null, 0 },
    { "in","in2", _f0, 0, io_print_in, io_get_input, set_ro, (float *)&cs.null, 0 },
    { "in","in3", _f0, 0, io_print_in, io_get_input, set_ro, (float *)&cs.null, 0 },
    { "in","in4", _f0, 0, io_print_in, io_get_input, set_ro, (float *)&cs.null, 0 },
    { "in","in5", _f0, 0, io_print_in, io_get_input, set_ro, (float *)&cs.null, 0 },
    { "in","in6", _f0, 0, io_print_in, io_get_input, set_ro, (float *)&cs.null, 0 },
    { "in","in7", _f0, 0, io_print_in, io_get_input, set_ro, (float *)&cs.null, 0 },
    { "in","in8", _f0, 0, io_print_in, io_get_input, set_ro, (float *)&cs.null, 0 },
#if (D_IN_CHANNELS >= 9)
    { "in","in9", _f0, 0, io_print_in, io_get_input, set_ro, (float *)&cs.null, 0 },
#endif
#if (D_IN_CHANNELS >= 10)
    { "in","in10", _f0, 0, io_print_in, io_get_input, set_ro, (float *)&cs.null, 0 },
#endif
#if (D_IN_CHANNELS >= 11)
    { "in","in11", _f0, 0, io_print_in, io_get_input, set_ro, (float *)&cs.null, 0 },
#endif
#if (D_IN_CHANNELS >= 12)
    { "in","in12", _f0, 0, io_print_in, io_get_input, set_ro, (float *)&cs.null, 0 },
#endif

    // digital output configs
    { "do1", "do1mo", _fip, 0, io_print_domode, get_int8, io_set_domode, (float *)&d_out[0].mode,  DO1_MODE },
    { "do2", "do2mo", _fip, 0, io_print_domode, get_int8, io_set_domode, (float *)&d_out[1].mode,  DO2_MODE },
    { "do3", "do3mo", _fip, 0, io_print_domode, get_int8, io_set_domode, (float *)&d_out[2].mode,  DO3_MODE },
    { "do4", "do4mo", _fip, 0, io_print_domode, get_int8, io_set_domode, (float *)&d_out[3].mode,  DO4_MODE },
    { "do5", "do5mo", _fip, 0, io_print_domode, get_int8, io_set_domode, (float *)&d_out[4].mode,  DO5_MODE },
    { "do6", "do6mo", _fip, 0, io_print_domode, get_int8, io_set_domode, (float *)&d_out[5].mode,  DO6_MODE },
    { "do7", "do7mo", _fip, 0, io_print_domode, get_int8, io_set_domode, (float *)&d_out[6].mode,  DO7_MODE },
    { "do8", "do8mo", _fip, 0, io_print_domode, get_int8, io_set_domode, (float *)&d_out[7].mode,  DO8_MODE },
    { "do9", "do9mo", _fip, 0, io_print_domode, get_int8, io_set_domode, (float *)&d_out[8].mode,  DO9_MODE },
    { "do10","do10mo",_fip, 0, io_print_domode, get_int8, io_set_domode, (float *)&d_out[9].mode,  DO10_MODE },
    { "do11","do11mo",_fip, 0, io_print_domode, get_int8, io_set_domode, (float *)&d_out[10].mode, DO11_MODE },
    { "do12","do12mo",_fip, 0, io_print_domode, get_int8, io_set_domode, (float *)&d_out[11].mode, DO12_MODE },
    { "do13","do13mo",_fip, 0, io_print_domode, get_int8, io_set_domode, (float *)&d_out[12].mode, DO13_MODE },

    // Digital output state readers (default to non-active)
    { "out","out1",  _f0, 2, io_print_out, io_get_output, io_set_output, (float *)&cs.null, 0 },
    { "out","out2",  _f0, 2, io_print_out, io_get_output, io_set_output, (float *)&cs.null, 0 },
    { "out","out3",  _f0, 2, io_print_out, io_get_output, io_set_output, (float *)&cs.null, 0 },
    { "out","out4",  _f0, 2, io_print_out, io_get_output, io_set_output, (float *)&cs.null, 0 },
    { "out","out5",  _f0, 2, io_print_out, io_get_output, io_set_output, (float *)&cs.null, 0 },
    { "out","out6",  _f0, 2, io_print_out, io_get_output, io_set_output, (float *)&cs.null, 0 },
    { "out","out7",  _f0, 2, io_print_out, io_get_output, io_set_output, (float *)&cs.null, 0 },
    { "out","out8",  _f0, 2, io_print_out, io_get_output, io_set_output, (float *)&cs.null, 0 },
    { "out","out9",  _f0, 2, io_print_out, io_get_output, io_set_output, (float *)&cs.null, 0 },
    { "out","out10", _f0, 2, io_print_out, io_get_output, io_set_output, (float *)&cs.null, 0 },
    { "out","out11", _f0, 2, io_print_out, io_get_output, io_set_output, (float *)&cs.null, 0 },
    { "out","out12", _f0, 2, io_print_out, io_get_output, io_set_output, (float *)&cs.null, 0 },

    // PWM settings
    { "p1","p1frq",_fip, 0, pwm_print_p1frq, get_flt, pwm_set_pwm,(float *)&pwm.c[PWM_1].frequency,    P1_PWM_FREQUENCY },
    { "p1","p1csl",_fip, 0, pwm_print_p1csl, get_flt, pwm_set_pwm,(float *)&pwm.c[PWM_1].cw_speed_lo,  P1_CW_SPEED_LO },
    { "p1","p1csh",_fip, 0, pwm_print_p1csh, get_flt, pwm_set_pwm,(float *)&pwm.c[PWM_1].cw_speed_hi,  P1_CW_SPEED_HI },
    { "p1","p1cpl",_fip, 3, pwm_print_p1cpl, get_flt, pwm_set_pwm,(float *)&pwm.c[PWM_1].cw_phase_lo,  P1_CW_PHASE_LO },
    { "p1","p1cph",_fip, 3, pwm_print_p1cph, get_flt, pwm_set_pwm,(float *)&pwm.c[PWM_1].cw_phase_hi,  P1_CW_PHASE_HI },
    { "p1","p1wsl",_fip, 0, pwm_print_p1wsl, get_flt, pwm_set_pwm,(float *)&pwm.c[PWM_1].ccw_speed_lo, P1_CCW_SPEED_LO },
    { "p1","p1wsh",_fip, 0, pwm_print_p1wsh, get_flt, pwm_set_pwm,(float *)&pwm.c[PWM_1].ccw_speed_hi, P1_CCW_SPEED_HI },
    { "p1","p1wpl",_fip, 3, pwm_print_p1wpl, get_flt, pwm_set_pwm,(float *)&pwm.c[PWM_1].ccw_phase_lo, P1_CCW_PHASE_LO },
    { "p1","p1wph",_fip, 3, pwm_print_p1wph, get_flt, pwm_set_pwm,(float *)&pwm.c[PWM_1].ccw_phase_hi, P1_CCW_PHASE_HI },
    { "p1","p1pof",_fip, 3, pwm_print_p1pof, get_flt, pwm_set_pwm,(float *)&pwm.c[PWM_1].phase_off,    P1_PWM_PHASE_OFF },

    // temperature configs - pid active values (read-only)
    // NOTICE: If you change these PID group keys, you MUST change the get/set functions too!!
    { "pid1","pid1p",_fiz, 3, tx_print_nul, cm_get_pid_p, set_ro, (float *)&cs.null, 0 },
    { "pid1","pid1i",_fiz, 5, tx_print_nul, cm_get_pid_i, set_ro, (float *)&cs.null, 0 },
    { "pid1","pid1d",_fiz, 5, tx_print_nul, cm_get_pid_d, set_ro, (float *)&cs.null, 0 },

    { "pid2","pid2p",_fiz, 3, tx_print_nul, cm_get_pid_p, set_ro, (float *)&cs.null, 0 },
    { "pid2","pid2i",_fiz, 5, tx_print_nul, cm_get_pid_i, set_ro, (float *)&cs.null, 0 },
    { "pid2","pid2d",_fiz, 5, tx_print_nul, cm_get_pid_d, set_ro, (float *)&cs.null, 0 },

    { "pid3","pid3p",_fiz, 3, tx_print_nul, cm_get_pid_p, set_ro, (float *)&cs.null, 0 },
    { "pid3","pid3i",_fiz, 5, tx_print_nul, cm_get_pid_i, set_ro, (float *)&cs.null, 0 },
    { "pid3","pid3d",_fiz, 5, tx_print_nul, cm_get_pid_d, set_ro, (float *)&cs.null, 0 },

    // temperature configs - heater set values (read-write)
    // NOTICE: If you change these heater group keys, you MUST change the get/set functions too!!
    { "he1","he1e", _fip, 0, tx_print_nul, cm_get_heater_enable,   cm_set_heater_enable,   (float *)&cs.null, H1_DEFAULT_ENABLE },
    { "he1","he1p", _fi,  3, tx_print_nul, cm_get_heater_p,        cm_set_heater_p,        (float *)&cs.null, H1_DEFAULT_P },
    { "he1","he1i", _fi,  5, tx_print_nul, cm_get_heater_i,        cm_set_heater_i,        (float *)&cs.null, H1_DEFAULT_I },
    { "he1","he1d", _fi,  5, tx_print_nul, cm_get_heater_d,        cm_set_heater_d,        (float *)&cs.null, H1_DEFAULT_D },
    { "he1","he1st",_fiz, 1, tx_print_nul, cm_get_set_temperature, cm_set_set_temperature, (float *)&cs.null, 0 },
    { "he1","he1t", _fiz, 1, tx_print_nul, cm_get_temperature,     set_ro,                 (float *)&cs.null, 0 },
    { "he1","he1op",_fiz, 3, tx_print_nul, cm_get_heater_output,   set_ro,                 (float *)&cs.null, 0 },
    { "he1","he1tr",_fiz, 3, tx_print_nul, cm_get_thermistor_resistance, set_ro,           (float *)&cs.null, 0 },
    { "he1","he1at",_fiz, 0, tx_print_nul, cm_get_at_temperature,  set_ro,                 (float *)&cs.null, 0 },
    { "he1","he1an",_fiz, 0, tx_print_nul, cm_get_heater_adc,      set_ro,                 (float *)&cs.null, 0 },
    { "he1","he1fp",_fiz, 1, tx_print_nul, cm_get_fan_power,       cm_set_fan_power,       (float *)&cs.null, 0 },
    { "he1","he1fm",_fiz, 1, tx_print_nul, cm_get_fan_min_power,   cm_set_fan_min_power,   (float *)&cs.null, 0 },
    { "he1","he1fl",_fiz, 1, tx_print_nul, cm_get_fan_low_temp,    cm_set_fan_low_temp,    (float *)&cs.null, 0 },
    { "he1","he1fh",_fiz, 1, tx_print_nul, cm_get_fan_high_temp,   cm_set_fan_high_temp,   (float *)&cs.null, 0 },

    { "he2","he2e", _fip, 0, tx_print_nul, cm_get_heater_enable,   cm_set_heater_enable,   (float *)&cs.null, H2_DEFAULT_ENABLE },
    { "he2","he2p", _fi,  3, tx_print_nul, cm_get_heater_p,        cm_set_heater_p,        (float *)&cs.null, H2_DEFAULT_P },
    { "he2","he2i", _fi,  5, tx_print_nul, cm_get_heater_i,        cm_set_heater_i,        (float *)&cs.null, H2_DEFAULT_I },
    { "he2","he2d", _fi,  5, tx_print_nul, cm_get_heater_d,        cm_set_heater_d,        (float *)&cs.null, H2_DEFAULT_D },
    { "he2","he2st",_fiz, 0, tx_print_nul, cm_get_set_temperature, cm_set_set_temperature, (float *)&cs.null, 0 },
    { "he2","he2t", _fiz, 1, tx_print_nul, cm_get_temperature,     set_ro,                 (float *)&cs.null, 0 },
    { "he2","he2op",_fiz, 3, tx_print_nul, cm_get_heater_output,   set_ro,                 (float *)&cs.null, 0 },
    { "he2","he2tr",_fiz, 3, tx_print_nul, cm_get_thermistor_resistance, set_ro,           (float *)&cs.null, 0 },
    { "he2","he2at",_fiz, 0, tx_print_nul, cm_get_at_temperature,  set_ro,                 (float *)&cs.null, 0 },
    { "he2","he2an",_fiz, 0, tx_print_nul, cm_get_heater_adc,      set_ro,                 (float *)&cs.null, 0 },
    { "he2","he2fp",_fiz, 1, tx_print_nul, cm_get_fan_power,       cm_set_fan_power,       (float *)&cs.null, 0 },
    { "he2","he2fm",_fiz, 1, tx_print_nul, cm_get_fan_min_power,   cm_set_fan_min_power,   (float *)&cs.null, 0 },
    { "he2","he2fl",_fiz, 1, tx_print_nul, cm_get_fan_low_temp,    cm_set_fan_low_temp,    (float *)&cs.null, 0 },
    { "he2","he2fh",_fiz, 1, tx_print_nul, cm_get_fan_high_temp,   cm_set_fan_high_temp,   (float *)&cs.null, 0 },

    { "he3","he3e", _fip, 0, tx_print_nul, cm_get_heater_enable,   cm_set_heater_enable,   (float *)&cs.null, H3_DEFAULT_ENABLE },
    { "he3","he3p", _fi,  3, tx_print_nul, cm_get_heater_p,        cm_set_heater_p,        (float *)&cs.null, H3_DEFAULT_P },
    { "he3","he3i", _fi,  5, tx_print_nul, cm_get_heater_i,        cm_set_heater_i,        (float *)&cs.null, H3_DEFAULT_I },
    { "he3","he3d", _fi,  5, tx_print_nul, cm_get_heater_d,        cm_set_heater_d,        (float *)&cs.null, H3_DEFAULT_D },
    { "he3","he3st",_fiz, 0, tx_print_nul, cm_get_set_temperature, cm_set_set_temperature, (float *)&cs.null, 0 },
    { "he3","he3t", _fiz, 1, tx_print_nul, cm_get_temperature,     set_ro,                 (float *)&cs.null, 0 },
    { "he3","he3op",_fiz, 3, tx_print_nul, cm_get_heater_output,   set_ro,                 (float *)&cs.null, 0 },
    { "he3","he3tr",_fiz, 3, tx_print_nul, cm_get_thermistor_resistance, set_ro,           (float *)&cs.null, 0 },
    { "he3","he3at",_fiz, 0, tx_print_nul, cm_get_at_temperature,  set_ro,                 (float *)&cs.null, 0 },
    { "he3","he3an",_fiz, 0, tx_print_nul, cm_get_heater_adc,      set_ro,                 (float *)&cs.null, 0 },
    { "he3","he3fp",_fiz, 1, tx_print_nul, cm_get_fan_power,       cm_set_fan_power,       (float *)&cs.null, 0 },
    { "he3","he3fm",_fiz, 1, tx_print_nul, cm_get_fan_min_power,   cm_set_fan_min_power,   (float *)&cs.null, 0 },
    { "he3","he3fl",_fiz, 1, tx_print_nul, cm_get_fan_low_temp,    cm_set_fan_low_temp,    (float *)&cs.null, 0 },
    { "he3","he3fh",_fiz, 1, tx_print_nul, cm_get_fan_high_temp,   cm_set_fan_high_temp,   (float *)&cs.null, 0 },

    // Coordinate system offsets (G54-G59 and G92)
    { "g54","g54x",_fipc, 5, cm_print_cofs, cm_get_coord, cm_set_coord, (float *)&cs.null, G54_X_OFFSET },
    { "g54","g54y",_fipc, 5, cm_print_cofs, cm_get_coord, cm_set_coord, (float *)&cs.null, G54_Y_OFFSET },
    { "g54","g54z",_fipc, 5, cm_print_cofs, cm_get_coord, cm_set_coord, (float *)&cs.null, G54_Z_OFFSET },
    { "g54","g54a",_fipc, 5, cm_print_cofs, cm_get_coord, cm_set_coord, (float *)&cs.null, G54_A_OFFSET },
    { "g54","g54b",_fipc, 5, cm_print_cofs, cm_get_coord, cm_set_coord, (float *)&cs.null, G54_B_OFFSET },
    { "g54","g54c",_fipc, 5, cm_print_cofs, cm_get_coord, cm_set_coord, (float *)&cs.null, G54_C_OFFSET },

    { "g55","g55x",_fipc, 5, cm_print_cofs, cm_get_coord, cm_set_coord, (float *)&cs.null, G55_X_OFFSET },
    { "g55","g55y",_fipc, 5, cm_print_cofs, cm_get_coord, cm_set_coord, (float *)&cs.null, G55_Y_OFFSET },
    { "g55","g55z",_fipc, 5, cm_print_cofs, cm_get_coord, cm_set_coord, (float *)&cs.null, G55_Z_OFFSET },
    { "g55","g55a",_fipc, 5, cm_print_cofs, cm_get_coord, cm_set_coord, (float *)&cs.null, G55_A_OFFSET },
    { "g55","g55b",_fipc, 5, cm_print_cofs, cm_get_coord, cm_set_coord, (float *)&cs.null, G55_B_OFFSET },
    { "g55","g55c",_fipc, 5, cm_print_cofs, cm_get_coord, cm_set_coord, (float *)&cs.null, G55_C_OFFSET },

    { "g56","g56x",_fipc, 5, cm_print_cofs, cm_get_coord, cm_set_coord, (float *)&cs.null, G56_X_OFFSET },
    { "g56","g56y",_fipc, 5, cm_print_cofs, cm_get_coord, cm_set_coord, (float *)&cs.null, G56_Y_OFFSET },
    { "g56","g56z",_fipc, 5, cm_print_cofs, cm_get_coord, cm_set_coord, (float *)&cs.null, G56_Z_OFFSET },
    { "g56","g56a",_fipc, 5, cm_print_cofs, cm_get_coord, cm_set_coord, (float *)&cs.null, G56_A_OFFSET },
    { "g56","g56b",_fipc, 5, cm_print_cofs, cm_get_coord, cm_set_coord, (float *)&cs.null, G56_B_OFFSET },
    { "g56","g56c",_fipc, 5, cm_print_cofs, cm_get_coord, cm_set_coord, (float *)&cs.null, G56_C_OFFSET },

    { "g57","g57x",_fipc, 5, cm_print_cofs, cm_get_coord, cm_set_coord, (float *)&cs.null, G57_X_OFFSET },
    { "g57","g57y",_fipc, 5, cm_print_cofs, cm_get_coord, cm_set_coord, (float *)&cs.null, G57_Y_OFFSET },
    { "g57","g57z",_fipc, 5, cm_print_cofs, cm_get_coord, cm_set_coord, (float *)&cs.null, G57_Z_OFFSET },
    { "g57","g57a",_fipc, 5, cm_print_cofs, cm_get_coord, cm_set_coord, (float *)&cs.null, G57_A_OFFSET },
    { "g57","g57b",_fipc, 5, cm_print_cofs, cm_get_coord, cm_set_coord, (float *)&cs.null, G57_B_OFFSET },
    { "g57","g57c",_fipc, 5, cm_print_cofs, cm_get_coord, cm_set_coord, (float *)&cs.null, G57_C_OFFSET },

    { "g58","g58x",_fipc, 5, cm_print_cofs, cm_get_coord, cm_set_coord, (float *)&cs.null, G58_X_OFFSET },
    { "g58","g58y",_fipc, 5, cm_print_cofs, cm_get_coord, cm_set_coord, (float *)&cs.null, G58_Y_OFFSET },
    { "g58","g58z",_fipc, 5, cm_print_cofs, cm_get_coord, cm_set_coord, (float *)&cs.null, G58_Z_OFFSET },
    { "g58","g58a",_fipc, 5, cm_print_cofs, cm_get_coord, cm_set_coord, (float *)&cs.null, G58_A_OFFSET },
    { "g58","g58b",_fipc, 5, cm_print_cofs, cm_get_coord, cm_set_coord, (float *)&cs.null, G58_B_OFFSET },
    { "g58","g58c",_fipc, 5, cm_print_cofs, cm_get_coord, cm_set_coord, (float *)&cs.null, G58_C_OFFSET },

    { "g59","g59x",_fipc, 5, cm_print_cofs, cm_get_coord, cm_set_coord, (float *)&cs.null, G59_X_OFFSET },
    { "g59","g59y",_fipc, 5, cm_print_cofs, cm_get_coord, cm_set_coord, (float *)&cs.null, G59_Y_OFFSET },
    { "g59","g59z",_fipc, 5, cm_print_cofs, cm_get_coord, cm_set_coord, (float *)&cs.null, G59_Z_OFFSET },
    { "g59","g59a",_fipc, 5, cm_print_cofs, cm_get_coord, cm_set_coord, (float *)&cs.null, G59_A_OFFSET },
    { "g59","g59b",_fipc, 5, cm_print_cofs, cm_get_coord, cm_set_coord, (float *)&cs.null, G59_B_OFFSET },
    { "g59","g59c",_fipc, 5, cm_print_cofs, cm_get_coord, cm_set_coord, (float *)&cs.null, G59_C_OFFSET },

    { "g92","g92x",_fizc, 5, cm_print_cofs, cm_get_g92, set_ro, (float *)&cs.null, 0 },// G92 handled differently
    { "g92","g92y",_fizc, 5, cm_print_cofs, cm_get_g92, set_ro, (float *)&cs.null, 0 },
    { "g92","g92z",_fizc, 5, cm_print_cofs, cm_get_g92, set_ro, (float *)&cs.null, 0 },
    { "g92","g92a",_fizc, 5, cm_print_cofs, cm_get_g92, set_ro, (float *)&cs.null, 0 },
    { "g92","g92b",_fizc, 5, cm_print_cofs, cm_get_g92, set_ro, (float *)&cs.null, 0 },
    { "g92","g92c",_fizc, 5, cm_print_cofs, cm_get_g92, set_ro, (float *)&cs.null, 0 },

    // Coordinate positions (G28, G30)
    { "g28","g28x",_fizc, 5, cm_print_cpos, cm_get_g28, set_ro, (float *)&cs.null, 0 },// g28 handled differently
    { "g28","g28y",_fizc, 5, cm_print_cpos, cm_get_g28, set_ro, (float *)&cs.null, 0 },
    { "g28","g28z",_fizc, 5, cm_print_cpos, cm_get_g28, set_ro, (float *)&cs.null, 0 },
    { "g28","g28a",_fizc, 5, cm_print_cpos, cm_get_g28, set_ro, (float *)&cs.null, 0 },
    { "g28","g28b",_fizc, 5, cm_print_cpos, cm_get_g28, set_ro, (float *)&cs.null, 0 },
    { "g28","g28c",_fizc, 5, cm_print_cpos, cm_get_g28, set_ro, (float *)&cs.null, 0 },

    { "g30","g30x",_fizc, 5, cm_print_cpos, cm_get_g30, set_ro, (float *)&cs.null, 0 },// g30 handled differently
    { "g30","g30y",_fizc, 5, cm_print_cpos, cm_get_g30, set_ro, (float *)&cs.null, 0 },
    { "g30","g30z",_fizc, 5, cm_print_cpos, cm_get_g30, set_ro, (float *)&cs.null, 0 },
    { "g30","g30a",_fizc, 5, cm_print_cpos, cm_get_g30, set_ro, (float *)&cs.null, 0 },
    { "g30","g30b",_fizc, 5, cm_print_cpos, cm_get_g30, set_ro, (float *)&cs.null, 0 },
    { "g30","g30c",_fizc, 5, cm_print_cpos, cm_get_g30, set_ro, (float *)&cs.null, 0 },

    // this is a 128bit UUID for identifying a previously committed job state
    { "jid","jida",_f0, 0, tx_print_nul, get_data, set_data, (float *)&cfg.job_id[0], 0},
    { "jid","jidb",_f0, 0, tx_print_nul, get_data, set_data, (float *)&cfg.job_id[1], 0},
    { "jid","jidc",_f0, 0, tx_print_nul, get_data, set_data, (float *)&cfg.job_id[2], 0},
    { "jid","jidd",_f0, 0, tx_print_nul, get_data, set_data, (float *)&cfg.job_id[3], 0},

    // Spindle functions
    { "sp","spmo", _fip, 0, sp_print_spmo, sp_get_spmo, sp_set_spmo, (float *)&cs.null, SPINDLE_MODE },
    { "sp","spph", _fip, 0, sp_print_spph, sp_get_spph, sp_set_spph, (float *)&cs.null, SPINDLE_PAUSE_ON_HOLD },
    { "sp","spde", _fip, 2, sp_print_spde, sp_get_spde, sp_set_spde, (float *)&cs.null, SPINDLE_SPINUP_DELAY },
    { "sp","spsn", _fip, 2, sp_print_spsn, sp_get_spsn, sp_set_spsn, (float *)&cs.null, SPINDLE_SPEED_MIN},
    { "sp","spsm", _fip, 2, sp_print_spsm, sp_get_spsm, sp_set_spsm, (float *)&cs.null, SPINDLE_SPEED_MAX},
    { "sp","spep", _fip, 0, sp_print_spep, sp_get_spep, sp_set_spep, (float *)&cs.null, SPINDLE_ENABLE_POLARITY },
    { "sp","spdp", _fip, 0, sp_print_spdp, sp_get_spdp, sp_set_spdp, (float *)&cs.null, SPINDLE_DIR_POLARITY },
    { "sp","spoe", _fip, 0, sp_print_spoe, sp_get_spoe, sp_set_spoe, (float *)&cs.null, SPINDLE_OVERRIDE_ENABLE},
    { "sp","spo",  _fip, 3, sp_print_spo,  sp_get_spo,  sp_set_spo,  (float *)&cs.null, SPINDLE_OVERRIDE_FACTOR},
    { "sp","spc",  _f0,  0, sp_print_spc,  sp_get_spc,  sp_set_spc,  (float *)&cs.null, 0 },   // spindle state
    { "sp","sps",  _f0,  0, sp_print_sps,  sp_get_sps,  sp_set_sps,  (float *)&cs.null, 0 },   // spindle speed

    // Coolant functions
    { "co","coph", _fip, 0, co_print_coph, co_get_coph, co_set_coph, (float *)&cs.null, COOLANT_PAUSE_ON_HOLD },
    { "co","comp", _fip, 0, co_print_comp, co_get_comp, co_set_comp, (float *)&cs.null, COOLANT_MIST_POLARITY },
    { "co","cofp", _fip, 0, co_print_cofp, co_get_cofp, co_set_cofp, (float *)&cs.null, COOLANT_FLOOD_POLARITY },
    { "co","com",  _f0,  0, co_print_com,  co_get_com,  co_set_com,  (float *)&cs.null, 0 },   // mist coolant enable
    { "co","cof",  _f0,  0, co_print_cof,  co_get_cof,  co_set_cof,  (float *)&cs.null, 0 },   // flood coolant enable

    // General system parameters
    { "sys","jt",  _fipn, 2, cm_print_jt,  cm_get_jt,  cm_set_jt,  (float *)&cs.null, JUNCTION_INTEGRATION_TIME },
    { "sys","ct",  _fipnc,4, cm_print_ct,  cm_get_ct,  cm_set_ct,  (float *)&cs.null, CHORDAL_TOLERANCE },
    { "sys","zl",  _fipnc,3, cm_print_zl,  cm_get_zl,  cm_set_zl,  (float *)&cs.null, FEEDHOLD_Z_LIFT },
    { "sys","sl",  _fipn, 0, cm_print_sl,  cm_get_sl,  cm_set_sl,  (float *)&cs.null, SOFT_LIMIT_ENABLE },
    { "sys","lim", _fipn, 0, cm_print_lim, cm_get_lim, cm_set_lim, (float *)&cs.null, HARD_LIMIT_ENABLE },
    { "sys","saf", _fipn, 0, cm_print_saf, cm_get_saf, cm_set_saf, (float *)&cs.null, SAFETY_INTERLOCK_ENABLE },
    { "sys","m48", _fipn, 0, cm_print_m48, cm_get_m48, cm_get_m48, (float *)&cs.null, 0 },   // M48/M49 feedrate & spindle override enable
    { "sys","froe",_fipn, 0, cm_print_froe,cm_get_froe,cm_get_froe,(float *)&cs.null, FEED_OVERRIDE_ENABLE},
    { "sys","fro", _fipn, 3, cm_print_fro, cm_get_fro, cm_set_fro, (float *)&cs.null, FEED_OVERRIDE_FACTOR},
    { "sys","troe",_fipn, 0, cm_print_troe,cm_get_troe,cm_get_troe,(float *)&cs.null, TRAVERSE_OVERRIDE_ENABLE},
    { "sys","tro", _fipn, 3, cm_print_tro, cm_get_tro, cm_set_tro, (float *)&cs.null, TRAVERSE_OVERRIDE_FACTOR},
    { "sys","mt",  _fipn, 2, st_print_mt,  st_get_mt,  st_set_mt,  (float *)&cs.null, MOTOR_POWER_TIMEOUT},
    { "",   "me",  _f0,   0, st_print_me,  get_nul,    st_set_me,  (float *)&cs.null, 0 },    // SET to enable motors
    { "",   "md",  _f0,   0, st_print_md,  get_nul,    st_set_md,  (float *)&cs.null, 0 },    // SET to disable motors

    // Communications and reporting parameters
#ifdef __TEXT_MODE
    { "sys","tv", _fipn, 0, tx_print_tv, txt_get_tv, txt_set_tv, (float *)&cs.null, TEXT_VERBOSITY },
#endif
    { "sys","ej", _fipn, 0, js_print_ej,  js_get_ej, js_set_ej, (float *)&cs.null, COMM_MODE },
    { "sys","jv", _fipn, 0, js_print_jv,  js_get_jv, js_set_jv, (float *)&cs.null, JSON_VERBOSITY },
    { "sys","qv", _fipn, 0, qr_print_qv,  qr_get_qv, qr_set_qv, (float *)&cs.null, QUEUE_REPORT_VERBOSITY },
    { "sys","sv", _fipn, 0, sr_print_sv,  sr_get_sv, sr_set_sv, (float *)&cs.null, STATUS_REPORT_VERBOSITY },
    { "sys","si", _fipn, 0, sr_print_si,  sr_get_si, sr_set_si, (float *)&cs.null, STATUS_REPORT_INTERVAL_MS },

    // Gcode defaults
    // NOTE: The ordering within the gcode defaults is important for token resolution. gc must follow gco
    { "sys","gpl", _fipn, 0, cm_print_gpl, cm_get_gpl, cm_set_gpl, (float *)&cs.null, GCODE_DEFAULT_PLANE },
    { "sys","gun", _fipn, 0, cm_print_gun, cm_get_gun, cm_set_gun, (float *)&cs.null, GCODE_DEFAULT_UNITS },
    { "sys","gco", _fipn, 0, cm_print_gco, cm_get_gco, cm_set_gco, (float *)&cs.null, GCODE_DEFAULT_COORD_SYSTEM },
    { "sys","gpa", _fipn, 0, cm_print_gpa, cm_get_gpa, cm_set_gpa, (float *)&cs.null, GCODE_DEFAULT_PATH_CONTROL },
    { "sys","gdi", _fipn, 0, cm_print_gdi, cm_get_gdi, cm_set_gdi, (float *)&cs.null, GCODE_DEFAULT_DISTANCE_MODE },
    { "",   "gc2", _f0,   0, tx_print_nul, gc_get_gc,  gc_run_gc,  (float *)&cs.null, 0 },  // send gcode to secondary planner
    { "",   "gc",  _f0,   0, tx_print_nul, gc_get_gc,  gc_run_gc,  (float *)&cs.null, 0 },  // gcode block - must be last in this group

    // Actions and Reports
    { "", "sr",  _f0, 0, sr_print_sr,   sr_get,    sr_set,    (float *)&cs.null, 0 },   // request and set status reports
    { "", "qr",  _f0, 0, qr_print_qr,   qr_get,    set_nul,   (float *)&cs.null, 0 },   // get queue value - planner buffers available
    { "", "qi",  _f0, 0, qr_print_qi,   qi_get,    set_nul,   (float *)&cs.null, 0 },   // get queue value - buffers added to queue
    { "", "qo",  _f0, 0, qr_print_qo,   qo_get,    set_nul,   (float *)&cs.null, 0 },   // get queue value - buffers removed from queue
    { "", "er",  _f0, 0, tx_print_nul,  rpt_er,    set_nul,   (float *)&cs.null, 0 },   // get bogus exception report for testing
    { "", "qf",  _f0, 0, tx_print_nul,  get_nul,   cm_run_qf, (float *)&cs.null, 0 },   // SET to invoke queue flush
    { "", "rx",  _f0, 0, tx_print_int,  get_rx,    set_nul,   (float *)&cs.null, 0 },   // get RX buffer bytes or packets
    { "", "dw",  _f0, 0, tx_print_int,  st_get_dw, set_noop,  (float *)&cs.null, 0 },   // get dwell time remaining
    { "", "msg", _f0, 0, tx_print_str,  get_nul,   set_noop,  (float *)&cs.null, 0 },   // no operation on messages
    { "", "alarm",_f0,0, tx_print_nul,  cm_alrm,   cm_alrm,   (float *)&cs.null, 0 },   // trigger alarm
    { "", "panic",_f0,0, tx_print_nul,  cm_pnic,   cm_pnic,   (float *)&cs.null, 0 },   // trigger panic
    { "", "shutd",_f0,0, tx_print_nul,  cm_shutd,  cm_shutd,  (float *)&cs.null, 0 },   // trigger shutdown
    { "", "clear",_f0,0, tx_print_nul,  cm_clr,    cm_clr,    (float *)&cs.null, 0 },   // GET "clear" to clear alarm state
    { "", "clr", _f0, 0, tx_print_nul,  cm_clr,    cm_clr,    (float *)&cs.null, 0 },   // synonym for "clear"
    { "", "tick",_f0, 0, tx_print_int,  get_tick,  set_nul,   (float *)&cs.null, 0 },   // get system time tic
    { "", "tram",_f0, 0, cm_print_tram,cm_get_tram,cm_set_tram,(float *)&cs.null, 0 },  // SET to attempt setting rotation matrix from probes
    { "", "defa",_f0, 0, tx_print_nul,  help_defa,set_defaults,(float *)&cs.null,0 },   // set/print defaults / help screen
    { "", "flash",_f0,0, tx_print_nul,  help_flash,hw_flash,  (float *)&cs.null,0 },

#ifdef __HELP_SCREENS
    { "", "help",_f0, 0, tx_print_nul, help_config, set_nul, (float *)&cs.null,0 }, // prints config help screen
    { "", "h",   _f0, 0, tx_print_nul, help_config, set_nul, (float *)&cs.null,0 }, // alias for "help"
#endif

#ifdef __USER_DATA
    // User defined data groups
    { "uda","uda0", _fip, 0, tx_print_int, get_data, set_data,(float *)&cfg.user_data_a[0], USER_DATA_A0 },
    { "uda","uda1", _fip, 0, tx_print_int, get_data, set_data,(float *)&cfg.user_data_a[1], USER_DATA_A1 },
    { "uda","uda2", _fip, 0, tx_print_int, get_data, set_data,(float *)&cfg.user_data_a[2], USER_DATA_A2 },
    { "uda","uda3", _fip, 0, tx_print_int, get_data, set_data,(float *)&cfg.user_data_a[3], USER_DATA_A3 },

    { "udb","udb0", _fip, 0, tx_print_int, get_data, set_data,(float *)&cfg.user_data_b[0], USER_DATA_B0 },
    { "udb","udb1", _fip, 0, tx_print_int, get_data, set_data,(float *)&cfg.user_data_b[1], USER_DATA_B1 },
    { "udb","udb2", _fip, 0, tx_print_int, get_data, set_data,(float *)&cfg.user_data_b[2], USER_DATA_B2 },
    { "udb","udb3", _fip, 0, tx_print_int, get_data, set_data,(float *)&cfg.user_data_b[3], USER_DATA_B3 },

    { "udc","udc0", _fip, 0, tx_print_int, get_data, set_data,(float *)&cfg.user_data_c[0], USER_DATA_C0 },
    { "udc","udc1", _fip, 0, tx_print_int, get_data, set_data,(float *)&cfg.user_data_c[1], USER_DATA_C1 },
    { "udc","udc2", _fip, 0, tx_print_int, get_data, set_data,(float *)&cfg.user_data_c[2], USER_DATA_C2 },
    { "udc","udc3", _fip, 0, tx_print_int, get_data, set_data,(float *)&cfg.user_data_c[3], USER_DATA_C3 },

    { "udd","udd0", _fip, 0, tx_print_int, get_data, set_data,(float *)&cfg.user_data_d[0], USER_DATA_D0 },
    { "udd","udd1", _fip, 0, tx_print_int, get_data, set_data,(float *)&cfg.user_data_d[1], USER_DATA_D1 },
    { "udd","udd2", _fip, 0, tx_print_int, get_data, set_data,(float *)&cfg.user_data_d[2], USER_DATA_D2 },
    { "udd","udd3", _fip, 0, tx_print_int, get_data, set_data,(float *)&cfg.user_data_d[3], USER_DATA_D3 },
#endif

    // Tool table offsets
    { "tof","tofx",_fipc, 5, cm_print_cofs, cm_get_tof, cm_set_tof, (float *)&cs.null, 0 },
    { "tof","tofy",_fipc, 5, cm_print_cofs, cm_get_tof, cm_set_tof, (float *)&cs.null, 0 },
    { "tof","tofz",_fipc, 5, cm_print_cofs, cm_get_tof, cm_set_tof, (float *)&cs.null, 0 },
    { "tof","tofa",_fipc, 5, cm_print_cofs, cm_get_tof, cm_set_tof, (float *)&cs.null, 0 },
    { "tof","tofb",_fipc, 5, cm_print_cofs, cm_get_tof, cm_set_tof, (float *)&cs.null, 0 },
    { "tof","tofc",_fipc, 5, cm_print_cofs, cm_get_tof, cm_set_tof, (float *)&cs.null, 0 },

    // Tool table
    { "tt1","tt1x",_fipc, 5, cm_print_cofs, cm_get_tt, cm_set_tt, (float *)&cs.null, TT1_X_OFFSET },
    { "tt1","tt1y",_fipc, 5, cm_print_cofs, cm_get_tt, cm_set_tt, (float *)&cs.null, TT1_Y_OFFSET },
    { "tt1","tt1z",_fipc, 5, cm_print_cofs, cm_get_tt, cm_set_tt, (float *)&cs.null, TT1_Z_OFFSET },
    { "tt1","tt1a",_fipc, 5, cm_print_cofs, cm_get_tt, cm_set_tt, (float *)&cs.null, TT1_A_OFFSET },
    { "tt1","tt1b",_fipc, 5, cm_print_cofs, cm_get_tt, cm_set_tt, (float *)&cs.null, TT1_B_OFFSET },
    { "tt1","tt1c",_fipc, 5, cm_print_cofs, cm_get_tt, cm_set_tt, (float *)&cs.null, TT1_C_OFFSET },

    { "tt2","tt2x",_fipc, 5, cm_print_cofs, cm_get_tt, cm_set_tt, (float *)&cs.null, TT2_X_OFFSET },
    { "tt2","tt2y",_fipc, 5, cm_print_cofs, cm_get_tt, cm_set_tt, (float *)&cs.null, TT2_Y_OFFSET },
    { "tt2","tt2z",_fipc, 5, cm_print_cofs, cm_get_tt, cm_set_tt, (float *)&cs.null, TT2_Z_OFFSET },
    { "tt2","tt2a",_fipc, 5, cm_print_cofs, cm_get_tt, cm_set_tt, (float *)&cs.null, TT2_A_OFFSET },
    { "tt2","tt2b",_fipc, 5, cm_print_cofs, cm_get_tt, cm_set_tt, (float *)&cs.null, TT2_B_OFFSET },
    { "tt2","tt2c",_fipc, 5, cm_print_cofs, cm_get_tt, cm_set_tt, (float *)&cs.null, TT2_C_OFFSET },

    { "tt3","tt3x",_fipc, 5, cm_print_cofs, cm_get_tt, cm_set_tt, (float *)&cs.null, TT3_X_OFFSET },
    { "tt3","tt3y",_fipc, 5, cm_print_cofs, cm_get_tt, cm_set_tt, (float *)&cs.null, TT3_Y_OFFSET },
    { "tt3","tt3z",_fipc, 5, cm_print_cofs, cm_get_tt, cm_set_tt, (float *)&cs.null, TT3_Z_OFFSET },
    { "tt3","tt3a",_fipc, 5, cm_print_cofs, cm_get_tt, cm_set_tt, (float *)&cs.null, TT3_A_OFFSET },
    { "tt3","tt3b",_fipc, 5, cm_print_cofs, cm_get_tt, cm_set_tt, (float *)&cs.null, TT3_B_OFFSET },
    { "tt3","tt3c",_fipc, 5, cm_print_cofs, cm_get_tt, cm_set_tt, (float *)&cs.null, TT1_C_OFFSET },

    { "tt4","tt4x",_fipc, 5, cm_print_cofs, cm_get_tt, cm_set_tt, (float *)&cs.null, TT4_X_OFFSET },
    { "tt4","tt4y",_fipc, 5, cm_print_cofs, cm_get_tt, cm_set_tt, (float *)&cs.null, TT4_Y_OFFSET },
    { "tt4","tt4z",_fipc, 5, cm_print_cofs, cm_get_tt, cm_set_tt, (float *)&cs.null, TT4_Z_OFFSET },
    { "tt4","tt4a",_fipc, 5, cm_print_cofs, cm_get_tt, cm_set_tt, (float *)&cs.null, TT4_A_OFFSET },
    { "tt4","tt4b",_fipc, 5, cm_print_cofs, cm_get_tt, cm_set_tt, (float *)&cs.null, TT4_B_OFFSET },
    { "tt4","tt4c",_fipc, 5, cm_print_cofs, cm_get_tt, cm_set_tt, (float *)&cs.null, TT4_C_OFFSET },

    { "tt5","tt5x",_fipc, 5, cm_print_cofs, cm_get_tt, cm_set_tt, (float *)&cs.null, TT5_X_OFFSET },
    { "tt5","tt5y",_fipc, 5, cm_print_cofs, cm_get_tt, cm_set_tt, (float *)&cs.null, TT5_Y_OFFSET },
    { "tt5","tt5z",_fipc, 5, cm_print_cofs, cm_get_tt, cm_set_tt, (float *)&cs.null, TT5_Z_OFFSET },
    { "tt5","tt5a",_fipc, 5, cm_print_cofs, cm_get_tt, cm_set_tt, (float *)&cs.null, TT5_A_OFFSET },
    { "tt5","tt5b",_fipc, 5, cm_print_cofs, cm_get_tt, cm_set_tt, (float *)&cs.null, TT5_B_OFFSET },
    { "tt5","tt5c",_fipc, 5, cm_print_cofs, cm_get_tt, cm_set_tt, (float *)&cs.null, TT5_C_OFFSET },

    { "tt6","tt6x",_fipc, 5, cm_print_cofs, cm_get_tt, cm_set_tt, (float *)&cs.null, TT6_X_OFFSET },
    { "tt6","tt6y",_fipc, 5, cm_print_cofs, cm_get_tt, cm_set_tt, (float *)&cs.null, TT6_Y_OFFSET },
    { "tt6","tt6z",_fipc, 5, cm_print_cofs, cm_get_tt, cm_set_tt, (float *)&cs.null, TT6_Z_OFFSET },
    { "tt6","tt6a",_fipc, 5, cm_print_cofs, cm_get_tt, cm_set_tt, (float *)&cs.null, TT6_A_OFFSET },
    { "tt6","tt6b",_fipc, 5, cm_print_cofs, cm_get_tt, cm_set_tt, (float *)&cs.null, TT6_B_OFFSET },
    { "tt6","tt6c",_fipc, 5, cm_print_cofs, cm_get_tt, cm_set_tt, (float *)&cs.null, TT6_C_OFFSET },

    { "tt7","tt7x",_fipc, 5, cm_print_cofs, cm_get_tt, cm_set_tt, (float *)&cs.null, TT7_X_OFFSET },
    { "tt7","tt7y",_fipc, 5, cm_print_cofs, cm_get_tt, cm_set_tt, (float *)&cs.null, TT7_Y_OFFSET },
    { "tt7","tt7z",_fipc, 5, cm_print_cofs, cm_get_tt, cm_set_tt, (float *)&cs.null, TT7_Z_OFFSET },
    { "tt7","tt7a",_fipc, 5, cm_print_cofs, cm_get_tt, cm_set_tt, (float *)&cs.null, TT7_A_OFFSET },
    { "tt7","tt7b",_fipc, 5, cm_print_cofs, cm_get_tt, cm_set_tt, (float *)&cs.null, TT7_B_OFFSET },
    { "tt7","tt7c",_fipc, 5, cm_print_cofs, cm_get_tt, cm_set_tt, (float *)&cs.null, TT7_C_OFFSET },

    { "tt8","tt8x",_fipc, 5, cm_print_cofs, cm_get_tt, cm_set_tt, (float *)&cs.null, TT8_X_OFFSET },
    { "tt8","tt8y",_fipc, 5, cm_print_cofs, cm_get_tt, cm_set_tt, (float *)&cs.null, TT8_Y_OFFSET },
    { "tt8","tt8z",_fipc, 5, cm_print_cofs, cm_get_tt, cm_set_tt, (float *)&cs.null, TT8_Z_OFFSET },
    { "tt8","tt8a",_fipc, 5, cm_print_cofs, cm_get_tt, cm_set_tt, (float *)&cs.null, TT8_A_OFFSET },
    { "tt8","tt8b",_fipc, 5, cm_print_cofs, cm_get_tt, cm_set_tt, (float *)&cs.null, TT8_B_OFFSET },
    { "tt8","tt8c",_fipc, 5, cm_print_cofs, cm_get_tt, cm_set_tt, (float *)&cs.null, TT8_C_OFFSET },

    { "tt9","tt9x",_fipc, 5, cm_print_cofs, cm_get_tt, cm_set_tt, (float *)&cs.null, TT9_X_OFFSET },
    { "tt9","tt9y",_fipc, 5, cm_print_cofs, cm_get_tt, cm_set_tt, (float *)&cs.null, TT9_Y_OFFSET },
    { "tt9","tt9z",_fipc, 5, cm_print_cofs, cm_get_tt, cm_set_tt, (float *)&cs.null, TT9_Z_OFFSET },
    { "tt9","tt9a",_fipc, 5, cm_print_cofs, cm_get_tt, cm_set_tt, (float *)&cs.null, TT9_A_OFFSET },
    { "tt9","tt9b",_fipc, 5, cm_print_cofs, cm_get_tt, cm_set_tt, (float *)&cs.null, TT9_B_OFFSET },
    { "tt9","tt9c",_fipc, 5, cm_print_cofs, cm_get_tt, cm_set_tt, (float *)&cs.null, TT9_C_OFFSET },

    { "tt10","tt10x",_fipc, 5, cm_print_cofs, cm_get_tt, cm_set_tt, (float *)&cs.null, TT10_X_OFFSET },
    { "tt10","tt10y",_fipc, 5, cm_print_cofs, cm_get_tt, cm_set_tt, (float *)&cs.null, TT10_Y_OFFSET },
    { "tt10","tt10z",_fipc, 5, cm_print_cofs, cm_get_tt, cm_set_tt, (float *)&cs.null, TT10_Z_OFFSET },
    { "tt10","tt10a",_fipc, 5, cm_print_cofs, cm_get_tt, cm_set_tt, (float *)&cs.null, TT10_A_OFFSET },
    { "tt10","tt10b",_fipc, 5, cm_print_cofs, cm_get_tt, cm_set_tt, (float *)&cs.null, TT10_B_OFFSET },
    { "tt10","tt10c",_fipc, 5, cm_print_cofs, cm_get_tt, cm_set_tt, (float *)&cs.null, TT10_C_OFFSET },

    { "tt11","tt11x",_fipc, 5, cm_print_cofs, cm_get_tt, cm_set_tt, (float *)&cs.null, TT11_X_OFFSET },
    { "tt11","tt11y",_fipc, 5, cm_print_cofs, cm_get_tt, cm_set_tt, (float *)&cs.null, TT11_Y_OFFSET },
    { "tt11","tt11z",_fipc, 5, cm_print_cofs, cm_get_tt, cm_set_tt, (float *)&cs.null, TT11_Z_OFFSET },
    { "tt11","tt11a",_fipc, 5, cm_print_cofs, cm_get_tt, cm_set_tt, (float *)&cs.null, TT11_A_OFFSET },
    { "tt11","tt11b",_fipc, 5, cm_print_cofs, cm_get_tt, cm_set_tt, (float *)&cs.null, TT11_B_OFFSET },
    { "tt11","tt11c",_fipc, 5, cm_print_cofs, cm_get_tt, cm_set_tt, (float *)&cs.null, TT11_C_OFFSET },

    { "tt12","tt12x",_fipc, 5, cm_print_cofs, cm_get_tt, cm_set_tt, (float *)&cs.null, TT12_X_OFFSET },
    { "tt12","tt12y",_fipc, 5, cm_print_cofs, cm_get_tt, cm_set_tt, (float *)&cs.null, TT12_Y_OFFSET },
    { "tt12","tt12z",_fipc, 5, cm_print_cofs, cm_get_tt, cm_set_tt, (float *)&cs.null, TT12_Z_OFFSET },
    { "tt12","tt12a",_fipc, 5, cm_print_cofs, cm_get_tt, cm_set_tt, (float *)&cs.null, TT12_A_OFFSET },
    { "tt12","tt12b",_fipc, 5, cm_print_cofs, cm_get_tt, cm_set_tt, (float *)&cs.null, TT12_B_OFFSET },
    { "tt12","tt12c",_fipc, 5, cm_print_cofs, cm_get_tt, cm_set_tt, (float *)&cs.null, TT12_C_OFFSET },

    { "tt13","tt13x",_fipc, 5, cm_print_cofs, cm_get_tt, cm_set_tt, (float *)&cs.null, TT13_X_OFFSET },
    { "tt13","tt13y",_fipc, 5, cm_print_cofs, cm_get_tt, cm_set_tt, (float *)&cs.null, TT13_Y_OFFSET },
    { "tt13","tt13z",_fipc, 5, cm_print_cofs, cm_get_tt, cm_set_tt, (float *)&cs.null, TT13_Z_OFFSET },
    { "tt13","tt13a",_fipc, 5, cm_print_cofs, cm_get_tt, cm_set_tt, (float *)&cs.null, TT13_A_OFFSET },
    { "tt13","tt13b",_fipc, 5, cm_print_cofs, cm_get_tt, cm_set_tt, (float *)&cs.null, TT13_B_OFFSET },
    { "tt13","tt13c",_fipc, 5, cm_print_cofs, cm_get_tt, cm_set_tt, (float *)&cs.null, TT13_C_OFFSET },

    { "tt14","tt14x",_fipc, 5, cm_print_cofs, cm_get_tt, cm_set_tt, (float *)&cs.null, TT14_X_OFFSET },
    { "tt14","tt14y",_fipc, 5, cm_print_cofs, cm_get_tt, cm_set_tt, (float *)&cs.null, TT14_Y_OFFSET },
    { "tt14","tt14z",_fipc, 5, cm_print_cofs, cm_get_tt, cm_set_tt, (float *)&cs.null, TT14_Z_OFFSET },
    { "tt14","tt14a",_fipc, 5, cm_print_cofs, cm_get_tt, cm_set_tt, (float *)&cs.null, TT14_A_OFFSET },
    { "tt14","tt14b",_fipc, 5, cm_print_cofs, cm_get_tt, cm_set_tt, (float *)&cs.null, TT14_B_OFFSET },
    { "tt14","tt14c",_fipc, 5, cm_print_cofs, cm_get_tt, cm_set_tt, (float *)&cs.null, TT14_C_OFFSET },

    { "tt15","tt15x",_fipc, 5, cm_print_cofs, cm_get_tt, cm_set_tt, (float *)&cs.null, TT15_X_OFFSET },
    { "tt15","tt15y",_fipc, 5, cm_print_cofs, cm_get_tt, cm_set_tt, (float *)&cs.null, TT15_Y_OFFSET },
    { "tt15","tt15z",_fipc, 5, cm_print_cofs, cm_get_tt, cm_set_tt, (float *)&cs.null, TT15_Z_OFFSET },
    { "tt15","tt15a",_fipc, 5, cm_print_cofs, cm_get_tt, cm_set_tt, (float *)&cs.null, TT15_A_OFFSET },
    { "tt15","tt15b",_fipc, 5, cm_print_cofs, cm_get_tt, cm_set_tt, (float *)&cs.null, TT15_B_OFFSET },
    { "tt15","tt15c",_fipc, 5, cm_print_cofs, cm_get_tt, cm_set_tt, (float *)&cs.null, TT15_C_OFFSET },

    { "tt16","tt16x",_fipc, 5, cm_print_cofs, cm_get_tt, cm_set_tt, (float *)&cs.null, TT16_X_OFFSET },
    { "tt16","tt16y",_fipc, 5, cm_print_cofs, cm_get_tt, cm_set_tt, (float *)&cs.null, TT16_Y_OFFSET },
    { "tt16","tt16z",_fipc, 5, cm_print_cofs, cm_get_tt, cm_set_tt, (float *)&cs.null, TT16_Z_OFFSET },
    { "tt16","tt16a",_fipc, 5, cm_print_cofs, cm_get_tt, cm_set_tt, (float *)&cs.null, TT16_A_OFFSET },
    { "tt16","tt16b",_fipc, 5, cm_print_cofs, cm_get_tt, cm_set_tt, (float *)&cs.null, TT16_B_OFFSET },
    { "tt16","tt16c",_fipc, 5, cm_print_cofs, cm_get_tt, cm_set_tt, (float *)&cs.null, TT16_C_OFFSET },

    { "tt17","tt17x",_fipc, 5, cm_print_cofs, cm_get_tt, cm_set_tt, (float *)&cs.null, TT17_X_OFFSET },
    { "tt17","tt17y",_fipc, 5, cm_print_cofs, cm_get_tt, cm_set_tt, (float *)&cs.null, TT17_Y_OFFSET },
    { "tt17","tt17z",_fipc, 5, cm_print_cofs, cm_get_tt, cm_set_tt, (float *)&cs.null, TT17_Z_OFFSET },
    { "tt17","tt17a",_fipc, 5, cm_print_cofs, cm_get_tt, cm_set_tt, (float *)&cs.null, TT17_A_OFFSET },
    { "tt17","tt17b",_fipc, 5, cm_print_cofs, cm_get_tt, cm_set_tt, (float *)&cs.null, TT17_B_OFFSET },
    { "tt17","tt17c",_fipc, 5, cm_print_cofs, cm_get_tt, cm_set_tt, (float *)&cs.null, TT17_C_OFFSET },

    { "tt18","tt18x",_fipc, 5, cm_print_cofs, cm_get_tt, cm_set_tt, (float *)&cs.null, TT18_X_OFFSET },
    { "tt18","tt18y",_fipc, 5, cm_print_cofs, cm_get_tt, cm_set_tt, (float *)&cs.null, TT18_Y_OFFSET },
    { "tt18","tt18z",_fipc, 5, cm_print_cofs, cm_get_tt, cm_set_tt, (float *)&cs.null, TT18_Z_OFFSET },
    { "tt18","tt18a",_fipc, 5, cm_print_cofs, cm_get_tt, cm_set_tt, (float *)&cs.null, TT18_A_OFFSET },
    { "tt18","tt18b",_fipc, 5, cm_print_cofs, cm_get_tt, cm_set_tt, (float *)&cs.null, TT18_B_OFFSET },
    { "tt18","tt18c",_fipc, 5, cm_print_cofs, cm_get_tt, cm_set_tt, (float *)&cs.null, TT18_C_OFFSET },

    { "tt19","tt19x",_fipc, 5, cm_print_cofs, cm_get_tt, cm_set_tt, (float *)&cs.null, TT19_X_OFFSET },
    { "tt19","tt19y",_fipc, 5, cm_print_cofs, cm_get_tt, cm_set_tt, (float *)&cs.null, TT19_Y_OFFSET },
    { "tt19","tt19z",_fipc, 5, cm_print_cofs, cm_get_tt, cm_set_tt, (float *)&cs.null, TT19_Z_OFFSET },
    { "tt19","tt19a",_fipc, 5, cm_print_cofs, cm_get_tt, cm_set_tt, (float *)&cs.null, TT19_A_OFFSET },
    { "tt19","tt19b",_fipc, 5, cm_print_cofs, cm_get_tt, cm_set_tt, (float *)&cs.null, TT19_B_OFFSET },
    { "tt19","tt19c",_fipc, 5, cm_print_cofs, cm_get_tt, cm_set_tt, (float *)&cs.null, TT19_C_OFFSET },

    { "tt20","tt20x",_fipc, 5, cm_print_cofs, cm_get_tt, cm_set_tt, (float *)&cs.null, TT20_X_OFFSET },
    { "tt20","tt20y",_fipc, 5, cm_print_cofs, cm_get_tt, cm_set_tt, (float *)&cs.null, TT20_Y_OFFSET },
    { "tt20","tt20z",_fipc, 5, cm_print_cofs, cm_get_tt, cm_set_tt, (float *)&cs.null, TT20_Z_OFFSET },
    { "tt20","tt20a",_fipc, 5, cm_print_cofs, cm_get_tt, cm_set_tt, (float *)&cs.null, TT20_A_OFFSET },
    { "tt20","tt20b",_fipc, 5, cm_print_cofs, cm_get_tt, cm_set_tt, (float *)&cs.null, TT20_B_OFFSET },
    { "tt20","tt20c",_fipc, 5, cm_print_cofs, cm_get_tt, cm_set_tt, (float *)&cs.null, TT20_C_OFFSET },

    { "tt21","tt21x",_fipc, 5, cm_print_cofs, cm_get_tt, cm_set_tt, (float *)&cs.null, TT21_X_OFFSET },
    { "tt21","tt21y",_fipc, 5, cm_print_cofs, cm_get_tt, cm_set_tt, (float *)&cs.null, TT21_Y_OFFSET },
    { "tt21","tt21z",_fipc, 5, cm_print_cofs, cm_get_tt, cm_set_tt, (float *)&cs.null, TT21_Z_OFFSET },
    { "tt21","tt21a",_fipc, 5, cm_print_cofs, cm_get_tt, cm_set_tt, (float *)&cs.null, TT21_A_OFFSET },
    { "tt21","tt21b",_fipc, 5, cm_print_cofs, cm_get_tt, cm_set_tt, (float *)&cs.null, TT21_B_OFFSET },
    { "tt21","tt21c",_fipc, 5, cm_print_cofs, cm_get_tt, cm_set_tt, (float *)&cs.null, TT21_C_OFFSET },

    { "tt22","tt22x",_fipc, 5, cm_print_cofs, cm_get_tt, cm_set_tt, (float *)&cs.null, TT22_X_OFFSET },
    { "tt22","tt22y",_fipc, 5, cm_print_cofs, cm_get_tt, cm_set_tt, (float *)&cs.null, TT22_Y_OFFSET },
    { "tt22","tt22z",_fipc, 5, cm_print_cofs, cm_get_tt, cm_set_tt, (float *)&cs.null, TT22_Z_OFFSET },
    { "tt22","tt22a",_fipc, 5, cm_print_cofs, cm_get_tt, cm_set_tt, (float *)&cs.null, TT22_A_OFFSET },
    { "tt22","tt22b",_fipc, 5, cm_print_cofs, cm_get_tt, cm_set_tt, (float *)&cs.null, TT22_B_OFFSET },
    { "tt22","tt22c",_fipc, 5, cm_print_cofs, cm_get_tt, cm_set_tt, (float *)&cs.null, TT22_C_OFFSET },

    { "tt23","tt23x",_fipc, 5, cm_print_cofs, cm_get_tt, cm_set_tt, (float *)&cs.null, TT23_X_OFFSET },
    { "tt23","tt23y",_fipc, 5, cm_print_cofs, cm_get_tt, cm_set_tt, (float *)&cs.null, TT23_Y_OFFSET },
    { "tt23","tt23z",_fipc, 5, cm_print_cofs, cm_get_tt, cm_set_tt, (float *)&cs.null, TT23_Z_OFFSET },
    { "tt23","tt23a",_fipc, 5, cm_print_cofs, cm_get_tt, cm_set_tt, (float *)&cs.null, TT23_A_OFFSET },
    { "tt23","tt23b",_fipc, 5, cm_print_cofs, cm_get_tt, cm_set_tt, (float *)&cs.null, TT23_B_OFFSET },
    { "tt23","tt23c",_fipc, 5, cm_print_cofs, cm_get_tt, cm_set_tt, (float *)&cs.null, TT23_C_OFFSET },

    { "tt24","tt24x",_fipc, 5, cm_print_cofs, cm_get_tt, cm_set_tt, (float *)&cs.null, TT24_X_OFFSET },
    { "tt24","tt24y",_fipc, 5, cm_print_cofs, cm_get_tt, cm_set_tt, (float *)&cs.null, TT24_Y_OFFSET },
    { "tt24","tt24z",_fipc, 5, cm_print_cofs, cm_get_tt, cm_set_tt, (float *)&cs.null, TT24_Z_OFFSET },
    { "tt24","tt24a",_fipc, 5, cm_print_cofs, cm_get_tt, cm_set_tt, (float *)&cs.null, TT24_A_OFFSET },
    { "tt24","tt24b",_fipc, 5, cm_print_cofs, cm_get_tt, cm_set_tt, (float *)&cs.null, TT24_B_OFFSET },
    { "tt24","tt24c",_fipc, 5, cm_print_cofs, cm_get_tt, cm_set_tt, (float *)&cs.null, TT24_C_OFFSET },

    { "tt25","tt25x",_fipc, 5, cm_print_cofs, cm_get_tt, cm_set_tt, (float *)&cs.null, TT25_X_OFFSET },
    { "tt25","tt25y",_fipc, 5, cm_print_cofs, cm_get_tt, cm_set_tt, (float *)&cs.null, TT25_Y_OFFSET },
    { "tt25","tt25z",_fipc, 5, cm_print_cofs, cm_get_tt, cm_set_tt, (float *)&cs.null, TT25_Z_OFFSET },
    { "tt25","tt25a",_fipc, 5, cm_print_cofs, cm_get_tt, cm_set_tt, (float *)&cs.null, TT25_A_OFFSET },
    { "tt25","tt25b",_fipc, 5, cm_print_cofs, cm_get_tt, cm_set_tt, (float *)&cs.null, TT25_B_OFFSET },
    { "tt25","tt25c",_fipc, 5, cm_print_cofs, cm_get_tt, cm_set_tt, (float *)&cs.null, TT25_C_OFFSET },

    { "tt26","tt26x",_fipc, 5, cm_print_cofs, cm_get_tt, cm_set_tt, (float *)&cs.null, TT26_X_OFFSET },
    { "tt26","tt26y",_fipc, 5, cm_print_cofs, cm_get_tt, cm_set_tt, (float *)&cs.null, TT26_Y_OFFSET },
    { "tt26","tt26z",_fipc, 5, cm_print_cofs, cm_get_tt, cm_set_tt, (float *)&cs.null, TT26_Z_OFFSET },
    { "tt26","tt26a",_fipc, 5, cm_print_cofs, cm_get_tt, cm_set_tt, (float *)&cs.null, TT26_A_OFFSET },
    { "tt26","tt26b",_fipc, 5, cm_print_cofs, cm_get_tt, cm_set_tt, (float *)&cs.null, TT26_B_OFFSET },
    { "tt26","tt26c",_fipc, 5, cm_print_cofs, cm_get_tt, cm_set_tt, (float *)&cs.null, TT26_C_OFFSET },

    { "tt27","tt27x",_fipc, 5, cm_print_cofs, cm_get_tt, cm_set_tt, (float *)&cs.null, TT27_X_OFFSET },
    { "tt27","tt27y",_fipc, 5, cm_print_cofs, cm_get_tt, cm_set_tt, (float *)&cs.null, TT27_Y_OFFSET },
    { "tt27","tt27z",_fipc, 5, cm_print_cofs, cm_get_tt, cm_set_tt, (float *)&cs.null, TT27_Z_OFFSET },
    { "tt27","tt27a",_fipc, 5, cm_print_cofs, cm_get_tt, cm_set_tt, (float *)&cs.null, TT27_A_OFFSET },
    { "tt27","tt27b",_fipc, 5, cm_print_cofs, cm_get_tt, cm_set_tt, (float *)&cs.null, TT27_B_OFFSET },
    { "tt27","tt27c",_fipc, 5, cm_print_cofs, cm_get_tt, cm_set_tt, (float *)&cs.null, TT27_C_OFFSET },

    { "tt28","tt28x",_fipc, 5, cm_print_cofs, cm_get_tt, cm_set_tt, (float *)&cs.null, TT28_X_OFFSET },
    { "tt28","tt28y",_fipc, 5, cm_print_cofs, cm_get_tt, cm_set_tt, (float *)&cs.null, TT28_Y_OFFSET },
    { "tt28","tt28z",_fipc, 5, cm_print_cofs, cm_get_tt, cm_set_tt, (float *)&cs.null, TT28_Z_OFFSET },
    { "tt28","tt28a",_fipc, 5, cm_print_cofs, cm_get_tt, cm_set_tt, (float *)&cs.null, TT28_A_OFFSET },
    { "tt28","tt28b",_fipc, 5, cm_print_cofs, cm_get_tt, cm_set_tt, (float *)&cs.null, TT28_B_OFFSET },
    { "tt28","tt28c",_fipc, 5, cm_print_cofs, cm_get_tt, cm_set_tt, (float *)&cs.null, TT28_C_OFFSET },

    { "tt29","tt29x",_fipc, 5, cm_print_cofs, cm_get_tt, cm_set_tt, (float *)&cs.null, TT29_X_OFFSET },
    { "tt29","tt29y",_fipc, 5, cm_print_cofs, cm_get_tt, cm_set_tt, (float *)&cs.null, TT29_Y_OFFSET },
    { "tt29","tt29z",_fipc, 5, cm_print_cofs, cm_get_tt, cm_set_tt, (float *)&cs.null, TT29_Z_OFFSET },
    { "tt29","tt29a",_fipc, 5, cm_print_cofs, cm_get_tt, cm_set_tt, (float *)&cs.null, TT29_A_OFFSET },
    { "tt29","tt29b",_fipc, 5, cm_print_cofs, cm_get_tt, cm_set_tt, (float *)&cs.null, TT29_B_OFFSET },
    { "tt29","tt29c",_fipc, 5, cm_print_cofs, cm_get_tt, cm_set_tt, (float *)&cs.null, TT29_C_OFFSET },

    { "tt30","tt30x",_fipc, 5, cm_print_cofs, cm_get_tt, cm_set_tt, (float *)&cs.null, TT30_X_OFFSET },
    { "tt30","tt30y",_fipc, 5, cm_print_cofs, cm_get_tt, cm_set_tt, (float *)&cs.null, TT30_Y_OFFSET },
    { "tt30","tt30z",_fipc, 5, cm_print_cofs, cm_get_tt, cm_set_tt, (float *)&cs.null, TT30_Z_OFFSET },
    { "tt30","tt30a",_fipc, 5, cm_print_cofs, cm_get_tt, cm_set_tt, (float *)&cs.null, TT30_A_OFFSET },
    { "tt30","tt30b",_fipc, 5, cm_print_cofs, cm_get_tt, cm_set_tt, (float *)&cs.null, TT30_B_OFFSET },
    { "tt30","tt30c",_fipc, 5, cm_print_cofs, cm_get_tt, cm_set_tt, (float *)&cs.null, TT30_C_OFFSET },

    { "tt31","tt31x",_fipc, 5, cm_print_cofs, cm_get_tt, cm_set_tt, (float *)&cs.null, TT31_X_OFFSET },
    { "tt31","tt31y",_fipc, 5, cm_print_cofs, cm_get_tt, cm_set_tt, (float *)&cs.null, TT31_Y_OFFSET },
    { "tt31","tt31z",_fipc, 5, cm_print_cofs, cm_get_tt, cm_set_tt, (float *)&cs.null, TT31_Z_OFFSET },
    { "tt31","tt31a",_fipc, 5, cm_print_cofs, cm_get_tt, cm_set_tt, (float *)&cs.null, TT31_A_OFFSET },
    { "tt31","tt31b",_fipc, 5, cm_print_cofs, cm_get_tt, cm_set_tt, (float *)&cs.null, TT31_B_OFFSET },
    { "tt31","tt31c",_fipc, 5, cm_print_cofs, cm_get_tt, cm_set_tt, (float *)&cs.null, TT31_C_OFFSET },

    { "tt32","tt32x",_fipc, 5, cm_print_cofs, cm_get_tt, cm_set_tt, (float *)&cs.null, TT32_X_OFFSET },
    { "tt32","tt32y",_fipc, 5, cm_print_cofs, cm_get_tt, cm_set_tt, (float *)&cs.null, TT32_Y_OFFSET },
    { "tt32","tt32z",_fipc, 5, cm_print_cofs, cm_get_tt, cm_set_tt, (float *)&cs.null, TT32_Z_OFFSET },
    { "tt32","tt32a",_fipc, 5, cm_print_cofs, cm_get_tt, cm_set_tt, (float *)&cs.null, TT32_A_OFFSET },
    { "tt32","tt32b",_fipc, 5, cm_print_cofs, cm_get_tt, cm_set_tt, (float *)&cs.null, TT32_B_OFFSET },
    { "tt32","tt32c",_fipc, 5, cm_print_cofs, cm_get_tt, cm_set_tt, (float *)&cs.null, TT32_C_OFFSET },

    // Diagnostic parameters
#ifdef __DIAGNOSTIC_PARAMETERS
    { "",    "clc",_f0, 0, tx_print_nul, st_clc,  st_clc, (float *)&cs.null, 0 },  // clear diagnostic step counters
 //   { "",   "_dam",_f0, 0, tx_print_nul, cm_dam,  cm_dam, (float *)&cs.null, 0 },  // dump active model

    { "_te","_tex",_f0, 2, tx_print_flt, get_flt, set_ro, (float *)&mr->target[AXIS_X], 0 }, // X target endpoint
    { "_te","_tey",_f0, 2, tx_print_flt, get_flt, set_ro, (float *)&mr->target[AXIS_Y], 0 },
    { "_te","_tez",_f0, 2, tx_print_flt, get_flt, set_ro, (float *)&mr->target[AXIS_Z], 0 },
    { "_te","_tea",_f0, 2, tx_print_flt, get_flt, set_ro, (float *)&mr->target[AXIS_A], 0 },
    { "_te","_teb",_f0, 2, tx_print_flt, get_flt, set_ro, (float *)&mr->target[AXIS_B], 0 },
    { "_te","_tec",_f0, 2, tx_print_flt, get_flt, set_ro, (float *)&mr->target[AXIS_C], 0 },

    { "_tr","_trx",_f0, 2, tx_print_flt, get_flt, set_ro, (float *)&mr->gm.target[AXIS_X], 0 },  // X target runtime
    { "_tr","_try",_f0, 2, tx_print_flt, get_flt, set_ro, (float *)&mr->gm.target[AXIS_Y], 0 },
    { "_tr","_trz",_f0, 2, tx_print_flt, get_flt, set_ro, (float *)&mr->gm.target[AXIS_Z], 0 },
    { "_tr","_tra",_f0, 2, tx_print_flt, get_flt, set_ro, (float *)&mr->gm.target[AXIS_A], 0 },
    { "_tr","_trb",_f0, 2, tx_print_flt, get_flt, set_ro, (float *)&mr->gm.target[AXIS_B], 0 },
    { "_tr","_trc",_f0, 2, tx_print_flt, get_flt, set_ro, (float *)&mr->gm.target[AXIS_C], 0 },

#if (MOTORS >= 1)
    { "_ts","_ts1",_f0, 2, tx_print_flt, get_flt, set_ro, (float *)&mr->target_steps[MOTOR_1], 0 },      // Motor 1 target steps
    { "_ps","_ps1",_f0, 2, tx_print_flt, get_flt, set_ro, (float *)&mr->position_steps[MOTOR_1], 0 },    // Motor 1 position steps
    { "_cs","_cs1",_f0, 2, tx_print_flt, get_flt, set_ro, (float *)&mr->commanded_steps[MOTOR_1], 0 },   // Motor 1 commanded steps (delayed steps)
    { "_es","_es1",_f0, 2, tx_print_flt, get_flt, set_ro, (float *)&mr->encoder_steps[MOTOR_1], 0 },     // Motor 1 encoder steps
    { "_xs","_xs1",_f0, 2, tx_print_flt, get_flt, set_ro, (float *)&st_pre.mot[MOTOR_1].corrected_steps, 0 }, // Motor 1 correction steps applied
    { "_fe","_fe1",_f0, 2, tx_print_flt, get_flt, set_ro, (float *)&mr->following_error[MOTOR_1], 0 },   // Motor 1 following error in steps
#endif
#if (MOTORS >= 2)
    { "_ts","_ts2",_f0, 2, tx_print_flt, get_flt, set_ro, (float *)&mr->target_steps[MOTOR_2], 0 },
    { "_ps","_ps2",_f0, 2, tx_print_flt, get_flt, set_ro, (float *)&mr->position_steps[MOTOR_2], 0 },
    { "_cs","_cs2",_f0, 2, tx_print_flt, get_flt, set_ro, (float *)&mr->commanded_steps[MOTOR_2], 0 },
    { "_es","_es2",_f0, 2, tx_print_flt, get_flt, set_ro, (float *)&mr->encoder_steps[MOTOR_2], 0 },
    { "_xs","_xs2",_f0, 2, tx_print_flt, get_flt, set_ro, (float *)&st_pre.mot[MOTOR_2].corrected_steps, 0 },
    { "_fe","_fe2",_f0, 2, tx_print_flt, get_flt, set_ro, (float *)&mr->following_error[MOTOR_2], 0 },
#endif
#if (MOTORS >= 3)
    { "_ts","_ts3",_f0, 2, tx_print_flt, get_flt, set_ro, (float *)&mr->target_steps[MOTOR_3], 0 },
    { "_ps","_ps3",_f0, 2, tx_print_flt, get_flt, set_ro, (float *)&mr->position_steps[MOTOR_3], 0 },
    { "_cs","_cs3",_f0, 2, tx_print_flt, get_flt, set_ro, (float *)&mr->commanded_steps[MOTOR_3], 0 },
    { "_es","_es3",_f0, 2, tx_print_flt, get_flt, set_ro, (float *)&mr->encoder_steps[MOTOR_3], 0 },
    { "_xs","_xs3",_f0, 2, tx_print_flt, get_flt, set_ro, (float *)&st_pre.mot[MOTOR_3].corrected_steps, 0 },
    { "_fe","_fe3",_f0, 2, tx_print_flt, get_flt, set_ro, (float *)&mr->following_error[MOTOR_3], 0 },
#endif
#if (MOTORS >= 4)
    { "_ts","_ts4",_f0, 2, tx_print_flt, get_flt, set_ro, (float *)&mr->target_steps[MOTOR_4], 0 },
    { "_ps","_ps4",_f0, 2, tx_print_flt, get_flt, set_ro, (float *)&mr->position_steps[MOTOR_4], 0 },
    { "_cs","_cs4",_f0, 2, tx_print_flt, get_flt, set_ro, (float *)&mr->commanded_steps[MOTOR_4], 0 },
    { "_es","_es4",_f0, 2, tx_print_flt, get_flt, set_ro, (float *)&mr->encoder_steps[MOTOR_4], 0 },
    { "_xs","_xs4",_f0, 2, tx_print_flt, get_flt, set_ro, (float *)&st_pre.mot[MOTOR_4].corrected_steps, 0 },
    { "_fe","_fe4",_f0, 2, tx_print_flt, get_flt, set_ro, (float *)&mr->following_error[MOTOR_4], 0 },
#endif
#if (MOTORS >= 5)
    { "_ts","_ts5",_f0, 2, tx_print_flt, get_flt, set_ro, (float *)&mr->target_steps[MOTOR_5], 0 },
    { "_ps","_ps5",_f0, 2, tx_print_flt, get_flt, set_ro, (float *)&mr->position_steps[MOTOR_5], 0 },
    { "_cs","_cs5",_f0, 2, tx_print_flt, get_flt, set_ro, (float *)&mr->commanded_steps[MOTOR_5], 0 },
    { "_es","_es5",_f0, 2, tx_print_flt, get_flt, set_ro, (float *)&mr->encoder_steps[MOTOR_5], 0 },
    { "_xs","_xs6",_f0, 2, tx_print_flt, get_flt, set_ro, (float *)&st_pre.mot[MOTOR_5].corrected_steps, 0 },
    { "_fe","_fe5",_f0, 2, tx_print_flt, get_flt, set_ro, (float *)&mr->following_error[MOTOR_5], 0 },
#endif
#if (MOTORS >= 6)
    { "_ts","_ts6",_f0, 2, tx_print_flt, get_flt, set_ro, (float *)&mr->target_steps[MOTOR_6], 0 },
    { "_ps","_ps6",_f0, 2, tx_print_flt, get_flt, set_ro, (float *)&mr->position_steps[MOTOR_6], 0 },
    { "_cs","_cs6",_f0, 2, tx_print_flt, get_flt, set_ro, (float *)&mr->commanded_steps[MOTOR_6], 0 },
    { "_es","_es6",_f0, 2, tx_print_flt, get_flt, set_ro, (float *)&mr->encoder_steps[MOTOR_6], 0 },
    { "_xs","_xs5",_f0, 2, tx_print_flt, get_flt, set_ro, (float *)&st_pre.mot[MOTOR_6].corrected_steps, 0 },
    { "_fe","_fe6",_f0, 2, tx_print_flt, get_flt, set_ro, (float *)&mr->following_error[MOTOR_6], 0 },
#endif
#endif  //  __DIAGNOSTIC_PARAMETERS

    // Persistence for status report - must be in sequence
    // *** Count must agree with NV_STATUS_REPORT_LEN in report.h ***
    { "","se00",_fp, 0, tx_print_nul, get_int32, set_int32,(float *)&sr.status_report_list[0],0 },
    { "","se01",_fp, 0, tx_print_nul, get_int32, set_int32,(float *)&sr.status_report_list[1],0 },
    { "","se02",_fp, 0, tx_print_nul, get_int32, set_int32,(float *)&sr.status_report_list[2],0 },
    { "","se03",_fp, 0, tx_print_nul, get_int32, set_int32,(float *)&sr.status_report_list[3],0 },
    { "","se04",_fp, 0, tx_print_nul, get_int32, set_int32,(float *)&sr.status_report_list[4],0 },
    { "","se05",_fp, 0, tx_print_nul, get_int32, set_int32,(float *)&sr.status_report_list[5],0 },
    { "","se06",_fp, 0, tx_print_nul, get_int32, set_int32,(float *)&sr.status_report_list[6],0 },
    { "","se07",_fp, 0, tx_print_nul, get_int32, set_int32,(float *)&sr.status_report_list[7],0 },
    { "","se08",_fp, 0, tx_print_nul, get_int32, set_int32,(float *)&sr.status_report_list[8],0 },
    { "","se09",_fp, 0, tx_print_nul, get_int32, set_int32,(float *)&sr.status_report_list[9],0 },
    { "","se10",_fp, 0, tx_print_nul, get_int32, set_int32,(float *)&sr.status_report_list[10],0 },
    { "","se11",_fp, 0, tx_print_nul, get_int32, set_int32,(float *)&sr.status_report_list[11],0 },
    { "","se12",_fp, 0, tx_print_nul, get_int32, set_int32,(float *)&sr.status_report_list[12],0 },
    { "","se13",_fp, 0, tx_print_nul, get_int32, set_int32,(float *)&sr.status_report_list[13],0 },
    { "","se14",_fp, 0, tx_print_nul, get_int32, set_int32,(float *)&sr.status_report_list[14],0 },
    { "","se15",_fp, 0, tx_print_nul, get_int32, set_int32,(float *)&sr.status_report_list[15],0 },
    { "","se16",_fp, 0, tx_print_nul, get_int32, set_int32,(float *)&sr.status_report_list[16],0 },
    { "","se17",_fp, 0, tx_print_nul, get_int32, set_int32,(float *)&sr.status_report_list[17],0 },
    { "","se18",_fp, 0, tx_print_nul, get_int32, set_int32,(float *)&sr.status_report_list[18],0 },
    { "","se19",_fp, 0, tx_print_nul, get_int32, set_int32,(float *)&sr.status_report_list[19],0 },
    { "","se20",_fp, 0, tx_print_nul, get_int32, set_int32,(float *)&sr.status_report_list[20],0 },
    { "","se21",_fp, 0, tx_print_nul, get_int32, set_int32,(float *)&sr.status_report_list[21],0 },
    { "","se22",_fp, 0, tx_print_nul, get_int32, set_int32,(float *)&sr.status_report_list[22],0 },
    { "","se23",_fp, 0, tx_print_nul, get_int32, set_int32,(float *)&sr.status_report_list[23],0 },
    { "","se24",_fp, 0, tx_print_nul, get_int32, set_int32,(float *)&sr.status_report_list[24],0 },
    { "","se25",_fp, 0, tx_print_nul, get_int32, set_int32,(float *)&sr.status_report_list[25],0 },
    { "","se26",_fp, 0, tx_print_nul, get_int32, set_int32,(float *)&sr.status_report_list[26],0 },
    { "","se27",_fp, 0, tx_print_nul, get_int32, set_int32,(float *)&sr.status_report_list[27],0 },
    { "","se28",_fp, 0, tx_print_nul, get_int32, set_int32,(float *)&sr.status_report_list[28],0 },
    { "","se29",_fp, 0, tx_print_nul, get_int32, set_int32,(float *)&sr.status_report_list[29],0 },
    { "","se30",_fp, 0, tx_print_nul, get_int32, set_int32,(float *)&sr.status_report_list[30],0 },
    { "","se31",_fp, 0, tx_print_nul, get_int32, set_int32,(float *)&sr.status_report_list[31],0 },
    { "","se32",_fp, 0, tx_print_nul, get_int32, set_int32,(float *)&sr.status_report_list[32],0 },
    { "","se33",_fp, 0, tx_print_nul, get_int32, set_int32,(float *)&sr.status_report_list[33],0 },
    { "","se34",_fp, 0, tx_print_nul, get_int32, set_int32,(float *)&sr.status_report_list[34],0 },
    { "","se35",_fp, 0, tx_print_nul, get_int32, set_int32,(float *)&sr.status_report_list[35],0 },
    { "","se36",_fp, 0, tx_print_nul, get_int32, set_int32,(float *)&sr.status_report_list[36],0 },
    { "","se37",_fp, 0, tx_print_nul, get_int32, set_int32,(float *)&sr.status_report_list[37],0 },
    { "","se38",_fp, 0, tx_print_nul, get_int32, set_int32,(float *)&sr.status_report_list[38],0 },
    { "","se39",_fp, 0, tx_print_nul, get_int32, set_int32,(float *)&sr.status_report_list[39],0 },
// Count is 40, since se00 counts as one.

    // Group lookups - must follow the single-valued entries for proper sub-string matching
    // *** Must agree with NV_COUNT_GROUPS below ***
    // *** START COUNTING FROM HERE ***
    // *** Do not count:
    //      - Optional motors (5 and 6)
    //      - Optional USER_DATA
    //      - Optional DIAGNOSTIC_PARAMETERS
    //      - Uber groups (count these separately)

#define FIXED_GROUPS 4
    { "","sys",_f0, 0, tx_print_nul, get_grp, set_grp,(float *)&cs.null,0 },    // system group
    { "","p1", _f0, 0, tx_print_nul, get_grp, set_grp,(float *)&cs.null,0 },    // PWM 1 group
    { "","sp", _f0, 0, tx_print_nul, get_grp, set_grp,(float *)&cs.null,0 },    // Spindle group
    { "","co", _f0, 0, tx_print_nul, get_grp, set_grp,(float *)&cs.null,0 },    // Coolant group

#define AXIS_GROUPS AXES
    { "","x",  _f0, 0, tx_print_nul, get_grp, set_grp,(float *)&cs.null,0 },    // axis groups
    { "","y",  _f0, 0, tx_print_nul, get_grp, set_grp,(float *)&cs.null,0 },
    { "","z",  _f0, 0, tx_print_nul, get_grp, set_grp,(float *)&cs.null,0 },
    { "","a",  _f0, 0, tx_print_nul, get_grp, set_grp,(float *)&cs.null,0 },
    { "","b",  _f0, 0, tx_print_nul, get_grp, set_grp,(float *)&cs.null,0 },
    { "","c",  _f0, 0, tx_print_nul, get_grp, set_grp,(float *)&cs.null,0 },

#define MOTOR_GROUPS MOTORS
    { "","1",  _f0, 0, tx_print_nul, get_grp, set_grp,(float *)&cs.null,0 },    // motor groups
#if (MOTORS >= 2)
    { "","2",  _f0, 0, tx_print_nul, get_grp, set_grp,(float *)&cs.null,0 },
#endif
#if (MOTORS >= 3)
    { "","3",  _f0, 0, tx_print_nul, get_grp, set_grp,(float *)&cs.null,0 },
#endif
#if (MOTORS >= 4)
    { "","4",  _f0, 0, tx_print_nul, get_grp, set_grp,(float *)&cs.null,0 },
#endif
#if (MOTORS >= 5)
    { "","5",  _f0, 0, tx_print_nul, get_grp, set_grp,(float *)&cs.null,0 },
#endif
#if (MOTORS >= 6)
    { "","6",  _f0, 0, tx_print_nul, get_grp, set_grp,(float *)&cs.null,0 },
#endif

#define DIGITAL_IN_GROUPS 10
    { "","in",  _f0, 0, tx_print_nul, get_grp, set_grp,(float *)&cs.null,0 },   // input state
    { "","di1", _f0, 0, tx_print_nul, get_grp, set_grp,(float *)&cs.null,0 },   // input configs
    { "","di2", _f0, 0, tx_print_nul, get_grp, set_grp,(float *)&cs.null,0 },
    { "","di3", _f0, 0, tx_print_nul, get_grp, set_grp,(float *)&cs.null,0 },
    { "","di4", _f0, 0, tx_print_nul, get_grp, set_grp,(float *)&cs.null,0 },
    { "","di5", _f0, 0, tx_print_nul, get_grp, set_grp,(float *)&cs.null,0 },
    { "","di6", _f0, 0, tx_print_nul, get_grp, set_grp,(float *)&cs.null,0 },
    { "","di7", _f0, 0, tx_print_nul, get_grp, set_grp,(float *)&cs.null,0 },
    { "","di8", _f0, 0, tx_print_nul, get_grp, set_grp,(float *)&cs.null,0 },
    { "","di9", _f0, 0, tx_print_nul, get_grp, set_grp,(float *)&cs.null,0 },
        
#define DIGITAL_OUT_GROUPS 14
    { "","out", _f0, 0, tx_print_nul, get_grp, set_grp,(float *)&cs.null,0 },   // output state
    { "","do1", _f0, 0, tx_print_nul, get_grp, set_grp,(float *)&cs.null,0 },   // output configs
    { "","do2", _f0, 0, tx_print_nul, get_grp, set_grp,(float *)&cs.null,0 },
    { "","do3", _f0, 0, tx_print_nul, get_grp, set_grp,(float *)&cs.null,0 },
    { "","do4", _f0, 0, tx_print_nul, get_grp, set_grp,(float *)&cs.null,0 },
    { "","do5", _f0, 0, tx_print_nul, get_grp, set_grp,(float *)&cs.null,0 },
    { "","do6", _f0, 0, tx_print_nul, get_grp, set_grp,(float *)&cs.null,0 },
    { "","do7", _f0, 0, tx_print_nul, get_grp, set_grp,(float *)&cs.null,0 },
    { "","do8", _f0, 0, tx_print_nul, get_grp, set_grp,(float *)&cs.null,0 },
    { "","do9", _f0, 0, tx_print_nul, get_grp, set_grp,(float *)&cs.null,0 },
    { "","do10", _f0, 0, tx_print_nul, get_grp, set_grp,(float *)&cs.null,0 },
    { "","do11", _f0, 0, tx_print_nul, get_grp, set_grp,(float *)&cs.null,0 },
    { "","do12", _f0, 0, tx_print_nul, get_grp, set_grp,(float *)&cs.null,0 },
    { "","do13", _f0, 0, tx_print_nul, get_grp, set_grp,(float *)&cs.null,0 },

#define COORDINATE_OFFSET_GROUPS 9
    { "","g54",_f0, 0, tx_print_nul, get_grp, set_grp,(float *)&cs.null,0 },    // coord offset groups
    { "","g55",_f0, 0, tx_print_nul, get_grp, set_grp,(float *)&cs.null,0 },
    { "","g56",_f0, 0, tx_print_nul, get_grp, set_grp,(float *)&cs.null,0 },
    { "","g57",_f0, 0, tx_print_nul, get_grp, set_grp,(float *)&cs.null,0 },
    { "","g58",_f0, 0, tx_print_nul, get_grp, set_grp,(float *)&cs.null,0 },
    { "","g59",_f0, 0, tx_print_nul, get_grp, set_grp,(float *)&cs.null,0 },
    { "","g92",_f0, 0, tx_print_nul, get_grp, set_grp,(float *)&cs.null,0 },    // origin offsets
    { "","g28",_f0, 0, tx_print_nul, get_grp, set_grp,(float *)&cs.null,0 },    // g28 home position
    { "","g30",_f0, 0, tx_print_nul, get_grp, set_grp,(float *)&cs.null,0 },    // g30 home position
        
#define TOOL_OFFSET_GROUPS 33
    { "","tof",_f0, 0, tx_print_nul, get_grp, set_grp,(float *)&cs.null,0 },    // current tool offsets
    { "","tt1",_f0, 0, tx_print_nul, get_grp, set_grp,(float *)&cs.null,0 },    // tt offsets
    { "","tt2",_f0, 0, tx_print_nul, get_grp, set_grp,(float *)&cs.null,0 },    // tt offsets
    { "","tt3",_f0, 0, tx_print_nul, get_grp, set_grp,(float *)&cs.null,0 },    // tt offsets
    { "","tt4",_f0, 0, tx_print_nul, get_grp, set_grp,(float *)&cs.null,0 },    // tt offsets
    { "","tt5",_f0, 0, tx_print_nul, get_grp, set_grp,(float *)&cs.null,0 },    // tt offsets
    { "","tt6",_f0, 0, tx_print_nul, get_grp, set_grp,(float *)&cs.null,0 },    // tt offsets
    { "","tt7",_f0, 0, tx_print_nul, get_grp, set_grp,(float *)&cs.null,0 },    // tt offsets
    { "","tt8",_f0, 0, tx_print_nul, get_grp, set_grp,(float *)&cs.null,0 },    // tt offsets
    { "","tt9",_f0, 0, tx_print_nul, get_grp, set_grp,(float *)&cs.null,0 },    // tt offsets
    { "","tt10",_f0, 0, tx_print_nul, get_grp, set_grp,(float *)&cs.null,0 },   // tt offsets
    { "","tt11",_f0, 0, tx_print_nul, get_grp, set_grp,(float *)&cs.null,0 },   // tt offsets
    { "","tt12",_f0, 0, tx_print_nul, get_grp, set_grp,(float *)&cs.null,0 },   // tt offsets
    { "","tt13",_f0, 0, tx_print_nul, get_grp, set_grp,(float *)&cs.null,0 },   // tt offsets
    { "","tt14",_f0, 0, tx_print_nul, get_grp, set_grp,(float *)&cs.null,0 },   // tt offsets
    { "","tt15",_f0, 0, tx_print_nul, get_grp, set_grp,(float *)&cs.null,0 },   // tt offsets
    { "","tt16",_f0, 0, tx_print_nul, get_grp, set_grp,(float *)&cs.null,0 },   // tt offsets
    { "","tt17",_f0, 0, tx_print_nul, get_grp, set_grp,(float *)&cs.null,0 },   // tt offsets
    { "","tt18",_f0, 0, tx_print_nul, get_grp, set_grp,(float *)&cs.null,0 },   // tt offsets
    { "","tt19",_f0, 0, tx_print_nul, get_grp, set_grp,(float *)&cs.null,0 },   // tt offsets
    { "","tt20",_f0, 0, tx_print_nul, get_grp, set_grp,(float *)&cs.null,0 },   // tt offsets
    { "","tt21",_f0, 0, tx_print_nul, get_grp, set_grp,(float *)&cs.null,0 },   // tt offsets
    { "","tt22",_f0, 0, tx_print_nul, get_grp, set_grp,(float *)&cs.null,0 },   // tt offsets
    { "","tt23",_f0, 0, tx_print_nul, get_grp, set_grp,(float *)&cs.null,0 },   // tt offsets
    { "","tt24",_f0, 0, tx_print_nul, get_grp, set_grp,(float *)&cs.null,0 },   // tt offsets
    { "","tt25",_f0, 0, tx_print_nul, get_grp, set_grp,(float *)&cs.null,0 },   // tt offsets
    { "","tt26",_f0, 0, tx_print_nul, get_grp, set_grp,(float *)&cs.null,0 },   // tt offsets
    { "","tt27",_f0, 0, tx_print_nul, get_grp, set_grp,(float *)&cs.null,0 },   // tt offsets
    { "","tt28",_f0, 0, tx_print_nul, get_grp, set_grp,(float *)&cs.null,0 },   // tt offsets
    { "","tt29",_f0, 0, tx_print_nul, get_grp, set_grp,(float *)&cs.null,0 },   // tt offsets
    { "","tt30",_f0, 0, tx_print_nul, get_grp, set_grp,(float *)&cs.null,0 },   // tt offsets
    { "","tt31",_f0, 0, tx_print_nul, get_grp, set_grp,(float *)&cs.null,0 },   // tt offsets
    { "","tt32",_f0, 0, tx_print_nul, get_grp, set_grp,(float *)&cs.null,0 },   // tt offsets
        
#define MACHINE_STATE_GROUPS 8
    { "","mpo",_f0, 0, tx_print_nul, get_grp, set_grp,(float *)&cs.null,0 },    // machine position group
    { "","pos",_f0, 0, tx_print_nul, get_grp, set_grp,(float *)&cs.null,0 },    // work position group
    { "","ofs",_f0, 0, tx_print_nul, get_grp, set_grp,(float *)&cs.null,0 },    // work offset group
    { "","hom",_f0, 0, tx_print_nul, get_grp, set_grp,(float *)&cs.null,0 },    // axis homing state group
    { "","prb",_f0, 0, tx_print_nul, get_grp, set_grp,(float *)&cs.null,0 },    // probing state group
    { "","pwr",_f0, 0, tx_print_nul, get_grp, set_grp,(float *)&cs.null,0 },    // motor power enagled group
    { "","jog",_f0, 0, tx_print_nul, get_grp, set_grp,(float *)&cs.null,0 },    // axis jogging state group
    { "","jid",_f0, 0, tx_print_nul, get_grp, set_grp,(float *)&cs.null,0 },    // job ID group

#define TEMPERATURE_GROUPS 6
    { "","he1", _f0, 0, tx_print_nul, get_grp, set_grp,(float *)&cs.null,0 },   // heater 1 group
    { "","he2", _f0, 0, tx_print_nul, get_grp, set_grp,(float *)&cs.null,0 },   // heater 2 group
    { "","he3", _f0, 0, tx_print_nul, get_grp, set_grp,(float *)&cs.null,0 },   // heater 3 group
    { "","pid1",_f0, 0, tx_print_nul, get_grp, set_grp,(float *)&cs.null,0 },   // PID 1 group
    { "","pid2",_f0, 0, tx_print_nul, get_grp, set_grp,(float *)&cs.null,0 },   // PID 2 group
    { "","pid3",_f0, 0, tx_print_nul, get_grp, set_grp,(float *)&cs.null,0 },   // PID 3 group

#ifdef __USER_DATA
#define USER_DATA_GROUPS 4
    { "","uda", _f0, 0, tx_print_nul, get_grp, set_grp,(float *)&cs.null,0 },  // user data group
    { "","udb", _f0, 0, tx_print_nul, get_grp, set_grp,(float *)&cs.null,0 },  // user data group
    { "","udc", _f0, 0, tx_print_nul, get_grp, set_grp,(float *)&cs.null,0 },  // user data group
    { "","udd", _f0, 0, tx_print_nul, get_grp, set_grp,(float *)&cs.null,0 },  // user data group
#endif

#ifdef __DIAGNOSTIC_PARAMETERS
#define DIAGNOSTIC_GROUPS 8
    { "","_te",_f0, 0, tx_print_nul, get_grp, set_grp,(float *)&cs.null,0 },  // target axis endpoint group
    { "","_tr",_f0, 0, tx_print_nul, get_grp, set_grp,(float *)&cs.null,0 },  // target axis runtime group
    { "","_ts",_f0, 0, tx_print_nul, get_grp, set_grp,(float *)&cs.null,0 },  // target motor steps group
    { "","_ps",_f0, 0, tx_print_nul, get_grp, set_grp,(float *)&cs.null,0 },  // position motor steps group
    { "","_cs",_f0, 0, tx_print_nul, get_grp, set_grp,(float *)&cs.null,0 },  // commanded motor steps group
    { "","_es",_f0, 0, tx_print_nul, get_grp, set_grp,(float *)&cs.null,0 },  // encoder steps group
    { "","_xs",_f0, 0, tx_print_nul, get_grp, set_grp,(float *)&cs.null,0 },  // correction steps group
    { "","_fe",_f0, 0, tx_print_nul, get_grp, set_grp,(float *)&cs.null,0 },  // following error group
#endif

#define NV_COUNT_UBER_GROUPS 6
    // Uber-group (groups of groups, for text-mode displays only)
    // *** Must agree with NV_COUNT_UBER_GROUPS below ****
    { "", "m", _f0, 0, tx_print_nul, _do_motors, set_nul,(float *)&cs.null,0 },
    { "", "q", _f0, 0, tx_print_nul, _do_axes,   set_nul,(float *)&cs.null,0 },
    { "", "o", _f0, 0, tx_print_nul, _do_offsets,set_nul,(float *)&cs.null,0 },
    { "", "di", _f0, 0, tx_print_nul,_do_inputs, set_nul,(float *)&cs.null,0 },
    { "", "do", _f0, 0, tx_print_nul,_do_outputs,set_nul,(float *)&cs.null,0 },
    { "", "$", _f0, 0, tx_print_nul, _do_all,    set_nul,(float *)&cs.null,0 }
};

/***** Make sure these defines line up with any changes in the above table *****/

#define NV_COUNT_GROUPS (FIXED_GROUPS \
                        + AXIS_GROUPS \
                        + MOTOR_GROUPS \
                        + DIGITAL_IN_GROUPS \
                        + DIGITAL_OUT_GROUPS \
                        + COORDINATE_OFFSET_GROUPS \
                        + TOOL_OFFSET_GROUPS \
                        + MACHINE_STATE_GROUPS \
                        + TEMPERATURE_GROUPS \
                        + USER_DATA_GROUPS \
                        + DIAGNOSTIC_GROUPS)

/* <DO NOT MESS WITH THESE DEFINES> */
#define NV_INDEX_MAX (sizeof(cfgArray) / sizeof(cfgItem_t))
#define NV_INDEX_END_SINGLES    (NV_INDEX_MAX - NV_COUNT_UBER_GROUPS - NV_COUNT_GROUPS - NV_STATUS_REPORT_LEN)
#define NV_INDEX_START_GROUPS    (NV_INDEX_MAX - NV_COUNT_UBER_GROUPS - NV_COUNT_GROUPS)
#define NV_INDEX_START_UBER_GROUPS (NV_INDEX_MAX - NV_COUNT_UBER_GROUPS)
/* </DO NOT MESS WITH THESE DEFINES> */

index_t nv_index_max() { return ( NV_INDEX_MAX );}
bool nv_index_is_single(index_t index) { return ((index <= NV_INDEX_END_SINGLES) ? true : false);}
bool nv_index_is_group(index_t index) { return (((index >= NV_INDEX_START_GROUPS) && (index < NV_INDEX_START_UBER_GROUPS)) ? true : false);}
bool nv_index_lt_groups(index_t index) { return ((index <= NV_INDEX_START_GROUPS) ? true : false);}

/***** APPLICATION SPECIFIC CONFIGS AND EXTENSIONS TO GENERIC FUNCTIONS *****/

/*
 * set_flu()  - set floating point number with G20/G21 units conversion
 * set_flup() - set positive floating point number with G20/G21 units conversion
 * set_fltp() - set positive floating point number with no units conversion
 *
 * The number 'setted' will have been delivered in external units (inches or mm).
 * It is written to the target memory location in internal canonical units (mm).
 * The original nv->value is also changed so persistence works correctly.
 * Displays should convert back from internal canonical form to external form.
 *
 *  !!!! WARNING !!!! set_flu() doesn't care about axes, so make sure you aren't passing it ABC axes
 */

stat_t set_flu(nvObj_t *nv)
{
    if (cm_get_units_mode(MODEL) == INCHES) {       // if in inches...
        nv->value *= MM_PER_INCH;                   // convert to canonical millimeter units
    }
    *((float *)GET_TABLE_WORD(target)) = nv->value; // write value as millimeters or degrees
    nv->precision = GET_TABLE_WORD(precision);
    nv->valuetype = TYPE_FLOAT;
    return(STAT_OK);
}

/*
 * convert_incoming_float() - pre-process an incoming floating point number for canonical units
 * convert_outgoing_float() - pre-process an outgoing floating point number for units display
 *
 *  Incoming floats are destined for SET operations.
 *  Outgoing floats are the raw values from GET operations, destined for text or JSON display. 
 *
 *  Apologies in advance for these twisty little functions. These functions are used to
 *  convert incoming floats into the native, canonical form of a parameter (mm, or whatever)
 *  and outgoing floats into a display format appropriate to the units mode in effect. 
 *  They use the flags in the config table and other cues to determine what type of conversion 
 *  to perform. 
 *
 *  The conversions are complicated by the fact that only linear axes actually convert - 
 *  rotaries do not - unless they are in radius mode. Plus, determining the axis for a motor 
 *  requires unraveling the motor mapping (handled in cm_get_axis_type()). Also, there are 
 *  global SYS group values that are not associated with any axis. Lastly, the 
 *  steps-per-unit value (1su) is actually kept in inverse conversion form, as its native 
 *  form would be units-per-step.
 */

static void _convert(nvObj_t *nv, float conversion_factor) 
{
    if (nv->valuetype != TYPE_FLOAT) { return; } // can be called non-destructively for any value type
    if (isnan((double)nv->value) || isinf((double)nv->value)) { return; } // trap illegal float values
    ///+++ transform these checks into NaN or INF strings with an error return?

    if (cm_get_units_mode(MODEL) == INCHES) {
        cmAxisType axis_type = cm_get_axis_type(nv);        // linear, rotary, global or error
        if ((axis_type == AXIS_TYPE_LINEAR) || (axis_type == AXIS_TYPE_SYSTEM)) {
            if (cfgArray[nv->index].flags & F_CONVERT) {    // standard units conversion
                    nv->value *= conversion_factor;
            } else                     
            if (cfgArray[nv->index].flags & F_ICONVERT) {   // inverse units conversion
                nv->value /= conversion_factor;
            }
        }
    }  
    nv->precision = GET_TABLE_WORD(precision);
    nv->valuetype = TYPE_FLOAT;
}

void convert_incoming_float(nvObj_t *nv) { return(_convert (nv, MM_PER_INCH)); }
void convert_outgoing_float(nvObj_t *nv) { return(_convert (nv, INCHES_PER_MM)); }

/*
 * get_float()       - boilerplate for retrieving raw floating point value
 * set_float()       - boilerplate for setting a floating point value with unit conversion
 * set_float_range() - set a floating point value with inclusive range check
 *
 *  get_float() loads nv->value with 'value' in internal canonical units (e.g. mm, degrees)
 *  without units conversion. If conversion is required call convert_outgoing_float()
 *  afterwards. The text mode and JSON display routines do this, so you generally don't
 *  have to worry about this.
 *
 *  set_float() is designed to capture incoming float values, so it performs unit conversion.
 *  set_float_range() perfoems an inclusive range test on the CONVERTED value
 */

stat_t get_float(nvObj_t *nv, const float value) {
    nv->value = value;
    nv->valuetype = TYPE_FLOAT;
    nv->precision = GET_TABLE_WORD(precision);
    return STAT_OK;
}

stat_t set_float(nvObj_t *nv, float &value) {
    convert_incoming_float(nv);
    value = nv->value;
    return (STAT_OK);
}

stat_t set_float_range(nvObj_t *nv, float &value, float low, float high) {

    char msg[64];

    convert_incoming_float(nv);      // conditional unit conversion
    if (nv->value < low) {
        sprintf(msg, "Input is less than minimum value %0.4f", low);
        nv_add_conditional_message(msg);
        nv->valuetype = TYPE_NULL;
        return (STAT_INPUT_LESS_THAN_MIN_VALUE);
    }
    if (nv->value > high) {
        sprintf(msg, "Input is more than maximum value %0.4f", high);
        nv_add_conditional_message(msg);
        nv->valuetype = TYPE_NULL;
        return (STAT_INPUT_EXCEEDS_MAX_VALUE);
    }
    value = nv->value;
    return (STAT_OK);
}

/*
 * get_int()   - boilerplate for retrieving 8 bit integer value
 * set_int()   - boilerplate for setting 8 bit integer value with range checking
 * get_int32() - boilerplate for retrieving 32 bit integer value
 * set_int32() - boilerplate for setting 32 bit integer value with range checking
 */

stat_t get_int(nvObj_t *nv, const uint8_t value) {
    nv->value = value;
    nv->valuetype = TYPE_INT;
    return STAT_OK;
}

stat_t set_int(nvObj_t *nv, uint8_t &value, uint8_t low, uint8_t high) {

    char msg[64];

    if (nv->value < low) {
        sprintf(msg, "Input is less than minimum value %d", low);
        nv_add_conditional_message(msg);
        nv->valuetype = TYPE_NULL;
        return (STAT_INPUT_LESS_THAN_MIN_VALUE);
    }
    if (nv->value > high) {
        sprintf(msg, "Input is more than maximum value %d", high);
        nv_add_conditional_message(msg);
        nv->valuetype = TYPE_NULL;
        return (STAT_INPUT_EXCEEDS_MAX_VALUE);
    }
    value = nv->value;
    nv->valuetype = TYPE_INT;
    return (STAT_OK);
}

stat_t get_int32(nvObj_t *nv, const uint32_t value) {
    nv->value = value;
    nv->valuetype = TYPE_INT;
    return STAT_OK;
}

stat_t set_int32(nvObj_t *nv, uint32_t &value, uint32_t low, uint32_t high) {

    char msg[64];

    if (nv->value < low) {
        sprintf(msg, "Input is less than minimum value %lu", low);
        nv_add_conditional_message(msg);
        nv->valuetype = TYPE_NULL;
        return (STAT_INPUT_LESS_THAN_MIN_VALUE);
    }
    if (nv->value > high) {
        sprintf(msg, "Input is more than maximum value %lu", high);
        nv_add_conditional_message(msg);
        nv->valuetype = TYPE_NULL;
        return (STAT_INPUT_EXCEEDS_MAX_VALUE);
    }
    value = nv->value;  // note: valuetype = TYPE_INT already set
    nv->valuetype = TYPE_INT;
    return (STAT_OK);
}

/*
 * get_string() - boilerplate for retrieving a string value
 */

stat_t get_string(nvObj_t *nv, const char *str)
{
    nv->valuetype = TYPE_STRING;
    return (nv_copy_string(nv, str));
}

/*
 * nv_group_is_prefixed() - hack
 *
 *  This little function deals with the exception cases that some groups don't use
 *  the parent token as a prefix to the child elements; SYS being a good example.
 */
bool nv_group_is_prefixed(char *group)
{
    if (strcmp("sys", group) == 0) {    // =0 means its a match
        return (false);
    }
    if (strcmp("sr", group) == 0) {
        return (false);
    }
    return (true);
}

/**** UberGroup Operations ****************************************************
 * Uber groups are groups of groups organized for convenience:
 *  - motors    - group of all motor groups
 *  - axes      - group of all axis groups
 *  - offsets   - group of all offsets and stored positions
 *  - all       - group of all groups
 *
 * _do_group_list() - get and print all groups in the list (iteration)
 * _do_motors()     - get and print motor uber group 1-N
 * _do_axes()       - get and print axis uber group XYZABC
 * _do_offsets()    - get and print offset uber group G54-G59, G28, G30, G92
 * _do_inputs()     - get and print inputs uber group di1 - diN
 * _do_outputs()    - get and print outputs uber group do1 - doN
 * _do_all()        - get and print all groups uber group
 */

static void _do_group(nvObj_t *nv, char *group)   // helper to a group
{
    nv_reset_nv_list();
    nv = nv_body;
    strncpy(nv->token, group, TOKEN_LEN);
    nv->index = nv_get_index((const char *)"", nv->token);
    nv_get_nvObj(nv);
    nv_print_list(STAT_OK, TEXT_MULTILINE_FORMATTED, JSON_RESPONSE_FORMAT);
}

static stat_t _do_group_list(nvObj_t *nv, char list[][TOKEN_LEN+1]) // helper to print multiple groups in a list
{
    for (uint8_t i=0; i < NV_MAX_OBJECTS; i++) {
        if (list[i][0] == NUL) {
            return (STAT_COMPLETE);
        }
        _do_group(nv, list[i]);
    }
    return (STAT_COMPLETE);         // STAT_COMPLETE suppresses the normal response line
}

static stat_t _do_motors(nvObj_t *nv)  // print parameters for all motor groups
{
    char group[GROUP_LEN];
    for (uint8_t i=1; i < MOTORS+1; i++) {
        sprintf(group, "%d", i);
        _do_group(nv, group);
    }
    return (STAT_COMPLETE);         // STAT_COMPLETE suppresses the normal response line
}

static stat_t _do_axes(nvObj_t *nv)  // print parameters for all axis groups
{
    char list[][TOKEN_LEN+1] = {"x","y","z","a","b","c",""}; // must have a terminating element
    return (_do_group_list(nv, list));
}

static stat_t _do_offsets(nvObj_t *nv)  // print offset parameters for G54-G59,G92, G28, G30
{
    char list[][TOKEN_LEN+1] = {"g54","g55","g56","g57","g58","g59","g92","g28","g30",""}; // must have a terminating element
    return (_do_group_list(nv, list));
}

static stat_t _do_inputs(nvObj_t *nv)  // print parameters for all input groups
{
    char group[GROUP_LEN];
    for (uint8_t i=1; i < D_IN_CHANNELS+1; i++) {
        sprintf(group, "di%d", i);
        _do_group(nv, group);
    }
    return (STAT_COMPLETE);         // STAT_COMPLETE suppresses the normal response line
}

static stat_t _do_outputs(nvObj_t *nv)  // print parameters for all output groups
{
    char group[GROUP_LEN];
    for (uint8_t i=1; i < D_OUT_CHANNELS+1; i++) {
        sprintf(group, "do%d", i);
        _do_group(nv, group);
    }
    return (STAT_COMPLETE);         // STAT_COMPLETE suppresses the normal response line
}

static stat_t _do_heaters(nvObj_t *nv)  // print parameters for all heater groups
{
    char group[GROUP_LEN];
    for (uint8_t i=1; i < 4; i++) {
        sprintf(group, "he%d", i);
        _do_group(nv, group);
    }
    return (STAT_COMPLETE);         // STAT_COMPLETE suppresses the normal response line
}

static stat_t _do_all(nvObj_t *nv)  // print all parameters
{
    _do_group(nv, (char *)"sys");   // System group
    _do_motors(nv);
    _do_axes(nv);
    _do_inputs(nv);
    _do_outputs(nv);
    _do_heaters(nv);                // there are no text mode prints for heaters
    _do_group(nv, (char *)"p1");    // PWM group
    _do_offsets(nv);                // coordinate system offsets
    return (STAT_COMPLETE);         // STAT_COMPLETE suppresses a second JSON write that would cause a fault
}

/***********************************************************************************
 * CONFIGURATION AND INTERFACE FUNCTIONS
 * Functions to get and set variables from the cfgArray table
 * Most of these can be found in their respective modules.
 ***********************************************************************************/

/**** COMMUNICATIONS FUNCTIONS ******************************************************
 * get_rx()   - get bytes available in RX buffer
 * get_tick() - get system tick count
 */

static stat_t get_rx(nvObj_t *nv)
{
    nv->value = (float)254;        // ARM always says the serial buffer is available (max)
    nv->valuetype = TYPE_INT;
    return (STAT_OK);
}

static stat_t get_tick(nvObj_t *nv)
{
    nv->value = (float)SysTickTimer.getValue();
    nv->valuetype = TYPE_INT;
    return (STAT_OK);
}

/***********************************************************************************
 * TEXT MODE SUPPORT
 * Functions to print variables from the cfgArray table
 ***********************************************************************************/

#ifdef __TEXT_MODE

static const char fmt_rx[] = "rx:%d\n";
static const char fmt_ex[] = "[ex]  enable flow control%10d [0=off,1=XON/XOFF, 2=RTS/CTS]\n";
//static const char fmt_ec[] = "[ec]  expand LF to CRLF on TX%6d [0=off,1=on]\n";
//static const char fmt_ee[] = "[ee]  enable echo%18d [0=off,1=on]\n";
//static const char fmt_baud[] = "[baud] USB baud rate%15d [1=9600,2=19200,3=38400,4=57600,5=115200,6=230400]\n";

void cfg_print_rx(nvObj_t *nv) { text_print(nv, fmt_rx);}       // TYPE_INT
void cfg_print_ex(nvObj_t *nv) { text_print(nv, fmt_ex);}       // TYPE_INT
//void cfg_print_ec(nvObj_t *nv) { text_print(nv, fmt_ec);}       // TYPE_INT
//void cfg_print_ee(nvObj_t *nv) { text_print(nv, fmt_ee);}       // TYPE_INT
//void cfg_print_baud(nvObj_t *nv) { text_print(nv, fmt_baud);}   // TYPE_INT

#endif // __TEXT_MODE<|MERGE_RESOLUTION|>--- conflicted
+++ resolved
@@ -113,7 +113,6 @@
     { "sys", "id", _fn,  0, hw_print_id,  hw_get_id,  set_ro, (float *)&cs.null, 0 },   // device ID (ASCII signature)
 
     // dynamic model attributes for reporting purposes (up front for speed)
-<<<<<<< HEAD
     { "", "stat",_f0, 0, cm_print_stat, cm_get_stat, set_ro, (float *)&cs.null, 0 },    // combined machine state
     { "", "stat2",_f0,0, cm_print_stat, cm_get_stat2,set_ro, (float *)&cs.null, 0 },    // combined machine state
     { "", "n",   _fi, 0, cm_print_line, cm_get_mline,set_noop,(float *)&cs.null, 0 },   // Model line number
@@ -134,27 +133,6 @@
     { "", "frmo",_f0, 0, cm_print_frmo, cm_get_frmo, set_ro, (float *)&cs.null, 0 },    // feed rate mode
     { "", "tool",_f0, 0, cm_print_tool, cm_get_toolv,set_ro, (float *)&cs.null, 0 },    // active tool
     { "", "g92e",_f0, 0, cm_print_g92e, get_ui8,     set_ro, (float *)&cm->gmx.origin_offset_enable, 0 }, // G92 enabled
-=======
-    { "",   "stat",_f0, 0, cm_print_stat, cm_get_stat, set_ro, (float *)&cs.null, 0 },      // combined machine state
-    { "",   "n",   _fi, 0, cm_print_line, cm_get_mline,set_noop,(float *)&cs.null, 0 },     // Model line number
-    { "",   "line",_fi, 0, cm_print_line, cm_get_line, set_ro, (float *)&cs.null, 0 },      // Active line number - model or runtime line number
-    { "",   "vel", _f0, 2, cm_print_vel,  cm_get_vel,  set_ro, (float *)&cs.null, 0 },      // current velocity
-    { "",   "feed",_f0, 2, cm_print_feed, cm_get_feed, set_ro, (float *)&cs.null, 0 },      // feed rate
-    { "",   "macs",_f0, 0, cm_print_macs, cm_get_macs, set_ro, (float *)&cs.null, 0 },      // raw machine state
-    { "",   "cycs",_f0, 0, cm_print_cycs, cm_get_cycs, set_ro, (float *)&cs.null, 0 },      // cycle state
-    { "",   "mots",_f0, 0, cm_print_mots, cm_get_mots, set_ro, (float *)&cs.null, 0 },      // motion state
-    { "",   "hold",_f0, 0, cm_print_hold, cm_get_hold, set_ro, (float *)&cs.null, 0 },      // feedhold state
-    { "",   "unit",_f0, 0, cm_print_unit, cm_get_unit, set_ro, (float *)&cs.null, 0 },      // units mode
-    { "",   "coor",_f0, 0, cm_print_coor, cm_get_coor, set_ro, (float *)&cs.null, 0 },      // coordinate system
-    { "",   "momo",_f0, 0, cm_print_momo, cm_get_momo, set_ro, (float *)&cs.null, 0 },      // motion mode
-    { "",   "plan",_f0, 0, cm_print_plan, cm_get_plan, set_ro, (float *)&cs.null, 0 },      // plane select
-    { "",   "path",_f0, 0, cm_print_path, cm_get_path, set_ro, (float *)&cs.null, 0 },      // path control mode
-    { "",   "dist",_f0, 0, cm_print_dist, cm_get_dist, set_ro, (float *)&cs.null, 0 },      // distance mode
-    { "",   "admo",_f0, 0, cm_print_admo, cm_get_admo, set_ro, (float *)&cs.null, 0 },      // arc distance mode
-    { "",   "frmo",_f0, 0, cm_print_frmo, cm_get_frmo, set_ro, (float *)&cs.null, 0 },      // feed rate mode
-    { "",   "tool",_f0, 0, cm_print_tool, cm_get_toolv,set_ro, (float *)&cs.null, 0 },      // active tool
-    { "",   "g92e",_f0, 0, cm_print_g92e, get_ui8,     set_ro, (float *)&cm.gmx.origin_offset_enable, 0 }, // G92 enabled
->>>>>>> 55fc2041
 
 #ifdef TEMPORARY_HAS_LEDS
     { "",   "_leds",_f0, 0, tx_print_nul, _get_leds,_set_leds,(float *)&cs.null, 0 },   // TEMPORARY - change LEDs
@@ -220,7 +198,6 @@
 #endif
 
     // Motor parameters
-// <<<<<<< HEAD
     { "1","1ma",_fip, 0, st_print_ma, st_get_ma, st_set_ma, (float *)&cs.null, M1_MOTOR_MAP },
     { "1","1sa",_fip, 3, st_print_sa, st_get_sa, st_set_sa, (float *)&cs.null, M1_STEP_ANGLE },
     { "1","1tr",_fipc,5, st_print_tr, st_get_tr, st_set_tr, (float *)&cs.null, M1_TRAVEL_PER_REV },
@@ -290,79 +267,8 @@
     { "6","6pl",_fip, 3, st_print_pl, st_get_pl, st_set_pl, (float *)&cs.null, M6_POWER_LEVEL },
 //  { "6","6pi",_fip, 3, st_print_pi, st_get_pi, st_set_pi, (float *)&st_cfg.mot[MOTOR_6].power_idle,     M6_POWER_IDLE },
 //  { "6","6mt",_fip, 2, st_print_mt, st_get_mt, st_set_mt, (float *)&st_cfg.mot[MOTOR_6].motor_timeout,  M6_MOTOR_TIMEOUT },
-
-/* =======
-    { "1","1ma",_fip, 0, st_print_ma, get_ui8, st_set_ma,  (float *)&st_cfg.mot[MOTOR_1].motor_map,      M1_MOTOR_MAP },
-    { "1","1sa",_fip, 3, st_print_sa, get_flt, st_set_sa,  (float *)&st_cfg.mot[MOTOR_1].step_angle,     M1_STEP_ANGLE },
-    { "1","1tr",_fipc,4, st_print_tr, get_flt, st_set_tr,  (float *)&st_cfg.mot[MOTOR_1].travel_rev,     M1_TRAVEL_PER_REV },
-    { "1","1mi",_fip, 0, st_print_mi, get_ui8, st_set_mi,  (float *)&st_cfg.mot[MOTOR_1].microsteps,     M1_MICROSTEPS },
-    { "1","1su",_fipi,5, st_print_su, st_get_su,st_set_su, (float *)&st_cfg.mot[MOTOR_1].steps_per_unit, M1_STEPS_PER_UNIT },
-    { "1","1po",_fip, 0, st_print_po, get_ui8, set_01,     (float *)&st_cfg.mot[MOTOR_1].polarity,       M1_POLARITY },
-    { "1","1pm",_fip, 0, st_print_pm, st_get_pm,st_set_pm, (float *)&cs.null,                            M1_POWER_MODE },
-    { "1","1pl",_fip, 3, st_print_pl, get_flt, st_set_pl,  (float *)&st_cfg.mot[MOTOR_1].power_level,    M1_POWER_LEVEL },
-//  { "1","1pi",_fip, 3, st_print_pi, get_flt, st_set_pi,  (float *)&st_cfg.mot[MOTOR_1].power_idle,     M1_POWER_IDLE },
-//  { "1","1mt",_fip, 2, st_print_mt, get_flt, st_set_mt,  (float *)&st_cfg.mot[MOTOR_1].motor_timeout,  M1_MOTOR_TIMEOUT },
-#if (MOTORS >= 2)
-    { "2","2ma",_fip, 0, st_print_ma, get_ui8, st_set_ma,  (float *)&st_cfg.mot[MOTOR_2].motor_map,      M2_MOTOR_MAP },
-    { "2","2sa",_fip, 3, st_print_sa, get_flt, st_set_sa,  (float *)&st_cfg.mot[MOTOR_2].step_angle,     M2_STEP_ANGLE },
-    { "2","2tr",_fipc,4, st_print_tr, get_flt, st_set_tr,  (float *)&st_cfg.mot[MOTOR_2].travel_rev,     M2_TRAVEL_PER_REV },
-    { "2","2mi",_fip, 0, st_print_mi, get_ui8, st_set_mi,  (float *)&st_cfg.mot[MOTOR_2].microsteps,     M2_MICROSTEPS },
-    { "2","2su",_fipi,5, st_print_su, st_get_su,st_set_su, (float *)&st_cfg.mot[MOTOR_2].steps_per_unit, M2_STEPS_PER_UNIT },
-    { "2","2po",_fip, 0, st_print_po, get_ui8, set_01,     (float *)&st_cfg.mot[MOTOR_2].polarity,       M2_POLARITY },
-    { "2","2pm",_fip, 0, st_print_pm, st_get_pm,st_set_pm, (float *)&cs.null,                            M2_POWER_MODE },
-    { "2","2pl",_fip, 3, st_print_pl, get_flt, st_set_pl,  (float *)&st_cfg.mot[MOTOR_2].power_level,    M2_POWER_LEVEL},
-//  { "2","2pi",_fip, 3, st_print_pi, get_flt, st_set_pi,  (float *)&st_cfg.mot[MOTOR_2].power_idle,     M2_POWER_IDLE },
-//  { "2","2mt",_fip, 2, st_print_mt, get_flt, st_set_mt,  (float *)&st_cfg.mot[MOTOR_2].motor_timeout,  M2_MOTOR_TIMEOUT },
-#endif
-#if (MOTORS >= 3)
-    { "3","3ma",_fip, 0, st_print_ma, get_ui8, st_set_ma,  (float *)&st_cfg.mot[MOTOR_3].motor_map,      M3_MOTOR_MAP },
-    { "3","3sa",_fip, 3, st_print_sa, get_flt, st_set_sa,  (float *)&st_cfg.mot[MOTOR_3].step_angle,     M3_STEP_ANGLE },
-    { "3","3tr",_fipc,4, st_print_tr, get_flt, st_set_tr,  (float *)&st_cfg.mot[MOTOR_3].travel_rev,     M3_TRAVEL_PER_REV },
-    { "3","3mi",_fip, 0, st_print_mi, get_ui8, st_set_mi,  (float *)&st_cfg.mot[MOTOR_3].microsteps,     M3_MICROSTEPS },
-    { "3","3su",_fipi,5, st_print_su, st_get_su,st_set_su, (float *)&st_cfg.mot[MOTOR_3].steps_per_unit, M3_STEPS_PER_UNIT },
-    { "3","3po",_fip, 0, st_print_po, get_ui8, set_01,     (float *)&st_cfg.mot[MOTOR_3].polarity,       M3_POLARITY },
-    { "3","3pm",_fip, 0, st_print_pm, st_get_pm,st_set_pm, (float *)&cs.null,                            M3_POWER_MODE },
-    { "3","3pl",_fip, 3, st_print_pl, get_flt, st_set_pl,  (float *)&st_cfg.mot[MOTOR_3].power_level,    M3_POWER_LEVEL },
-//  { "3","3pi",_fip, 3, st_print_pi, get_flt, st_set_pi,  (float *)&st_cfg.mot[MOTOR_3].power_idle,     M3_POWER_IDLE },
-//  { "3","3mt",_fip, 2, st_print_mt, get_flt, st_set_mt,  (float *)&st_cfg.mot[MOTOR_3].motor_timeout,  M3_MOTOR_TIMEOUT },
-#endif
-#if (MOTORS >= 4)
-    { "4","4ma",_fip, 0, st_print_ma, get_ui8, st_set_ma,  (float *)&st_cfg.mot[MOTOR_4].motor_map,      M4_MOTOR_MAP },
-    { "4","4sa",_fip, 3, st_print_sa, get_flt, st_set_sa,  (float *)&st_cfg.mot[MOTOR_4].step_angle,     M4_STEP_ANGLE },
-    { "4","4tr",_fipc,4, st_print_tr, get_flt, st_set_tr,  (float *)&st_cfg.mot[MOTOR_4].travel_rev,     M4_TRAVEL_PER_REV },
-    { "4","4mi",_fip, 0, st_print_mi, get_ui8, st_set_mi,  (float *)&st_cfg.mot[MOTOR_4].microsteps,     M4_MICROSTEPS },
-    { "4","4su",_fipi,5, st_print_su, st_get_su,st_set_su, (float *)&st_cfg.mot[MOTOR_4].steps_per_unit, M4_STEPS_PER_UNIT },
-    { "4","4po",_fip, 0, st_print_po, get_ui8, set_01,     (float *)&st_cfg.mot[MOTOR_4].polarity,       M4_POLARITY },
-    { "4","4pm",_fip, 0, st_print_pm, st_get_pm,st_set_pm, (float *)&cs.null,                            M4_POWER_MODE },
-    { "4","4pl",_fip, 3, st_print_pl, get_flt, st_set_pl,  (float *)&st_cfg.mot[MOTOR_4].power_level,    M4_POWER_LEVEL },
-//  { "4","4pi",_fip, 3, st_print_pi, get_flt, st_set_pi,  (float *)&st_cfg.mot[MOTOR_4].power_idle,     M4_POWER_IDLE },
-//  { "4","4mt",_fip, 2, st_print_mt, get_flt, st_set_mt,  (float *)&st_cfg.mot[MOTOR_4].motor_timeout,  M4_MOTOR_TIMEOUT },
-#endif
-#if (MOTORS >= 5)
-    { "5","5ma",_fip, 0, st_print_ma, get_ui8, st_set_ma,  (float *)&st_cfg.mot[MOTOR_5].motor_map,      M5_MOTOR_MAP },
-    { "5","5sa",_fip, 3, st_print_sa, get_flt, st_set_sa,  (float *)&st_cfg.mot[MOTOR_5].step_angle,     M5_STEP_ANGLE },
-    { "5","5tr",_fipc,4, st_print_tr, get_flt, st_set_tr,  (float *)&st_cfg.mot[MOTOR_5].travel_rev,     M5_TRAVEL_PER_REV },
-    { "5","5mi",_fip, 0, st_print_mi, get_ui8, st_set_mi,  (float *)&st_cfg.mot[MOTOR_5].microsteps,     M5_MICROSTEPS },
-    { "5","5su",_fipi,5, st_print_su, st_get_su,st_set_su, (float *)&st_cfg.mot[MOTOR_5].steps_per_unit, M5_STEPS_PER_UNIT },
-    { "5","5po",_fip, 0, st_print_po, get_ui8, set_01,     (float *)&st_cfg.mot[MOTOR_5].polarity,       M5_POLARITY },
-    { "5","5pm",_fip, 0, st_print_pm, st_get_pm,st_set_pm, (float *)&cs.null,                            M5_POWER_MODE },
-    { "5","5pl",_fip, 3, st_print_pl, get_flt, st_set_pl,  (float *)&st_cfg.mot[MOTOR_5].power_level,    M5_POWER_LEVEL },
-//  { "5","5pi",_fip, 3, st_print_pi, get_flt, st_set_pi,  (float *)&st_cfg.mot[MOTOR_5].power_idle,     M5_POWER_IDLE },
-//  { "5","5mt",_fip, 2, st_print_mt, get_flt, st_set_mt,  (float *)&st_cfg.mot[MOTOR_5].motor_timeout,  M5_MOTOR_TIMEOUT },
-#endif
-#if (MOTORS >= 6)
-    { "6","6ma",_fip, 0, st_print_ma, get_ui8, st_set_ma,  (float *)&st_cfg.mot[MOTOR_6].motor_map,      M6_MOTOR_MAP },
-    { "6","6sa",_fip, 3, st_print_sa, get_flt, st_set_sa,  (float *)&st_cfg.mot[MOTOR_6].step_angle,     M6_STEP_ANGLE },
-    { "6","6tr",_fipc,4, st_print_tr, get_flt, st_set_tr,  (float *)&st_cfg.mot[MOTOR_6].travel_rev,     M6_TRAVEL_PER_REV },
-    { "6","6mi",_fip, 0, st_print_mi, get_ui8, st_set_mi,  (float *)&st_cfg.mot[MOTOR_6].microsteps,     M6_MICROSTEPS },
-    { "6","6su",_fipi,5, st_print_su, st_get_su,st_set_su, (float *)&st_cfg.mot[MOTOR_6].steps_per_unit, M6_STEPS_PER_UNIT },
-    { "6","6po",_fip, 0, st_print_po, get_ui8, set_01,     (float *)&st_cfg.mot[MOTOR_6].polarity,       M6_POLARITY },
-    { "6","6pm",_fip, 0, st_print_pm, st_get_pm,st_set_pm, (float *)&cs.null,                            M6_POWER_MODE },
-    { "6","6pl",_fip, 3, st_print_pl, get_flt, st_set_pl,  (float *)&st_cfg.mot[MOTOR_6].power_level,    M6_POWER_LEVEL },
-//  { "6","6pi",_fip, 3, st_print_pi, get_flt, st_set_pi,  (float *)&st_cfg.mot[MOTOR_6].power_idle,     M6_POWER_IDLE },
-//  { "6","6mt",_fip, 2, st_print_mt, get_flt, st_set_mt,  (float *)&st_cfg.mot[MOTOR_6].motor_timeout,  M6_MOTOR_TIMEOUT },
->>>>>>> refs/heads/edge */
-#endif
+#endif
+
     // Axis parameters
     { "x","xam",_fip,  0, cm_print_am, cm_get_am, cm_set_am, (float *)&cs.null, X_AXIS_MODE },
     { "x","xvm",_fipc, 0, cm_print_vm, cm_get_vm, cm_set_vm, (float *)&cs.null, X_VELOCITY_MAX },
