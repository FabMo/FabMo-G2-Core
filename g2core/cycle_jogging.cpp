/*
 * cycle_jogging.c - jogging cycle extension to canonical_machine.c
 * This file is part of the g2core project
 *
 * by Mike Estee, Tom Cauchois - Other Machine Company
 *
 * This file ("the software") is free software: you can redistribute it and/or modify
 * it under the terms of the GNU General Public License, version 2 as published by the
 * Free Software Foundation. You should have received a copy of the GNU General Public
 * License, version 2 along with the software.  If not, see <http://www.gnu.org/licenses/>.
 *
 * As a special exception, you may use this file as part of a software library without
 * restriction. Specifically, if other files instantiate templates or use macros or
 * inline functions from this file, or you compile this file and link it with  other
 * files to produce an executable, this file does not by itself cause the resulting
 * executable to be covered by the GNU General Public License. This exception does not
 * however invalidate any other reasons why the executable file might be covered by the
 * GNU General Public License.
 *
 * THE SOFTWARE IS DISTRIBUTED IN THE HOPE THAT IT WILL BE USEFUL, BUT WITHOUT ANY
 * WARRANTY OF ANY KIND, EXPRESS OR IMPLIED, INCLUDING BUT NOT LIMITED TO THE WARRANTIES
 * OF MERCHANTABILITY, FITNESS FOR A PARTICULAR PURPOSE AND NONINFRINGEMENT. IN NO EVENT
 * SHALL THE AUTHORS OR COPYRIGHT HOLDERS BE LIABLE FOR ANY CLAIM, DAMAGES OR OTHER
 * LIABILITY, WHETHER IN AN ACTION OF CONTRACT, TORT OR OTHERWISE, ARISING FROM, OUT OF
 * OR IN CONNECTION WITH THE SOFTWARE OR THE USE OR OTHER DEALINGS IN THE SOFTWARE.
 */

#include "g2core.h"
#include "config.h"
#include "json_parser.h"
#include "text_parser.h"
#include "canonical_machine.h"
#include "planner.h"
#include "util.h"
#include "report.h"
#include "xio.h"

#define JOGGING_START_VELOCITY ((float)10.0)

/**** Jogging singleton structure ****/

struct jmJoggingSingleton {         // persistent jogging runtime variables
    // controls for jogging cycle
    int8_t  axis;                   // axis currently being jogged
    float   dest_pos;               // distance relative to start position to travel
    float   start_pos;
    float   velocity_start;         // initial jog feed
    float   velocity_max;
    uint8_t step;                   // what step of the ramp the jogging cycle is currently on

    uint8_t (*func)(int8_t axis);   // binding for callback function state machine

    // state saved from gcode model
    float   saved_feed_rate;        // F setting
    uint8_t saved_coord_system;     // G54 - G59 setting
    uint8_t saved_distance_mode;    // G90,G91 global setting
    uint8_t saved_feed_rate_mode;
};
static struct jmJoggingSingleton jog;


/**** NOTE: global prototypes and other .h info is located in canonical_machine.h ****/

static stat_t _set_jogging_func(uint8_t (*func)(int8_t axis));
static stat_t _jogging_axis_start(int8_t axis);
static stat_t _jogging_axis_ramp_jog(int8_t axis);
static stat_t _jogging_axis_move(int8_t axis, float target, float velocity);
static stat_t _jogging_finalize_exit(int8_t axis);

/*****************************************************************************
 * cm_jogging_cycle_start() - jogging cycle using soft limits
 *
 *  --- Some further details ---
 *
 *  Note: When coding a cycle (like this one) you get to perform one queued
 *  move per entry into the continuation, then you must exit.
 *
 *  Another Note: When coding a cycle (like this one) you must wait until
 *  the last move has actually been queued (or has finished) before declaring
 *  the cycle to be done. Otherwise there is a nasty race condition in the
 *  tg_controller() that will accept the next command before the position of
 *  the final move has been recorded in the Gcode model. That's what the call
 *  to cm_isbusy() is about.
 */

stat_t cm_jogging_cycle_start(uint8_t axis) {
    // save relevant non-axis parameters from Gcode model
    jog.saved_coord_system   = cm_get_coord_system(ACTIVE_MODEL);   // cm->gm.coord_system;
    jog.saved_distance_mode  = cm_get_distance_mode(ACTIVE_MODEL);  // cm->gm.distance_mode;
    jog.saved_feed_rate_mode = cm_get_feed_rate_mode(ACTIVE_MODEL);
    jog.saved_feed_rate      = (ACTIVE_MODEL)->feed_rate;  // cm->gm.feed_rate;

    // set working values
    cm_set_distance_mode(ABSOLUTE_DISTANCE_MODE);
    cm_set_coord_system(ABSOLUTE_COORDS);  // jogging is done in machine coordinates
    cm_set_feed_rate_mode(UNITS_PER_MINUTE_MODE);

    jog.velocity_start = JOGGING_START_VELOCITY;  // see canonical_machine.h for #define
    jog.velocity_max = cm->a[axis].velocity_max;

    jog.start_pos = cm_get_absolute_position(RUNTIME, axis);
    jog.dest_pos = cm_get_jogging_dest();
    jog.step = 0;

    jog.axis = axis;
    jog.func = _jogging_axis_start;  // bind initial processing function

    cm->machine_state = MACHINE_CYCLE;
    cm->cycle_type = CYCLE_JOG;
    sr_request_status_report(SR_REQUEST_IMMEDIATE);
    return (STAT_OK);
}

/* Jogging axis moves - these execute in sequence for each axis
 * cm_jogging_cycle_callback()  - main loop callback for running the jogging cycle
 *  _set_jogging_func()         - a convenience for setting the next dispatch vector and exiting
 *  _jogging_axis_start()       - setup the jog
 *  _jogging_axis_ramp_jog()    - ramp the jog
 *  _jogging_axis_move()        - move the axis
 *  _jogging_finalize_exit()    - clean up
 */

stat_t cm_jogging_cycle_callback(void) {
    if (cm->cycle_type != CYCLE_JOG) {
        return (STAT_NOOP);  // exit if not in a jogging cycle
    }
    if (jog.func == _jogging_finalize_exit && cm_get_runtime_busy() == true) {
        return (STAT_EAGAIN);  // sync to planner move ends
    }
    //    if (jog.func == _jogging_axis_ramp_jog && mp_get_buffers_available() < PLANNER_BUFFER_HEADROOM) {
    if (jog.func == _jogging_axis_ramp_jog && mp_planner_is_full(mp)) {     // +++++
        return (STAT_EAGAIN);  // prevent flooding the queue with jog moves
    }
    return (jog.func(jog.axis));  // execute the current jogging move
}

static stat_t _set_jogging_func(stat_t (*func)(int8_t axis)) {
    jog.func = func;
    return (STAT_EAGAIN);
}

static stat_t _jogging_axis_start(int8_t axis) {
//  cm_end_hold();                                      // ends hold if one is in effect
    return (_set_jogging_func(_jogging_axis_ramp_jog));
}

#define INITIAL_RAMP 0.01
#define RAMP_DIST 2.0
#define MAX_STEPS 25

static stat_t _jogging_axis_ramp_jog(int8_t axis)  // run the jog ramp
{
    float   direction = jog.start_pos <= jog.dest_pos ? 1. : -1.;
    float   delta     = std::abs(jog.dest_pos - jog.start_pos);
    uint8_t last      = 0;

    float velocity =
        jog.velocity_start + (jog.velocity_max - jog.velocity_start) * pow(10.0, (jog.step / ((float)MAX_STEPS)) - 1.0);
    float offset = INITIAL_RAMP + RAMP_DIST * ((jog.step * (jog.step + 1.0)) / (2.0 * MAX_STEPS));
    if (offset >= delta || jog.step >= MAX_STEPS) {
        offset = delta;
        last   = 1;
    }
    float target = jog.start_pos + offset * direction;

    _jogging_axis_move(axis, target, velocity);
    jog.step++;

    if (last) {
        return (_set_jogging_func(_jogging_finalize_exit));
    } else {
        return (_set_jogging_func(_jogging_axis_ramp_jog));
    }
}

static stat_t _jogging_axis_move(int8_t axis, float target, float velocity) {
    float vect[]  = INIT_AXES_ZEROES;
    bool  flags[] = INIT_AXES_FALSE;

    vect[axis]  = target;
    flags[axis] = true;
<<<<<<< HEAD
    cm_set_feed_rate(velocity);
    ritorno(cm_straight_feed(vect, flags, PROFILE_FAST));
=======
    cm_set_feed_rate_mm(velocity);
    ritorno(cm_straight_feed_mm(vect, flags, PROFILE_FAST));
>>>>>>> e36144a6
    return (STAT_EAGAIN);
}

static stat_t _jogging_finalize_exit(int8_t axis)  // finish a jog
{
    //    cm_end_hold();                                // ends hold if one is in effect

    cm_set_coord_system(jog.saved_coord_system);  // restore to work coordinate system
    cm_set_distance_mode(jog.saved_distance_mode);
    cm_set_feed_rate_mode(jog.saved_feed_rate_mode);
    (MODEL)->feed_rate = jog.saved_feed_rate;
    cm_set_motion_mode(MODEL, MOTION_MODE_CANCEL_MOTION_MODE);
    cm_canned_cycle_end();
    xio_writeline("{\"jog\":0}\n");  // needed by OMC jogging function
    return (STAT_OK);
}

/*
static stat_t _jogging_error_exit(int8_t axis)
{
        // Generate the warning message. Since the error exit returns via the jogging callback
        // - and not the main controller - it requires its own display processing
//    nv_reset_nv_list();
        _jogging_finalize_exit(axis);                    // clean up
        return (STAT_JOGGING_CYCLE_FAILED);                // jogging state
}
*/<|MERGE_RESOLUTION|>--- conflicted
+++ resolved
@@ -179,13 +179,8 @@
 
     vect[axis]  = target;
     flags[axis] = true;
-<<<<<<< HEAD
-    cm_set_feed_rate(velocity);
-    ritorno(cm_straight_feed(vect, flags, PROFILE_FAST));
-=======
     cm_set_feed_rate_mm(velocity);
     ritorno(cm_straight_feed_mm(vect, flags, PROFILE_FAST));
->>>>>>> e36144a6
     return (STAT_EAGAIN);
 }
 
