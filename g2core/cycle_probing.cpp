--- conflicted
+++ resolved
@@ -305,19 +305,6 @@
  *  cm_set_absolute_override() also zeros work offsets, which are restored on exit.
  */
 
-<<<<<<< HEAD
-static void _motion_end_callback(float* vect, bool* flag)
-{
-    pb.waiting_for_motion_complete = false;
-    gpio_set_probing_mode(pb.probe_input, false);
-    if (cm->hold_state != FEEDHOLD_OFF) {
-        cm_set_motion_state(MOTION_STOP);
-        cm->hold_state = FEEDHOLD_MOTION_STOPPED;
-    }
-}
-
-=======
->>>>>>> 404106b7
 static stat_t _probe_move(const float target[], const bool flags[])
 {
     cm_set_absolute_override(MODEL, ABSOLUTE_OVERRIDE_ON_DISPLAY_WITH_OFFSETS);
