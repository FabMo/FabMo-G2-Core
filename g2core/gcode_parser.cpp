--- conflicted
+++ resolved
@@ -1039,13 +1039,8 @@
             cm_set_absolute_override(MODEL, gv.absolute_override); // apply absolute override & display as absolute
             switch (gv.motion_mode) {
                 case MOTION_MODE_CANCEL_MOTION_MODE: { cm->gm.motion_mode = gv.motion_mode; break;}                 // G80
-<<<<<<< HEAD
-                case MOTION_MODE_STRAIGHT_TRAVERSE:  { status = cm_straight_traverse(gv.target, gf.target, PROFILE_NORMAL); break;} // G0
-                case MOTION_MODE_STRAIGHT_FEED:      { status = cm_straight_feed(gv.target, gf.target, PROFILE_NORMAL); break;}     // G1
-=======
                 case MOTION_MODE_STRAIGHT_TRAVERSE:  { status = cm_straight_traverse_global(gv.target, gf.target, PROFILE_NORMAL); break;} // G0
                 case MOTION_MODE_STRAIGHT_FEED:      { status = cm_straight_feed_global(gv.target, gf.target, PROFILE_NORMAL); break;}     // G1
->>>>>>> e36144a6
                 case MOTION_MODE_CW_ARC:                                                                            // G2
                 case MOTION_MODE_CCW_ARC: { status = cm_arc_feed(gv.target,     gf.target,                          // G3
                                                                  gv.arc_offset, gf.arc_offset,
