/*
 * json_parser.cpp - JSON parser
 * This file is part of the g2core project
 *
 * Copyright (c) 2011 - 2019 Alden S. Hart, Jr.
 * Copyright (c) 2016 - 2019 Rob Giseburt
 *
 * This file ("the software") is free software: you can redistribute it and/or modify
 * it under the terms of the GNU General Public License, version 2 as published by the
 * Free Software Foundation. You should have received a copy of the GNU General Public
 * License, version 2 along with the software.  If not, see <http://www.gnu.org/licenses/>.
 *
 * As a special exception, you may use this file as part of a software library without
 * restriction. Specifically, if other files instantiate templates or use macros or
 * inline functions from this file, or you compile this file and link it with  other
 * files to produce an executable, this file does not by itself cause the resulting
 * executable to be covered by the GNU General Public License. This exception does not
 * however invalidate any other reasons why the executable file might be covered by the
 * GNU General Public License.
 *
 * THE SOFTWARE IS DISTRIBUTED IN THE HOPE THAT IT WILL BE USEFUL, BUT WITHOUT ANY
 * WARRANTY OF ANY KIND, EXPRESS OR IMPLIED, INCLUDING BUT NOT LIMITED TO THE WARRANTIES
 * OF MERCHANTABILITY, FITNESS FOR A PARTICULAR PURPOSE AND NONINFRINGEMENT. IN NO EVENT
 * SHALL THE AUTHORS OR COPYRIGHT HOLDERS BE LIABLE FOR ANY CLAIM, DAMAGES OR OTHER
 * LIABILITY, WHETHER IN AN ACTION OF CONTRACT, TORT OR OTHERWISE, ARISING FROM, OUT OF
 * OR IN CONNECTION WITH THE SOFTWARE OR THE USE OR OTHER DEALINGS IN THE SOFTWARE.
 */

////** revert refactoring ...

#include "g2core.h"
#include "config.h"  // JSON sits on top of the config system
#include "controller.h"
#include "json_parser.h"
#include "text_parser.h"
#include "canonical_machine.h"
#include "report.h"
#include "util.h"
#include "xio.h"

/**** Allocation ****/

jsSingleton_t js;

/**** local scope stuff ****/

static stat_t _json_parser_kernal(nvObj_t *nv, char *str);
static stat_t _json_parser_execute(nvObj_t *nv);
static stat_t _normalize_json_string(char *str, uint16_t size);
static stat_t _get_nv_pair(nvObj_t *nv, char **pstr, int8_t *depth);

/****************************************************************************
 * json_parser() - exposed part of JSON parser
 * _json_parser_kernal()
 * _normalize_json_string()
 * _get_nv_pair_strict()
 *
 *  This is a dumbed down JSON parser to fit in limited memory with no malloc
 *  or practical way to do recursion ("depth" tracks parent/child levels).
 *
 *  This function will parse the following forms up to the JSON_MAX limits:
 *    {"name":"value"}
 *    {"name":12345}
 *    {"name1":"value1", "n2":"v2", ... "nN":"vN"}
 *    {"parent_name":""}
 *    {"parent_name":{"name":"value"}}
 *    {"parent_name":{"name1":"value1", "n2":"v2", ... "nN":"vN"}}
 *
 *    "value" can be a string, number, true, false, or null (2 types)
 *
 *  Numbers
 *    - number values are not quoted and can start with a digit or -.
 *    - numbers cannot start with + or . (period)
 *    - exponentiated numbers are handled OK.
 *    - hexadecimal or other non-decimal number bases are not supported
 *
 *  The parser:
 *    - extracts an array of one or more JSON object structs from the input string
 *    - once the array is built it executes the object(s) in order in the array
 *    - passes the executed array to the response handler to generate the response string
 *    - returns the status and the JSON response string
 *
 *  Separation of concerns
 *    json_parser() is the only exposed part. It does parsing, display, and status reports.
 *    _get_nv_pair() only does parsing and syntax; no semantic validation or group handling
 *    _json_parser_kernal() does index validation and group handling
 *    _json_parser_execute() executes sets and gets in an application agnostic way. It should work for other apps than g2core
 */

stat_t json_parser(char *str, bool suppress_response) // suppress_response defaults to false, see decalaration in .h
{
    nvObj_t *nv = nv_reset_nv_list();               // get a fresh nvObj list
    stat_t status = _json_parser_kernal(nv, str);
    if (status == STAT_OK) {                        // execute the command
        nv = nv_body;
        status = _json_parser_execute(nv);
    }
    if (suppress_response || (status == STAT_COMPLETE)) {  // skip the print if returning from something that already did it.
        return status;
    }
    nv_print_list(status, TEXT_MULTILINE_FORMATTED, JSON_RESPONSE_FORMAT);
    sr_request_status_report(SR_REQUEST_TIMED);     // generate incremental status report to show any changes
    return STAT_OK;
}

// This is almost the same as json_parser, except it doesn't *always* execute the parsed out list, and it never returns a reponse
void json_parse_for_exec(char *str, bool execute)
{
    nvObj_t *nv = nv_reset_exec_nv_list();          // get a fresh nvObj list
    stat_t status = _json_parser_kernal(nv, str);
    if ((status == STAT_OK) && (execute)) {
        nv = nv_exec;
        status = _json_parser_execute(nv);          // execute the command
    }
    sr_request_status_report(SR_REQUEST_TIMED);     // generate incremental status report to show any changes
}

////## see below
static stat_t _json_parser_execute(nvObj_t *nv) {

    do {
        if (nv->valuetype == TYPE_PARENT) {         // added as partial fix for Issue #298:
                                                    // Reading values with nested JSON changes values in inches mode
            if (strcmp(nv->token, "sr") == 0) {     // Hack to execute Set Status Report (SR parent) See end note (*)
                return (nv_set(nv));
            }

        } else if (nv->valuetype == TYPE_NULL) {    // means run the GET function to get the value
            ritorno(nv_get(nv));                    // ritorno returns w/status on any errors
            if (nv->valuetype == TYPE_PARENT) {     // This will be true if you read a group. Exit now
                return (STAT_OK);
            }
        } else {                                    // otherwise, run the SET function
            cm_parse_clear(*nv->stringp);           // parse Gcode and clear alarms if M30 or M2 is found
            ritorno(cm_is_alarmed());               // return error status if in alarm, shutdown or panic
            ritorno(nv_set(nv));                    // run the SET function  to set value or execute something (e.g. gcode)
            nv_persist(nv);
        }
        if ((nv = nv->nx) == NULL) {
            return (STAT_JSON_TOO_MANY_PAIRS);      // Not supposed to encounter a NULL
        }
    } while (nv->valuetype != TYPE_EMPTY);

    return (STAT_OK);                               // only successful commands exit through this point
}
////## reversion
////## this section first per 8/2019 then to edge (which is same as edge-preview)
// static stat_t _json_parser_execute(nvObj_t *nv) {

//     do {
//         if (nv->valuetype == TYPE_NULL) {           // means GET the value
//             ritorno(nv_get(nv));                    // ritorno returns w/status on any errors
//             if (nv->valuetype == TYPE_PARENT) {     // This will be true if you read a group. Exit now
//                 return (STAT_OK);
//             }
//         } else {
//             cm_parse_clear(*nv->stringp);           // parse Gcode and clear alarms if M30 or M2 is found
//             ritorno(cm_is_alarmed());               // return error status if in alarm, shutdown or panic
//             ritorno(nv_set(nv));                    // set value or call a function (e.g. gcode)
//             nv_persist(nv);
//         }
//         if ((nv = nv->nx) == NULL) {
//             return (STAT_JSON_TOO_MANY_PAIRS);      // Not supposed to encounter a NULL
//         }
//     } while (nv->valuetype != TYPE_EMPTY);

//     return (STAT_OK);                               // only successful commands exit through this point
// }
////##

// (*) Note: The JSON / token system is essentially flat, as it was derived from a command-line flat-ASCII approach
//     If the JSON objects had proper recursive descent handlers that just passed the remaining string (at that level)
//     off for further processing, we would not need to do this hack. A fix is in the works. For now, this is OK.

static stat_t _json_parser_kernal(nvObj_t *nv, char *str)
{
    stat_t status;
    int8_t depth;
    char group[GROUP_LEN+1] = {""};                 // group identifier - starts as NUL
    int8_t i = NV_BODY_LEN;

    status = _normalize_json_string(str, JSON_INPUT_STRING_MAX);
    if (status != STAT_OK) {
        nv->valuetype = TYPE_NULL;
        return (status);
    }

    // parse the JSON command into the nv body
    do {
        if (--i == 0) {
            return (STAT_JSON_TOO_MANY_PAIRS);      // length error
        }
        // Use relaxed parser. Will read either strict or relaxed mode. To use strict-only parser refer
        // to build earlier than 407.03. Substitute _get_nv_pair_strict() for _get_nv_pair()
        if ((status = _get_nv_pair(nv, &str, &depth)) > STAT_EAGAIN) { // erred out
            nv->valuetype = TYPE_NULL;
            return (status);
        }
        // propagate the group from previous NV pair (if relevant)
        if (group[0] != NUL) {
            strncpy(nv->group, group, GROUP_LEN);   // copy the parent's group to this child
        }
        // validate the token and get the index
        if ((nv->index = nv_get_index(nv->group, nv->token)) == NO_MATCH) {
            nv->valuetype = TYPE_NULL;
            return (STAT_UNRECOGNIZED_NAME);
        }
        if ((nv_index_is_group(nv->index)) && (nv_group_is_prefixed(nv->token))) {
            strncpy(group, nv->token, GROUP_LEN);   // record the group ID
        }
        nv_coerce_types(nv);                        // adjust types based on type fields in configApp table
        if ((nv = nv->nx) == NULL) {
            return (STAT_JSON_TOO_MANY_PAIRS);      // Not supposed to encounter a NULL
        }
    } while (status != STAT_OK);                    // breaks when parsing is complete

    return (STAT_OK);                               // only successful commands exit through this point
}

/*
 * _normalize_json_string - normalize a JSON string in place
 *
 *  Validate string size limits, remove all whitespace and convert
 *  to lower case, with the exception of gcode comments
 */

static stat_t _normalize_json_string(char *str, uint16_t size)
{
    char *wr;                                       // write pointer
    uint8_t in_comment = false;

    if (strlen(str) > size) {
        return (STAT_INPUT_EXCEEDS_MAX_LENGTH);
    }
    for (wr = str; *str != NUL; str++) {
        if (!in_comment) {                          // normal processing
            if (*str == '(') in_comment = true;
            if ((*str <= ' ') || (*str == DEL)) continue; // toss ctrls, WS & DEL
            *wr++ = tolower(*str);
        } else {                                    // Gcode comment processing
            if (*str == ')') in_comment = false;
            *wr++ = *str;
        }
    }
    *wr = NUL;
    return (STAT_OK);
}

/*
 * _get_nv_pair() - get the next name-value pair w/relaxed JSON rules. Also parses strict JSON.
 *
 *  Parse the next statement and populate the command object (nvObj).
 *
 *  Leaves string pointer (str) on the first character following the object.
 *  Which is the character just past the ',' separator if it's a multi-valued
 *  object or the terminating NUL if single object or the last in a multi.
 *
 *  Keeps track of tree depth and closing braces as much as it has to.
 *  If this were to be extended to track multiple parents or more than two
 *  levels deep it would have to track closing curlies - which it does not.
 *
 *  ASSUMES INPUT STRING HAS FIRST BEEN NORMALIZED BY _normalize_json_string()
 *
 *  If a group prefix is passed in it will be pre-pended to any name parsed
 *  to form a token string. For example, if "x" is provided as a group and
 *  "fr" is found in the name string the parser will search for "xfr" in the
 *  cfgArray.
 */
/*  RELAXED RULES
 *
 *  Quotes are accepted but not needed on names
 *  Quotes are required for string values
 *
 *  See build 406.xx or earlier for strict JSON parser - deleted in 407.03
 */

static stat_t _get_nv_pair(nvObj_t *nv, char **pstr, int8_t *depth)
{
    uint8_t i;
    char *tmp;
    char leaders[] = {"{,\""};      // open curly, quote and leading comma
    char separators[] = {":\""};    // colon and quote
    char terminators[] = {"},\""};  // close curly, comma and quote
    char value[] = {"{\".-+"};      // open curly, quote, period, minus and plus

    nv_reset_nv(nv);                // wipes the object and sets the depth

    // --- Process name part ---
    // Find, terminate and set pointers for the name. Allow for leading and trailing name quotes.
    char * name = *pstr;
    for (i=0; true; i++, (*pstr)++) {
        if (strchr(leaders, (int)**pstr) == NULL) {     // find leading character of name
            name = (*pstr)++;
            break;
        }
        if (i == MAX_PAD_CHARS) {
            return (STAT_JSON_SYNTAX_ERROR);
        }
    }

    // Find the end of name, NUL terminate and copy token
    for (i=0; true; i++, (*pstr)++) {
        if (strchr(separators, (int)**pstr) != NULL) {
            *(*pstr)++ = NUL;
            strncpy(nv->token, name, TOKEN_LEN+1);      // copy the string to the token
            break;
        }
        if (i == TOKEN_LEN) {
            return (STAT_INPUT_EXCEEDS_MAX_LENGTH);
        }
    }

    // --- Process value part ---  (organized from most to least frequently encountered)

    // Find the start of the value part
    for (i=0; true; i++, (*pstr)++) {
        if (isalnum((int)**pstr)) break;
        if (strchr(value, (int)**pstr) != NULL) break;
        if (i == MAX_PAD_CHARS) {
            return (STAT_JSON_SYNTAX_ERROR);
        }
    }

    // nulls (gets)
    if ((**pstr == 'n') || ((**pstr == '\"') && (*(*pstr+1) == '\"'))) { // process null value
        nv->valuetype = TYPE_NULL;
        nv->value_int = TYPE_NULL;

////##
    // // numbers
    // } else if (isdigit(**pstr) || (**pstr == '-')) {    // value is a number
    //     nv->value_int = atol(*pstr);                    // get the number as an integer
    //     nv->value_flt = strtod(*pstr, &tmp);     // get the number as a float - tmp is the end pointer

    //     if ((tmp == *pstr) ||                           // if start pointer equals end the conversion failed
    //         (strchr(terminators, *tmp) == NULL)) {      // terminators are the only legal chars at the end of a number
    //         nv->valuetype = TYPE_NULL;                  // report back an error
    //         return (STAT_BAD_NUMBER_FORMAT);
    //     }

    //     // if the double value is the same as the int, mark it as a TYPE_INTEGER
    //     if ((int32_t)std::floor(nv->value_flt) == nv->value_int) {
    //         nv->valuetype = TYPE_INTEGER;
    //     } else {
    //         nv->valuetype = TYPE_FLOAT;
    //     }
////##
    // numbers
    } else if (isdigit(**pstr) || (**pstr == '-')) {    // value is a number
        nv->value_int = atol(*pstr);                    // get the number as an integer
<<<<<<< HEAD
        nv->value_flt = (float)strtod(*pstr, &tmp);     // get the number as a float - tmp is the end pointer
=======
        nv->value_flt = strtod(*pstr, &tmp);            // get the number as a float - tmp is the end pointer
>>>>>>> 441003f3

        if ((tmp == *pstr) ||                           // if start pointer equals end the conversion failed
            (strchr(terminators, *tmp) == NULL)) {      // terminators are the only legal chars at the end of a number
            nv->valuetype = TYPE_NULL;                  // report back an error
            return (STAT_BAD_NUMBER_FORMAT);
        }
        nv->valuetype = TYPE_FLOAT;
////##


        // object parent
    } else if (**pstr == '{') {
        nv->valuetype = TYPE_PARENT;
//        *depth += 1;                                  // nv_reset_nv() sets the next object's level so this is redundant
        (*pstr)++;
        return(STAT_EAGAIN);                            // signal that there is more to parse

    // strings
    } else if (**pstr == '\"') {                        // value is a string
        (*pstr)++;
        nv->valuetype = TYPE_STRING;
        if ((tmp = strchr(*pstr, '\"')) == NULL) {
            return (STAT_JSON_SYNTAX_ERROR);            // find the end of the string
        }
        *tmp = NUL;

        // if string begins with 0x it might be data, needs to be at least 3 chars long
        if( strlen(*pstr)>=3 && (*pstr)[0]=='0' && (*pstr)[1]=='x')
        {
            uint32_t *v = (uint32_t*)&nv->value_int;
            *v = strtoul((const char *)*pstr, 0L, 0);
            nv->valuetype = TYPE_DATA;
        } else {
            ritorno(nv_copy_string(nv, *pstr));
        }
        *pstr = ++tmp;

    // boolean true/false
    } else if (**pstr == 't') {
        nv->valuetype = TYPE_BOOLEAN;
        nv->value_int = true;
    } else if (**pstr == 'f') {
        nv->valuetype = TYPE_BOOLEAN;
        nv->value_int = false;

    // arrays
    } else if (**pstr == '[') {
        nv->valuetype = TYPE_ARRAY;
        ritorno(nv_copy_string(nv, *pstr));     // copy array into string for error displays
        return (STAT_VALUE_TYPE_ERROR);         // return error as the parser doesn't do input arrays yet

    // general error condition
    } else {
        return (STAT_JSON_SYNTAX_ERROR);        // ill-formed JSON
    }

    // process comma separators and end curlies
    if ((*pstr = strpbrk(*pstr, terminators)) == NULL) { // advance to terminator or err out
        return (STAT_JSON_SYNTAX_ERROR);
    }
    if (**pstr == '}') {
        *depth -= 1;                            // pop up a nesting level
        (*pstr)++;                              // advance to comma or whatever follows
    }
    if (**pstr == ',') {
        return (STAT_EAGAIN);                   // signal that there is more to parse
    }
    (*pstr)++;
    return (STAT_OK);                           // signal that parsing is complete
}

/****************************************************************************
 * json_serialize() - make a JSON object string from JSON object array
 *
 *  *nv is a pointer to the first element in the nv list to serialize
 *  *out_buf is a pointer to the output string - usually what was the input string
 *  Returns the character count of the resulting string
 *
 *   Operation:
 *    - The nvObj list is processed start to finish with no recursion
 *
 *    - Assume the first object is depth 0 or greater (the opening curly)
 *
 *    - Assume remaining depths have been set correctly; but might not achieve closure;
 *      e.g. list starts on 0, and ends on 3, in which case provide correct closing curlies
 *
 *    - Assume there can be multiple, independent, non-contiguous JSON objects at a
 *      given depth value. These are processed correctly - e.g. 0,1,1,0,1,1,0,1,1
 *
 *    - The list must have a terminating nvObj where nv->nx == NULL.
 *      The terminating object may or may not have data (empty or not empty).
 *
 *  Returns:
 *      Returns length of string, or -1 if there's been an error
 *
 *  Desired behaviors:
 *    - Allow self-referential elements that would otherwise cause a recursive loop
 *    - Skip over empty objects (TYPE_EMPTY)
 *    - If a JSON object is empty represent it as {}
 */

uint16_t json_serialize(nvObj_t *nv, char *out_buf, uint16_t size)
{
    char *str = out_buf;
    char *str_max = out_buf + size;
    int8_t initial_depth = nv->depth;
    int8_t prev_depth = 0;
    uint8_t need_a_comma = false;

    *str++ = '{';                                 // write opening curly

    while (true) {
        if (nv->valuetype != TYPE_EMPTY) {
            if (need_a_comma) { *str++ = ',';}
            need_a_comma = true;
            strcpy(str++, "\"");
            strcpy(str, nv->token); str += strlen(nv->token);
            strcpy(str++, "\":"); str++;

            switch (nv->valuetype)  {
                case (TYPE_EMPTY):  {   break; }
                case (TYPE_NULL):   {   strcpy(str, "null");
                                        str += 4;
                                        break;
                                    }
                case (TYPE_PARENT): {   *str++ = '{';
                                        need_a_comma = false;
////##                                        prev_depth++; // make sure empty objects are closed
                                        break;
                                    }
                case (TYPE_FLOAT):  {   convert_outgoing_float(nv);
                                        str += floattoa(str, nv->value_flt, nv->precision);
                                        break;
                                    }
//                case (TYPE_INT):    {   // str += inttoa(str, (int)nv->value); // doesn't handle negative numbers
//                                        str += sprintf(str, "%d", (int)nv->value);
//                                        break;
//                                    }
                case (TYPE_INTEGER):{   str += sprintf(str, "%d", (int)nv->value_int);
                                        break;
                                    }
                case (TYPE_STRING): {   *str++ = '"';
                                        strcpy(str, *nv->stringp);
                                        str += strlen(*nv->stringp);
                                        *str++ = '"';
                                        break;
                                    }
                case (TYPE_BOOLEAN):{   if (!nv->value_int) {
                                            strcpy(str, "false");
                                            str += 5;
                                        } else {
                                            strcpy(str, "true");
                                            str += 4;
                                        }
                                        break;
                                    }
                case (TYPE_DATA):   {   uint32_t *v = (uint32_t*)&nv->value_int;
////## later correction accepted                case (TYPE_DATA):   {   uint32_t *v = (uint32_t*)&nv->value_flt;
                                        str += sprintf(str, "\"0x%lx\"", *v);
                                        break;
                                    }
                case (TYPE_ARRAY):  {   strcpy(str++, "[");
                                        strcpy(str, *nv->stringp);
                                        str += strlen(*nv->stringp);
                                        strcpy(str++, "]");
                                        break;
                                    }
                default: {}
            }
        }
        if (str >= str_max) { return (-1);}     // signal buffer overrun
        if ((nv = nv->nx) == NULL) { break;}    // end of the list

        while (nv->depth < prev_depth--) {      // iterate the closing curlies
            need_a_comma = true;
            *str++ = '}';
        }
        prev_depth = nv->depth;
    }

    // closing curlies and NEWLINE
    while (prev_depth-- > initial_depth) {
        *str++ = '}';
    }
    str += sprintf((char *)str, "}\n");         // using sprintf for this last one ensures a NUL termination
    if (str > out_buf + size) {
        return (-1);
    }
    return (str - out_buf);
}

/*
 * json_print_object() - serialize and print the nvObj array directly (w/o header & footer)
 *
 *  Ignores JSON verbosity settings and everything else - just serializes the list & prints
 *  Useful for reports and other simple output.
 *  Object list should be terminated by nv->nx == NULL
 */
void json_print_object(nvObj_t *nv)
{
    json_serialize(nv, cs.out_buf, sizeof(cs.out_buf));
    xio_writeline(cs.out_buf);
}

/*
 * json_print_list() - command to select and produce a JSON formatted output
 */

void json_print_list(stat_t status, uint8_t flags)
{
    switch (flags) {
        case JSON_NO_PRINT: break;
        case JSON_OBJECT_FORMAT: { json_print_object(nv_body); break; }
        case JSON_RESPONSE_FORMAT:
        case JSON_RESPONSE_TO_MUTED_FORMAT:
            { json_print_response(status, flags == JSON_RESPONSE_TO_MUTED_FORMAT); break; }
    }
}

/*
 * json_print_response() - JSON responses with headers, footers and observing JSON verbosity
 *
 *  A footer is returned for every setting except $jv=0
 *
 *  JV_SILENT = 0,      // no response is provided for any command
 *  JV_FOOTER,          // responses contain  footer only; no command echo, gcode blocks or messages
 *  JV_CONFIGS,         // echo configs; gcode blocks are not echoed; messages are not echoed
 *  JV_MESSAGES,        // echo configs; gcode messages only (if present); no block echo or line numbers
 *  JV_LINENUM,         // echo configs; gcode blocks return messages and line numbers as present
 *  JV_VERBOSE          // echoes all configs and gcode blocks, line numbers and messages
 *
 *  This gets a bit complicated. The first nvObj is the header, which must be set by reset_nv_list().
 *  The first object in the body will always have the gcode block or config command in it,
 *  which you may or may not want to display. This is followed by zero or more displayable objects.
 *  Then if you want a gcode line number you add that here to the end. Finally, a footer goes
 *  on all the (non-silent) responses.
 */

void json_print_response(uint8_t status, const bool only_to_muted /*= false*/)
{
    if ((js.json_verbosity == JV_SILENT) || (cs.responses_suppressed)) {                   // silent means no responses
        return;
    }
    if (js.json_verbosity == JV_EXCEPTIONS)    {            // cutout for JV_EXCEPTIONS mode
        if (status == STAT_OK) {
            if (cm->machine_state != MACHINE_INITIALIZING) { // always do full echo during startup
                return;
            }
        }
    }

    // Body processing
    nvObj_t *nv = nv_body;
    if (status == STAT_JSON_SYNTAX_ERROR) {
        nv_reset_nv_list();
        nv_add_string((const char *)"err", escape_string(cs.bufp, cs.saved_buf));

    } else if ((cm->machine_state != MACHINE_INITIALIZING) || (status == STAT_INITIALIZING)) { // always do full echo during startup
        uint8_t nv_type;
        do {
            if ((nv_type = nv_get_type(nv)) == NV_TYPE_NULL) break;

            if (nv_type == NV_TYPE_GCODE) {
                if (js.echo_json_gcode_block == false) {    // kill command echo if not enabled
                    nv->valuetype = TYPE_EMPTY;
                }

//++++        } else if (nv_type == NV_TYPE_CONFIG) {       // kill config echo if not enabled
//fix me        if (js.echo_json_configs == false) {
//                    nv->valuetype = TYPE_EMPTY;
//                }

            } else if (nv_type == NV_TYPE_MESSAGE) {        // kill message echo if not enabled
                if (js.echo_json_messages == false) {
                    nv->valuetype = TYPE_EMPTY;
                }

            } else if (nv_type == NV_TYPE_LINENUM) {        // kill line number echo if not enabled
                if ((js.echo_json_linenum == false) || (fp_ZERO(nv->value_int))) { // do not report line# 0
                    nv->valuetype = TYPE_EMPTY;
                }
            }
        } while ((nv = nv->nx) != NULL);                    // Emergency escape
    }

    // Footer processing - wind to the end of the populated blocks
    if (nv == NULL) {                                       // this can happen when processing a stale list
        return;                                             //...that already has a null-terminated footer
    }
    while(nv->valuetype != TYPE_EMPTY) {                    // find a free nvObj at end of the list...
        if ((nv = nv->nx) == NULL) {                        // oops! No free nvObj!
            rpt_exception(STAT_JSON_OUTPUT_TOO_LONG, "json_print_response() json too long"); // report this as an exception
            return;
        }
    }

    // COMMENT APPLIES TO ARM ONLY - for now
    // in xio.cpp:xio.readline the CR || LF read from the host is not appended to the string.
    // to ensure that the correct number of bytes are reported back to the host we add a +1 to
    // cs.linelen so that the number of bytes received matches the number of bytes reported

    char footer_string[NV_FOOTER_LEN];
    char *str = footer_string;

    strcpy(str, "1,"); str += 2;                            // '1' is the footer revision hard coded
    str += inttoa(str, status);                             // nb: inttoa() works differently than itoa(). See util.cpp
    strcpy(str++, ",");
    str += inttoa(str, cs.linelen+1);
    cs.linelen = 0;                                            // reset linelen so it's only reported once

    nv_copy_string(nv, footer_string);                      // link string to nv object
    nv->depth = 0;                                          // footer 'f' is a peer to response 'r' (hard wired to 0)
    nv->valuetype = TYPE_ARRAY;                             // declare it as an array
    strcpy(nv->token, "f");                                 // set it to Footer
    nv->nx = NULL;                                          // terminate the list

    // serialize the JSON response and print it if there were no errors
    if (json_serialize(nv_header, cs.out_buf, sizeof(cs.out_buf)) >= 0) {
        xio_writeline(cs.out_buf, only_to_muted);
    }
}

/***********************************************************************************
 * CONFIGURATION AND INTERFACE FUNCTIONS
 * Functions to get and set variables from the cfgArray table
 ***********************************************************************************/

/*
 * js_get_ej() - get JSON communications mode
 * js_set_ej() - set JSON communications mode
 *
 * This one is a bit different:
 *  - cs.comm_mode is the setting for the *communications mode* (persistent)
 *  - js.json_mode is the actual current mode
 *
 *  If comm_mode is set to TEXT_MORE (0) or JSON_MODE (1) then json_mode should also be changed
 *  If comm_mode is set to AUTO_MORE (0) then json_mode should not be changed
 */

stat_t js_get_ej(nvObj_t *nv) { return(get_integer(nv, cs.comm_mode)); }
stat_t js_set_ej(nvObj_t *nv)
{
    ritorno (set_integer(nv, (uint8_t &)cs.comm_mode, TEXT_MODE, AUTO_MODE));
    if (commMode(nv->value_int) < AUTO_MODE) {    // set json_mode to 0 or 1, but don't change it if comm_mode == 2
        js.json_mode = commMode(nv->value_int);
    }
    return (STAT_OK);
}

/*
 * js_get_jv() - get JSON verbosity
 * js_set_jv() - set JSON verbosity and related flags
 */

stat_t js_get_jv(nvObj_t *nv) { return(get_integer(nv, js.json_verbosity)); }
stat_t js_set_jv(nvObj_t *nv)
{
    ritorno (set_integer(nv, (uint8_t &)js.json_verbosity, JV_SILENT, JV_MAX_VALUE));

    js.echo_json_footer = false;
    js.echo_json_messages = false;
    js.echo_json_configs = false;
    js.echo_json_linenum = false;
    js.echo_json_gcode_block = false;

    if (js.json_verbosity == JV_EXCEPTIONS) {
        js.echo_json_footer = true;
        js.echo_json_messages = true;
        js.echo_json_configs = true;
    } else {
        if (nv->value_int >= JV_FOOTER)     js.echo_json_footer = true;
        if (nv->value_int >= JV_MESSAGES)   js.echo_json_messages = true;
        if (nv->value_int >= JV_CONFIGS)    js.echo_json_configs = true;
        if (nv->value_int >= JV_LINENUM)    js.echo_json_linenum = true;
        if (nv->value_int >= JV_VERBOSE)    js.echo_json_gcode_block = true;
    }
    return(STAT_OK);
}

/*
 * json_set_ej() - set JSON communications mode
 */
/*
stat_t json_set_ej(nvObj_t *nv)
{
    if (nv->value < TEXT_MODE) {
        nv->valuetype = TYPE_NULL;
        return (STAT_INPUT_LESS_THAN_MIN_VALUE);
    }
    if (nv->value > AUTO_MODE) {
        nv->valuetype = TYPE_NULL;
        return (STAT_INPUT_EXCEEDS_MAX_VALUE);
    }

    // set json_mode to 0 or 1, but don't change it if comm_mode == 2
    if (commMode(nv->value) < AUTO_MODE) {
        js.json_mode = commMode(nv->value);
    }
    return (set_ui8(nv));
}
*/

/***********************************************************************************
 * TEXT MODE SUPPORT
 * Functions to print variables from the cfgArray table
 ***********************************************************************************/

#ifdef __TEXT_MODE

/*
 * js_print_ej()
 * js_print_jv()
 * js_print_js()
 * js_print_jf()
 */

static const char fmt_ej[] = "[ej]  enable json mode%13d [0=text,1=JSON,2=auto]\n";
static const char fmt_jv[] = "[jv]  json verbosity%15d [0=silent,1=footer,2=messages,3=configs,4=linenum,5=verbose]\n";
static const char fmt_js[] = "[js]  json serialize style%9d [0=relaxed,1=strict]\n";
static const char fmt_jf[] = "[jf]  json footer style%12d [1=checksum,2=window report]\n";

void js_print_ej(nvObj_t *nv) { text_print(nv, fmt_ej);}    // TYPE_INT
void js_print_jv(nvObj_t *nv) { text_print(nv, fmt_jv);}    // TYPE_INT
void js_print_js(nvObj_t *nv) { text_print(nv, fmt_js);}    // TYPE_INT
void js_print_jf(nvObj_t *nv) { text_print(nv, fmt_jf);}    // TYPE_INT

#endif // __TEXT_MODE<|MERGE_RESOLUTION|>--- conflicted
+++ resolved
@@ -348,11 +348,9 @@
     // numbers
     } else if (isdigit(**pstr) || (**pstr == '-')) {    // value is a number
         nv->value_int = atol(*pstr);                    // get the number as an integer
-<<<<<<< HEAD
-        nv->value_flt = (float)strtod(*pstr, &tmp);     // get the number as a float - tmp is the end pointer
-=======
+        ////** my earlier change?  nv->value_flt = (float)strtod(*pstr, &tmp);     // get the number as a float - tmp is the end pointer
+        ////** comit conflict with latest edge-prev 9/17/20
         nv->value_flt = strtod(*pstr, &tmp);            // get the number as a float - tmp is the end pointer
->>>>>>> 441003f3
 
         if ((tmp == *pstr) ||                           // if start pointer equals end the conversion failed
             (strchr(terminators, *tmp) == NULL)) {      // terminators are the only legal chars at the end of a number
