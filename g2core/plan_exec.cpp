/*
 * plan_exec.cpp - execution function for acceleration managed lines
 * This file is part of the g2core project
 *
 * Copyright (c) 2010 - 2019 Alden S. Hart, Jr.
 * Copyright (c) 2012 - 2019 Rob Giseburt
 *
 * This file ("the software") is free software: you can redistribute it and/or modify
 * it under the terms of the GNU General Public License, version 2 as published by the
 * Free Software Foundation. You should have received a copy of the GNU General Public
 * License, version 2 along with the software.  If not, see <http://www.gnu.org/licenses/>.
 *
 * As a special exception, you may use this file as part of a software library without
 * restriction. Specifically, if other files instantiate templates or use macros or
 * inline functions from this file, or you compile this file and link it with  other
 * files to produce an executable, this file does not by itself cause the resulting
 * executable to be covered by the GNU General Public License. This exception does not
 * however invalidate any other reasons why the executable file might be covered by the
 * GNU General Public License.
 *
 * THE SOFTWARE IS DISTRIBUTED IN THE HOPE THAT IT WILL BE USEFUL, BUT WITHOUT ANY
 * WARRANTY OF ANY KIND, EXPRESS OR IMPLIED, INCLUDING BUT NOT LIMITED TO THE WARRANTIES
 * OF MERCHANTABILITY, FITNESS FOR A PARTICULAR PURPOSE AND NONINFRINGEMENT. IN NO EVENT
 * SHALL THE AUTHORS OR COPYRIGHT HOLDERS BE LIABLE FOR ANY CLAIM, DAMAGES OR OTHER
 * LIABILITY, WHETHER IN AN ACTION OF CONTRACT, TORT OR OTHERWISE, ARISING FROM, OUT OF
 * OR IN CONNECTION WITH THE SOFTWARE OR THE USE OR OTHER DEALINGS IN THE SOFTWARE.
 */

#include "g2core.h"
#include "config.h"
#include "controller.h"
#include "planner.h"
#include "kinematics.h"
#include "stepper.h"
#include "encoder.h"
#include "report.h"
#include "util.h"
#include "spindle.h"
#include "xio.h"    // DIAGNOSTIC

// execute routines (NB: These are all called from the LO interrupt)
static stat_t _exec_aline_head(mpBuf_t *bf); // passing bf because body might need it, and it might call body
static stat_t _exec_aline_body(mpBuf_t *bf); // passing bf so that body can extend itself if the exit velocity rises.
static stat_t _exec_aline_tail(mpBuf_t *bf);
static stat_t _exec_aline_segment(void);
static void   _exec_aline_normalize_block(mpBlockRuntimeBuf_t *b);
static stat_t _exec_aline_feedhold(mpBuf_t *bf);

static void _init_forward_diffs(float v_0, float v_1);

/****************************************************************************************
 * mp_forward_plan() - plan commands and moves ahead of exec; call ramping for moves
 *
 **** WARNING ****
 *  mp_forward_plan() should NOT be called directly!
 *  Instead call st_request_forward_plan(), which mediates access.
 *
 *  mp_forward_plan() performs just-in-time forward planning immediately before
 *  moves and commands are queued to the move execution runtime (exec).
 *  Unlike back planning, buffers are only forward planned once.
 *
 *  mp_forward_plan() is called aggressively via st_request_forward_plan().
 *  It has a relatively low interrupt level to call its own.
 *  See also: Planner Background and Overview notes in planner.h
 *
 *  It examines the currently running buffer and its adjacent buffers to:
 *  - Stop the system from re-planning or planning something that's not prepped
 *  - Plan the next available ALINE (movement) block past the COMMAND blocks
 *  - Skip past/ or pre-plan COMMAND blocks while labeling them as FULLY_PLANNED
 *
 *  Returns:
 *   - STAT_OK if exec should be called to kickstart (or continue) movement
 *   - STAT_NOOP to exit with no action taken (do not call exec)
 */
/*
 * --- Forward Planning Processing and Cases ---
 *
 *  These cases describe all possible sequences of buffers in the planner queue starting
 *  with the currently executing (or about to execute) Run buffer, looking forward
 *  to more recently arrived buffers. In most cases only one or two buffers need to
 *  be examined, but contiguous groups of commands may need to be processed.
 *
 * 'Running' cases are where the run buffer state is RUNNING. Bootstrap handles all other cases.
 * 'Bootstrap' occurs during the startup phase where moves are collected before starting movement.
 *  Conditions that are impossible based on this definition are not listed in the tables below.
 *
 *  See planner.h / bufferState enum for shorthand used in the descriptions.
 *  All cases assume a mix of moves and commands, as noted in the shorthand.
 *  All cases assume 2 'blocks' - Run block (r) & Plan block (p). These cases
 *  will need to be revisited and generalized if more blocks are used in the future
 *  (i.e. deeper forward planning).
 *
 *  'NOT_PLANNED' means the block has not been back planned or forward planned
 *   This refers to any state below BACK_PLANNED, i.e. < MP_BUFFER_BACK_PLANNED
 *  'NOT_PLANNED' can be either a move or command, we don't care so it's not specified.
 *
 *  'BACK_PLANNED' means the block has been back planned but not forward planned
 *  'FULLY_PLANNED' means the block is back planned and forward planned, is ready for execution
 *  'RUNNING' means the move is executing in the runtime. The bf is "locked" during this phase
 *
 *  'COMMAND' or 'COMMAND(s)' refers to one command or a contiguous group of command buffers
 *  that may be in BACK_PLANNED or FULLY_PLANNED states. Processing is always the same;
 *  plan all BACK_PLANNED commands and skip past all FULLY_PLANNED commands.
 *
 *  Note 1: For MOVEs use the exit velocity of the Run block (mr->r->exit_velocity)
 *  as the entry velocity of the next adjacent move.
 *
 *  Note 1a: In this special COMMAND case we trust mr->r->exit_velocity because the
 *  back planner has already handled this case for us.
 *
 *  Note 2: For COMMANDs use the entry velocity of the current runtime (mr->entry_velocity)
 *  as the entry velocity for the next adjacent move. mr->entry_velocity is almost always 0,
 *  but could be non-0 in a race condition.
 *  FYI: mr->entry_velocity is set at the end of the last running block in mp_exec_aline().
 *
 *  CASE:
 *   0. Nothing to do
 *
 *         run_buffer
 *         ----------
 *       a. <no buffer>          Run buffer has not yet been initialized (prep null buffer and return NOOP)
 *       b. NOT_BACK_PLANNED     No moves or commands in run buffer. Exit with no action
 *
 *   1. Bootstrap cases (buffer state < RUNNING)
 *
 *         run_buffer               next N bufs         terminal buf        Actions
 *         ----------               -----------         ------------        ----------------------------------
 *       a. BACK_PLANNED/MOVE       <don't care>        <don't care>        plan move, exit OK
 *       b. FULLY_PLANNED/MOVE      NOT_PLANNED         <don't care>        exit NOOP
 *       c. FULLY_PLANNED/MOVE      BACK_PLANNED/MOVE   <don't care>        exit NOOP (don't plan past a PLANNED buffer)
 *       d. FULLY_PLANNED/MOVE      FULLY_PLANNED/MOVE  <don't care>        trap illegal condition, exit NOOP
 *       e. FULLY_PLANNED/MOVE      COMMAND(s)          <don't care>        exit NOOP
 *       f. BACK_PLANNED/COMMAND    NOT_PREPPED         <don't care>        plan command, exit OK
 *       g. BACK_PLANNED/COMMAND    BACK_PLANNED/MOVE   <don't care>        plan command, plan move (Note 2), exit OK
 *       h. BACK_PLANNED/COMMAND    FULLY_PLANNED/MOVE  <don't care>        trap illegal condition, exit NOOP
 *       i. BACK_PLANNED/COMMAND    NOT_PLANNED         <don't care>        skip command, exit OK
 *       j. BACK_PLANNED/COMMAND    BACK_PLANNED/MOVE   <don't care>        skip command, plan move (Note 2), exit OK
 *       k. BACK_PLANNED/COMMAND    FULLY_PLANNED/MOVE  <don't care>        exit NOOP
 *
 *   2. Running cases (buffer state == RUNNING)
 *
 *          run_buffer              next N bufs         terminal buf        Actions
 *          ----------              -----------         ------------        ----------------------------------
 *       a. RUNNING/MOVE            BACK_PLANNED/MOVE   <don't care>        plan move, exit OK
 *       b. RUNNING/MOVE            FULLY_PLANNED/MOVE  <don't care>        exit NOOP
 *       c. RUNNING/MOVE            COMMAND(s)          NOT_PLANNED         skip/plan command(s), exit OK
 *       d. RUNNING/MOVE            COMMAND(s)          BACK_PLANNED/MOVE   skip/plan command(s), plan move, exit OK
 *       e. RUNNING/MOVE            BACK_PLANNED(s)     FULLY_PLANNED-MOVE  exit NOOP
 *       f. RUNNING/COMMAND         BACK_PLANNED/MOVE   <don't care>        plan move, exit OK
 *       g. RUNNING/COMMAND         FULLY_PLANNED/MOVE  <don't care>        exit NOOP
 *       h. RUNNING/COMMAND         COMMAND(s)          NOT_PLANNED         skip/plan command(s), exit OK
 *       i. RUNNING/COMMAND         COMMAND(s)          BACK_PLANNED/MOVE   skip/plan command(s), plan move (Note 1a), exit OK
 *       j. RUNNING/COMMAND         COMMAND(s)          FULLY_PLANNED/MOVE  skip command(s), exit NOOP
 *
 *       (Note: all COMMAND(s) in 2j. should be in PLANNED state)
 */
/*
 * _plan_aline() - mp_forward_plan() helper
 *
 * Calculate ramps for the current planning block and the next PREPPED buffer
 * The PREPPED buffer will be set to PLANNED later...
 *
 * Pass in the bf buffer that will "link" with the planned block
 * The block and the buffer are implicitly linked for exec_aline()
 *
 * Note that that can only be one PLANNED move at a time.
 * This is to help sync mr->p to point to the next planned mr->bf
 * mr->p is only advanced in mp_exec_aline(), after mp->r = mr->p.
 * This code aligns the buffers and the blocks for exec_aline().
 */
static stat_t _plan_aline(mpBuf_t *bf, float entry_velocity)
{
    mpBlockRuntimeBuf_t* block = mr->p;             // set a local planning block so pointer doesn't change on you
    mp_calculate_ramps(block, bf, entry_velocity);  // (which it will if you don't do this)

    debug_trap_if_true((block->exit_velocity > block->cruise_velocity),
        "_plan_line() exit velocity > cruise velocity after calculate_ramps()");

    debug_trap_if_true((block->head_length < 0.00001 && block->body_length < 0.00001 && block->tail_length < 0.00001),
        "_plan_line() zero or negative length block after calculate_ramps()");

    bf->buffer_state = MP_BUFFER_FULLY_PLANNED;     //...here
    bf->plannable = false;
    return (STAT_OK);                               // report that we planned something...
}

stat_t mp_forward_plan()
{
    mpBuf_t *bf = mp_get_run_buffer();
    float entry_velocity;

    // Case 0: Examine current running buffer for early exit conditions
    if (bf == NULL) {                               // case 0a: NULL means nothing is running - this is OK
        st_prep_null();
        return (STAT_OK);
    }
    if (bf->buffer_state < MP_BUFFER_BACK_PLANNED) { // case 0b: nothing to do. get outta here.
        return (STAT_OK);
    }

    // Case 2: Running cases - move bf past run buffer so it acts like case 1
    if (bf->buffer_state == MP_BUFFER_RUNNING) {
        bf = bf->nx;
        entry_velocity = mr->r->exit_velocity;       // set Note 1 entry_velocity (move cases)
    } else {
        entry_velocity = mr->entry_velocity;         // set Note 2 entry velocity (command cases)
    }

    // bf points to a command block; start cases 1f, 1g, 1h, 1i, 1j, 1k, 2c, 2d, 2e, 2h, 2i, 2j
    bool planned_something = false;

    if (bf->block_type != BLOCK_TYPE_ALINE) {       // meaning it's a COMMAND
        while (bf->block_type >= BLOCK_TYPE_COMMAND) {
            if (bf->buffer_state == MP_BUFFER_BACK_PLANNED) {
                bf->buffer_state = MP_BUFFER_FULLY_PLANNED; // "planning" is just setting the state (for now)
                planned_something = true;
            }
            bf = bf->nx;
        }
        // Note: bf now points to the first non-command buffer past the command(s)
        if ((bf->block_type == BLOCK_TYPE_ALINE) && (bf->buffer_state > MP_BUFFER_BACK_PLANNED )) { // case 1i
            entry_velocity = mr->r->exit_velocity;   // set entry_velocity for Note 1a
        }
    }
    // bf will always be on a non-command at this point - either a move or empty buffer

    // process move
    if (bf->block_type == BLOCK_TYPE_ALINE) {           // do cases 1a - 1e; finish cases 1f - 1k
        if (bf->buffer_state == MP_BUFFER_BACK_PLANNED) {// do 1a; finish 1f, 1j, 2d, 2i
            _plan_aline(bf, entry_velocity);
            planned_something = true;
        }
    }
    return (planned_something ? STAT_OK : STAT_NOOP);
}

/*************************************************************************
 * mp_exec_move() - execute runtime functions to prep move for steppers
 *
 *  Dequeues the buffer queue and executes the move continuations.
 *  Manages run buffers and other details
 */

stat_t mp_exec_move()
{
    mpBuf_t *bf;

    // Run an out of band dwell. It was probably set in the previous st_load_move()
<<<<<<< HEAD
    if (mr->out_of_band_dwell_flag) {
        mr->out_of_band_dwell_flag = false;
        //cm_set_motion_state(MOTION_RUN);
        st_prep_out_of_band_dwell(mr->out_of_band_dwell_seconds * 1000000);
        return (STAT_OK);
    }

    // Getting a NULL buffer means nothing's running in the queue - this is OK
    if ((bf = mp_get_run_buffer()) == NULL) {
=======
    // TODO: Find a better place for this - we shouldn't be concerned with dwells or othermove types here,
    //       MORE: Dwells shouldn't hold planning hostage.
    // if (mr->out_of_band_dwell_flag) {
    //     mr->out_of_band_dwell_flag = false;
    //     st_prep_out_of_band_dwell(mr->out_of_band_dwell_seconds * 1000);
    //     return (STAT_OK);
    // }

    // NULL means nothing's running - this is OK
    // If something is MP_BUFFER_BACK_PLANNED, we don't want to idle or prep_null()
    if ((bf = mp_get_run_buffer()) == NULL || (bf->buffer_state < MP_BUFFER_BACK_PLANNED)) {
        if (kn->idle_task()) {
            return STAT_OK; // IOW: we need something loaded
        }
>>>>>>> 404106b7
        st_prep_null();
        return (STAT_NOOP); // IOW: exec is done, nothing to load here, move on
    }

    if (bf->block_type == BLOCK_TYPE_ALINE) {           // cycle auto-start for lines only
        // first-time operations

        if (bf->buffer_state != MP_BUFFER_RUNNING) {
            if ((bf->buffer_state < MP_BUFFER_BACK_PLANNED) && (cm->motion_state == MOTION_RUN)) {
                // IMPORTANT: can't rpt_exception from here!
                st_prep_null();
                return (STAT_NOOP);
            }
            if ((bf->nx->buffer_state < MP_BUFFER_BACK_PLANNED) && (bf->nx->buffer_state > MP_BUFFER_EMPTY)) {
                // This detects buffer starvation, but also can be a single-line "jog" or command
                // rpt_exception(42, "mp_exec_move() next buffer is empty");
                // ^^^ CAUSES A CRASH. We can't rpt_exception from here!
                debug_trap("mp_exec_move() no buffer prepped - starvation");
            }

            if (bf->buffer_state == MP_BUFFER_BACK_PLANNED) {
                // debug_trap_if_true((cm->motion_state == MOTION_RUN), "mp_exec_move() buffer prepped but not planned");
                // IMPORTANT: can't rpt_exception from here!
                // We need to have it planned. We don't want to do this here,
                // as it might already be happening in a lower interrupt.
                st_prep_null();
                st_request_forward_plan();
                return (STAT_NOOP); // IOW: kick it back to the loader
            }

            if (bf->buffer_state == MP_BUFFER_FULLY_PLANNED) {
                bf->buffer_state = MP_BUFFER_RUNNING;       // must precede mp_planner_time_acccounting()
            } else {
                return (STAT_NOOP);
            }
            mp_planner_time_accounting();
        }

        // Go ahead and *ask* for a forward planning of the next move.
        // This won't call mp_plan_move until we leave this function
        // (and have called mp_exec_aline via bf->bf_func).
        // This also allows mp_exec_aline to advance mr->p first.
        if (bf->nx->buffer_state >= MP_BUFFER_BACK_PLANNED) {
            st_request_forward_plan();
        }
    }
    if (bf->bf_func == NULL) {
        return(cm_panic(STAT_INTERNAL_ERROR, "mp_exec_move()")); // never supposed to get here
    }
    return (bf->bf_func(bf));                               // run the move callback in the planner buffer
}

/*************************************************************************/
/**** ALINE EXECUTION ROUTINES *******************************************/
/*************************************************************************
 * ---> Everything here fires from interrupts and must be interrupt safe
 *
 *  _exec_aline()           - acceleration line main routine
 *    _exec_aline_head()    - helper for acceleration section
 *    _exec_aline_body()    - helper for cruise section
 *    _exec_aline_tail()    - helper for deceleration section
 *    _exec_aline_segment() - helper for running a segment
 *
 *  Returns:
 *     STAT_OK        move is done
 *     STAT_EAGAIN    move is not finished - has more segments to run
 *     STAT_NOOP      would cause no operation to the steppers - do not load the move
 *     STAT_xxxxx     fatal error. Ends the move and frees the bf buffer
 *
 *  This routine is called from the (LO) interrupt level. The interrupt sequencing
 *  relies on the behaviors of the routines being exactly correct. Each call to
 *  _exec_aline() must execute and prep **one and only one** segment. If the segment
 *  is the not the last segment in the bf buffer the _aline() must return STAT_EAGAIN.
 *  If it's the last segment it must return STAT_OK. If it encounters a fatal error
 *  that would terminate the move it should return a valid error code. Failure to
 *  obey this will introduce subtle and very difficult to diagnose bugs (trust us on this).
 *
 *   Note 1: Returning STAT_OK ends the move and frees the bf buffer.
 *           Returning STAT_OK at this point does NOT advance the position vector,
 *              meaning any position error will be compensated by the next move.
 *
 *   Note 2: BF/MR sequencing solves a potential race condition where the current move
 *           ends but the new move has not started because the previous move is still
 *           being run by the steppers. Planning can overwrite the new move.
 */
/* --- State transitions - hierarchical state machine ---
 *
 *  bf->block_state transitions:
 *     from _NEW to _RUN on first call (sub_state set to _OFF)
 *     from _RUN to _OFF on final call
 *      or just remains _OFF
 *
 *  mr->block_state transitions on first call from _OFF to one of _HEAD, _BODY, _TAIL
 *  Within each section state may be
 *     _NEW - trigger initialization
 *     _RUN1 - run the first part
 *     _RUN2 - run the second part
 *
 *  Important distinction to note:
 *    - mp_plan move() is called for every type of move (bf block)
 *    - mp_exec_move() is called for every type of move
 *    - mp_exec_aline() is only called for alines
 */
/* Synchronization of run BUFFER and run BLOCK
 *
 * Note first: mp_exec_aline() makes a huge assumption: When it comes time to get a
 *  new run block (mr->r) it assumes the planner block (mr->p) has been fully planned
 *  via the JIT forward planning and is ready for use as the new run block.
 *
 * The runtime uses 2 structures for the current move or commend, the run BUFFER
 *  from the planner queue (mb.r, aka bf), and the run BLOCK from the runtime
 *  singleton (mr->r). These structures are synchronized implicitly, but not
 *  explicitly referenced, as pointers can lead to race conditions.
 *  See plan_zoid.cpp / mp_calculate_ramps() for more details
 *
 * When mp_exec_aline() needs to grab a new planner buffer for a new move or command
 *  (i.e. block state is inactive) it swaps (rolls) the run and planner BLOCKS so that
 *  mr->p (planner block) is now the mr->r (run block), and the old mr->r block becomes
 *  available for planning; it becomes mr->p block.
 *
 * At the same time, it's when finished with its current run buffer (mb.r), it has already
 *  advanced to the next buffer. mp_exec_move() does this at the end of previous move.
 *  Or in the bootstrap case, there never was a previous mb.r, so the current one is OK.
 *
 * As if by magic, the new mb.r aligns with the run block that was just moved in from
 *  the planning block.
 */

/**** NOTICE ** NOTICE ** NOTICE ****
 **
 **    mp_exec_aline() is called in
 **     --INTERRUPT CONTEXT!!--
 **
 **    Things we MUST NOT do (even indirectly):
 **       mp_plan_buffer()
 **       mp_plan_block_list()
 **       printf()
 **
 **** NOTICE ** NOTICE ** NOTICE ****/

stat_t mp_exec_aline(mpBuf_t *bf)
{
    // don't run the block if the machine is not in cycle
    if (cm_get_machine_state() != MACHINE_CYCLE) {
        return (STAT_NOOP);
    }

    // don't run the block if the block is inactive
    if (bf->block_state == BLOCK_INACTIVE) {
        return (STAT_NOOP);
    }

    stat_t status;

    // Initialize all new blocks, regardless of normal or feedhold operation
    if (mr->block_state == BLOCK_INACTIVE) {

        // ASSERTIONS

        // Zero length moves (and other too-short moves) should have already been removed earlier
        // But let's still alert the condition should it ever occur
        debug_trap_if_zero(bf->length, "mp_exec_aline() zero length move");

        // These equalities in the assertions must be true for this to work:
        //   entry_velocity <= cruise_velocity
        //   exit_velocity  <= cruise_velocity
        //
        // NB: Even if the move is head or tail only, cruise velocity needs to be valid.
        // This is because a "head" is *always* entry->cruise, and a "tail" is *always* cruise->exit,
        // even if there are no other sections in the move. (This is a significant time savings.)
        debug_trap_if_true((mr->entry_velocity > mr->r->cruise_velocity),
            "mp_exec_aline() mr->entry_velocity > mr->r->cruise_velocity");

        debug_trap_if_true((mr->r->exit_velocity > mr->r->cruise_velocity),
            "mp_exec_aline() mr->exit_velocity > mr->r->cruise_velocity");

        // Start a new move by setting up the runtime singleton (mr)
        memcpy(&mr->gm, &(bf->gm), sizeof(GCodeState_t));   // copy in the gcode model state
        bf->block_state = BLOCK_ACTIVE;                     // note that this buffer is running
        mr->block_state = BLOCK_INITIAL_ACTION;             // note the planner doesn't look at block_state

        // !!!!!!!!!!!!!!!!!!!!!!!!!!!!!!!!!!!!!!!!!!!!!!!!!!!!!!!!!!!!!!!!!!!!!!!!!!!!!!
        // !!! THIS IS THE ONLY PLACE WHERE mr->r AND mr->p ARE ALLOWED TO BE CHANGED !!!
        // !!!!!!!!!!!!!!!!!!!!!!!!!!!!!!!!!!!!!!!!!!!!!!!!!!!!!!!!!!!!!!!!!!!!!!!!!!!!!!
        // Swap P and R blocks
        mr->r = mr->p;        // we are now going to run the planning block
        mr->p = mr->p->nx;    // re-use the old running block as the new planning block

        // Check to make sure no sections are less than MIN_SEGMENT_TIME & adjust if necessary
        _exec_aline_normalize_block(mr->r);

        // transfer move parameters from planner buffer to the runtime
        copy_vector(mr->unit, bf->unit);
        copy_vector(mr->target, bf->gm.target);
        copy_vector(mr->axis_flags, bf->axis_flags);

        mr->run_bf = bf;                                // DIAGNOSTIC: points to running bf
        mr->plan_bf = bf->nx;                           // DIAGNOSTIC: points to next bf to forward plan

        // characterize the move for starting section - head/body/tail
        mr->section_state = SECTION_NEW;
        mr->section = SECTION_HEAD;
        if (fp_ZERO(mr->r->head_length)) {
            mr->section = SECTION_BODY;
            if (fp_ZERO(mr->r->body_length)) {
                mr->section = SECTION_TAIL;
            }
        }

        // generate the way points for position correction at section ends
        for (uint8_t axis=0; axis<AXES; axis++) {
            mr->waypoint[SECTION_HEAD][axis] = mr->position[axis] + mr->unit[axis] * mr->r->head_length;
            mr->waypoint[SECTION_BODY][axis] = mr->position[axis] + mr->unit[axis] * (mr->r->head_length + mr->r->body_length);
            mr->waypoint[SECTION_TAIL][axis] = mr->position[axis] + mr->unit[axis] * (mr->r->head_length + mr->r->body_length + mr->r->tail_length);
        }
    }

    // Feed Override Processing - We need to handle the following cases (listed in rough sequence order):

    // Feedhold Processing - We need to handle the following cases (listed in rough sequence order):
    if (cm->hold_state != FEEDHOLD_OFF) {
        // if running actions, or in HOLD state, or exiting with actions
        if (cm->hold_state >= FEEDHOLD_MOTION_STOPPED) { // handles _exec_aline_feedhold_processing case (7)
            return (STAT_NOOP);                    // VERY IMPORTANT to exit as a NOOP. Do not load another move
        }
        // STAT_OK terminates aline execution for this move
        // STAT_NOOP terminates execution and does not load another move
        status = _exec_aline_feedhold(bf);
        if ((status == STAT_OK) || (status == STAT_NOOP)) {
            return (status);
        }
    }

    mr->block_state = BLOCK_ACTIVE;

    // NB: from this point on the contents of the bf buffer do not affect execution

    //**** main dispatcher to process segments ***
    status = STAT_OK;
         if (mr->section == SECTION_HEAD) { status = _exec_aline_head(bf); }
    else if (mr->section == SECTION_BODY) { status = _exec_aline_body(bf); }
    else if (mr->section == SECTION_TAIL) { status = _exec_aline_tail(bf); }
    else    { return(cm_panic(STAT_INTERNAL_ERROR, "exec_aline()"));}    // never supposed to get here

    // Conditionally set the move to be unplannable. We can't use the if/else block above,
    // since the head may call a body or a tail, and a body call tail, so we wait till after.
    //
    // Conditions are:
    //  - Allow 3 segments: 1 segment isn't enough, because there's one running as we execute,
    //    so it has to be the next one. There's a slight possibility we'll miss that, since we
    //    didn't necessarily start at the beginning, so three.
    //  - If it's a head/tail move and we've started the head we can't replan it anyway as
    //    the head can't be interrupted, and the tail is already as sharp as it can be (or there'd be a body)
    //  - ...so if you are in a body mark the body unplannable if we are too close to its end.
    if ((mr->section == SECTION_TAIL) || ((mr->section == SECTION_BODY) && (mr->segment_count < 3))) {
        bf->plannable = false;
    }

    // Feedhold Case (3): Look for the end of the deceleration to transition HOLD states
    // This code sets states used by _exec_feedhold_processing() helper.
    if (cm->hold_state == FEEDHOLD_DECEL_TO_ZERO) {
        if ((status == STAT_OK) || (status == STAT_NOOP)) {
            cm->hold_state = FEEDHOLD_DECEL_COMPLETE;
            bf->block_state = BLOCK_INITIAL_ACTION;     // reset bf so it can restart the rest of the move
        }
    }

    // Perform motion state transition. Also sets active model to RUNTIME
    if (cm->motion_state != MOTION_RUN) {
        cm_set_motion_state(MOTION_RUN);
    }

    // There are 4 things that can happen here depending on return conditions:
    //  status        bf->block_state       Description
    //  -----------   --------------        ----------------------------------------
    //  STAT_EAGAIN   <don't care>          mr buffer has more segments to run
    //  STAT_OK       BLOCK_ACTIVE          mr and bf buffers are done
    //  STAT_OK       BLOCK_INITIAL_ACTION  mr done; bf must be run again (it's been reused)
    //  STAT_NOOP     <don't care>          treated as a STAT_OK

    if (status == STAT_EAGAIN) {
        sr_request_status_report(SR_REQUEST_TIMED);     // continue reporting mr buffer
                                                        // Note that that'll happen in a lower interrupt level.
    } else {
        mr->block_state = BLOCK_INACTIVE;               // invalidate mr buffer (reset)
        mr->section_state = SECTION_OFF;
        mp->run_time_remaining = 0.0;                   // it's done, so time goes to zero
        mr->entry_velocity = mr->r->exit_velocity;      // feed the old exit into the entry.

        if (bf->block_state == BLOCK_ACTIVE) {
            if (mp_free_run_buffer()) {                 // returns true of the buffer is empty
                if (cm->hold_state == FEEDHOLD_OFF) {
                    cm_cycle_end();                     // free buffer & end cycle if planner is empty
                                                        // also calls cm_set_motion_state(MOTION_STOP);
                }
            } else {
                st_request_forward_plan();
            }
        }
    }
    return (status);
}

/*
 * Forward difference math explained:
 *
 *  We are using a quintic (fifth-degree) Bezier polynomial for the velocity curve.
 *  This gives us a "linear pop" velocity curve; with pop being the sixth derivative of position:
 *  velocity - 1st, acceleration - 2nd, jerk - 3rd, snap - 4th, crackle - 5th, pop - 6th
 *
 *  The Bezier curve takes the form:
 *
 *  V(t) = P_0 * B_0(t) + P_1 * B_1(t) + P_2 * B_2(t) + P_3 * B_3(t) + P_4 * B_4(t) + P_5 * B_5(t)
 *
 *  Where 0 <= t <= 1, and V(t) is the velocity. P_0 through P_5 are the control points, and B_0(t)
 *  through B_5(t) are the Bernstein basis as follows:
 *
 *        B_0(t) =   (1-t)^5        =   -t^5 +  5t^4 - 10t^3 + 10t^2 -  5t   +   1
 *        B_1(t) =  5(1-t)^4 * t    =   5t^5 - 20t^4 + 30t^3 - 20t^2 +  5t
 *        B_2(t) = 10(1-t)^3 * t^2  = -10t^5 + 30t^4 - 30t^3 + 10t^2
 *        B_3(t) = 10(1-t)^2 * t^3  =  10t^5 - 20t^4 + 10t^3
 *        B_4(t) =  5(1-t)   * t^4  =  -5t^5 +  5t^4
 *        B_5(t) =             t^5  =    t^5
 *                                      ^       ^       ^       ^       ^       ^
 *                                      |       |       |       |       |       |
 *                                      A       B       C       D       E       F
 *
 *
 *  We use forward-differencing to calculate each position through the curve.
 *    This requires a formula of the form:
 *
 *        V_f(t) = A*t^5 + B*t^4 + C*t^3 + D*t^2 + E*t + F
 *
 *  Looking at the above B_0(t) through B_5(t) expanded forms, if we take the coefficients of t^5
 *  through t of the Bezier form of V(t), we can determine that:
 *
 *        A =    -P_0 +  5*P_1 - 10*P_2 + 10*P_3 -  5*P_4 +  P_5
 *        B =   5*P_0 - 20*P_1 + 30*P_2 - 20*P_3 +  5*P_4
 *        C = -10*P_0 + 30*P_1 - 30*P_2 + 10*P_3
 *        D =  10*P_0 - 20*P_1 + 10*P_2
 *        E = - 5*P_0 +  5*P_1
 *        F =     P_0
 *
 *  Now, since we will (currently) *always* want the initial acceleration and jerk values to be 0,
 *  We set P_i = P_0 = P_1 = P_2 (initial velocity), and P_t = P_3 = P_4 = P_5 (target velocity),
 *  which, after simplification, resolves to:
 *
 *        A = - 6*P_i +  6*P_t
 *        B =  15*P_i - 15*P_t
 *        C = -10*P_i + 10*P_t
 *        D = 0
 *        E = 0
 *        F = P_i
 *
 *  Given an interval count of I to get from P_i to P_t, we get the parametric "step" size of h = 1/I.
 *  We need to calculate the initial value of forward differences (F_0 - F_5) such that the inital
 *  velocity V = P_i, then we iterate over the following I times:
 *
 *        V   += F_5
 *        F_5 += F_4
 *        F_4 += F_3
 *        F_3 += F_2
 *        F_2 += F_1
 *
 *  See http://www.drdobbs.com/forward-difference-calculation-of-bezier/184403417 for an example of
 *  how to calculate F_0 - F_5 for a cubic bezier curve. Since this is a quintic bezier curve, we
 *  need to extend the formulas somewhat. I'll not go into the long-winded step-by-step here,
 *  but it gives the resulting formulas:
 *
 *        a = A, b = B, c = C, d = D, e = E, f = F
 *        F_5(t+h)-F_5(t) = (5ah)t^4 + (10ah^2 + 4bh)t^3 + (10ah^3 + 6bh^2 + 3ch)t^2 +
 *            (5ah^4 + 4bh^3 + 3ch^2 + 2dh)t + ah^5 + bh^4 + ch^3 + dh^2 + eh
 *
 *        a = 5ah
 *        b = 10ah^2 + 4bh
 *        c = 10ah^3 + 6bh^2 + 3ch
 *        d = 5ah^4 + 4bh^3 + 3ch^2 + 2dh
 *
 *  (After substitution, simplification, and rearranging):
 *        F_4(t+h)-F_4(t) = (20ah^2)t^3 + (60ah^3 + 12bh^2)t^2 + (70ah^4 + 24bh^3 + 6ch^2)t +
 *            30ah^5 + 14bh^4 + 6ch^3 + 2dh^2
 *
 *        a = (20ah^2)
 *        b = (60ah^3 + 12bh^2)
 *        c = (70ah^4 + 24bh^3 + 6ch^2)
 *
 *  (After substitution, simplification, and rearranging):
 *        F_3(t+h)-F_3(t) = (60ah^3)t^2 + (180ah^4 + 24bh^3)t + 150ah^5 + 36bh^4 + 6ch^3
 *
 *  (You get the picture...)
 *        F_2(t+h)-F_2(t) = (120ah^4)t + 240ah^5 + 24bh^4
 *        F_1(t+h)-F_1(t) = 120ah^5
 *
 *  Normally, we could then assign t = 0, use the A-F values from above, and get out initial F_* values.
 *  However, for the sake of "averaging" the velocity of each segment, we actually want to have the initial
 *  V be be at t = h/2 and iterate I-1 times. So, the resulting F_* values are (steps not shown):
 *
 *        F_5 = (121Ah^5)/16 + 5Bh^4 + (13Ch^3)/4 + 2Dh^2 + Eh
 *        F_4 = (165Ah^5)/2 + 29Bh^4 + 9Ch^3 + 2Dh^2
 *        F_3 = 255Ah^5 + 48Bh^4 + 6Ch^3
 *        F_2 = 300Ah^5 + 24Bh^4
 *        F_1 = 120Ah^5
 *
 *  Note that with our current control points, D and E are actually 0.
 *
 *  Further expansion, if we can do linear extroplation during a segment, we actually do want to start
 *  at t = 0.
 *
 *        F_5(h)-F_5(0) =    Ah^5 +   Bh^4 +  Ch^3 +  Dh^2 + Eh
 *        F_4(h)-F_4(0) =  30Ah^5 + 14Bh^4 + 6Ch^3 + 2Dh^2
 *        F_3(h)-F_3(0) = 150Ah^5 + 36Bh^4 + 6Ch^3
 *        F_2(h)-F_2(0) = 240Ah^5 + 24Bh^4
 *        F_1(h)-F_1(0) = 120Ah^5
 *
 */

// Total time: 147us
static void _init_forward_diffs(const float v_0, const float v_1)
{
    // Times from *here*
/* Full formulation:
     const float fifth_T        = T * 0.2; //(1/5) T
     const float two_fifths_T   = T * 0.4; //(2/5) T
     const float twentienth_T_2 = T * T * 0.05; // (1/20) T^2

     const float P_0 = v_0;
     const float P_1 = v_0 +      fifth_T*a_0;
     const float P_2 = v_0 + two_fifths_T*a_0 + twentienth_T_2*j_0;
     const float P_3 = v_1 - two_fifths_T*a_1 + twentienth_T_2*j_1;
     const float P_4 = v_1 -      fifth_T*a_1;
     const float P_5 = v_1;

     const float A =  5*( P_1 - P_4 + 2*(P_3 - P_2) ) +   P_5 - P_0;
     const float B =  5*( P_0 + P_4 - 4*(P_3 + P_1)   + 6*P_2 );
     const float C = 10*( P_3 - P_0 + 3*(P_1 - P_2) );
     const float D = 10*( P_0 + P_2 - 2*P_1 );
     const float E =  5*( P_1 - P_0 );
     //const float F = P_0;
*/
    float A =  -6.0*v_0 +  6.0*v_1;
    float B =  15.0*v_0 - 15.0*v_1;
    float C = -10.0*v_0 + 10.0*v_1;
    // D = 0
    // E = 0
    // F = Vi

    const float h   = 1/(mr->segments);
    const float h_2 = h   * h;
    const float h_3 = h_2 * h;
    const float h_4 = h_3 * h;
    const float h_5 = h_4 * h;

    const float Ah_5 = A * h_5;
    const float Bh_4 = B * h_4;
    const float Ch_3 = C * h_3;

    /*
     *  F_5 =     A h^5 +    B h^4 +   C h^3 +   D h^2 + E h
     *  F_4 =  30 A h^5 + 14 B h^4 + 6 C h^3 + 2 D h^2
     *  F_3 = 150 A h^5 + 36 B h^4 + 6 C h^3
     *  F_2 = 240 A h^5 + 24 B h^4
     *  F_1 = 120 A h^5
     */

    mr->forward_diff_5 =        Ah_5 +      Bh_4 +        Ch_3;
    mr->forward_diff_4 =   30.0*Ah_5 + 14.0*Bh_4 +    6.0*Ch_3;
    mr->forward_diff_3 =  150.0*Ah_5 + 36.0*Bh_4 +    6.0*Ch_3;
    mr->forward_diff_2 =  240.0*Ah_5 + 24.0*Bh_4;
    mr->forward_diff_1 =  120.0*Ah_5;

    mr->segment_velocity = v_0;
    mr->target_velocity = v_0 + mr->forward_diff_5;
}

/*********************************************************************************************
 * _exec_aline_head()
 */

static stat_t _exec_aline_head(mpBuf_t *bf)
{
    if (mr->section_state == SECTION_NEW) {                            // INITIALIZATION
        if (fp_ZERO(mr->r->head_length)) {
            mr->section = SECTION_BODY;
            return(_exec_aline_body(bf));                              // skip ahead to the body generator
        }
        mr->segments = ceil(uSec(mr->r->head_time) / NOM_SEGMENT_USEC);// # of segments for the section
        mr->segment_count = (uint32_t)mr->segments;
        mr->segment_time = mr->r->head_time / mr->segments;            // time to advance for each segment

        if (mr->segment_count == 1) {
            // We will only have one segment, simply set the velocities
            mr->segment_velocity = mr->entry_velocity;
            mr->target_velocity = mr->r->cruise_velocity;
        } else {
            _init_forward_diffs(mr->entry_velocity, mr->r->cruise_velocity); // <-- sets inital segment_velocity
        }
        if (mr->segment_time < MIN_SEGMENT_TIME) {
            debug_trap("mr->segment_time < MIN_SEGMENT_TIME (head)");
            return(STAT_OK);                                            // exit without advancing position, say we're done
        }
        mr->section = SECTION_HEAD; // redundant, likely will be optimized out
        mr->section_state = SECTION_RUNNING;
    } else {
        mr->segment_velocity = mr->target_velocity;
        mr->target_velocity += mr->forward_diff_5;
    }

    if (_exec_aline_segment() == STAT_OK) {                     // set up for second half
        if ((fp_ZERO(mr->r->body_length)) && (fp_ZERO(mr->r->tail_length))) {
            return(STAT_OK);                                    // ends the move
        }

        mr->section = SECTION_BODY;                             // advance to body
        mr->section_state = SECTION_NEW;
    } else {
        mr->forward_diff_5 += mr->forward_diff_4;
        mr->forward_diff_4 += mr->forward_diff_3;
        mr->forward_diff_3 += mr->forward_diff_2;
        mr->forward_diff_2 += mr->forward_diff_1;
    }
    return(STAT_EAGAIN);
}

/*********************************************************************************************
 * _exec_aline_body()
 *
 *  The body is broken into little segments even though it is a straight line
 *  so that feed holds can happen in the middle of a line with minimum latency
 */
static stat_t _exec_aline_body(mpBuf_t *bf)
{
    if (mr->section_state == SECTION_NEW) {
        if (fp_ZERO(mr->r->body_length)) {
            mr->section = SECTION_TAIL;
            return(_exec_aline_tail(bf));                   // skip ahead to tail periods
        }

        float body_time = mr->r->body_time;
        mr->segments = ceil(uSec(body_time) / NOM_SEGMENT_USEC);
        mr->segment_time = body_time / mr->segments;
        mr->segment_velocity = mr->r->cruise_velocity;
        mr->target_velocity = mr->segment_velocity;
        mr->segment_count = (uint32_t)mr->segments;
        if (mr->segment_time < MIN_SEGMENT_TIME) {
            debug_trap("mr->segment_time < MIN_SEGMENT_TIME (body)");
            return(STAT_OK);                                // exit without advancing position, say we're done
        }

        mr->section = SECTION_BODY;
        mr->section_state = SECTION_RUNNING;                 // uses PERIOD_2 so last segment detection works
    }
    if (_exec_aline_segment() == STAT_OK) {                 // OK means this section is done
        if (fp_ZERO(mr->r->tail_length)) {
            return (STAT_OK);                               // ends the move
        }
        mr->section = SECTION_TAIL;                         // advance to tail
        mr->section_state = SECTION_NEW;
    }
    return (STAT_EAGAIN);
}

/*********************************************************************************************
 * _exec_aline_tail()
 */

static stat_t _exec_aline_tail(mpBuf_t *bf)
{
    if (mr->section_state == SECTION_NEW) {                          // INITIALIZATION
        // Mark the block as unplannable
        bf->plannable = false;

        if (fp_ZERO(mr->r->tail_length)) { return(STAT_OK);}         // end the move
        mr->segments = ceil(uSec(mr->r->tail_time) / NOM_SEGMENT_USEC);// # of segments for the section
        mr->segment_count = (uint32_t)mr->segments;
        mr->segment_time = mr->r->tail_time / mr->segments;             // time to advance for each segment

        if (mr->segment_count == 1) {
            mr->segment_velocity = mr->r->cruise_velocity;
            mr->target_velocity = mr->r->exit_velocity;
        } else {
            _init_forward_diffs(mr->r->cruise_velocity, mr->r->exit_velocity); // <-- sets inital segment_velocity
        }
        if (mr->segment_time < MIN_SEGMENT_TIME) {
            debug_trap("mr->segment_time < MIN_SEGMENT_TIME (tail)");
            return(STAT_OK);                                        // exit without advancing position, say we're done
         // return(STAT_MINIMUM_TIME_MOVE);                         // exit without advancing position
        }
        mr->section = SECTION_TAIL;
        mr->section_state = SECTION_RUNNING;
    } else {
        mr->segment_velocity = mr->target_velocity;
        mr->target_velocity += mr->forward_diff_5;
    }

    if (_exec_aline_segment() == STAT_OK) {
        return(STAT_OK);                                        // STAT_OK completes the move
    } else {
        mr->forward_diff_5 += mr->forward_diff_4;
        mr->forward_diff_4 += mr->forward_diff_3;
        mr->forward_diff_3 += mr->forward_diff_2;
        mr->forward_diff_2 += mr->forward_diff_1;
    }
    return (STAT_EAGAIN);
}

/*********************************************************************************************
 * _exec_aline_segment() - segment runner helper
 *
 * NOTES ON STEP ERROR CORRECTION:
 *
 *  The commanded_steps are the target_steps delayed by one more segment.
 *  This lines them up in time with the encoder readings so a following error can be generated
 *
 *  The following_error term is positive if the encoder reading is greater than (ahead of)
 *  the commanded steps, and negative (behind) if the encoder reading is less than the
 *  commanded steps. The following error is not affected by the direction of movement -
 *  it's purely a statement of relative position. Examples:
 *
 *      Encoder  Commanded   Following Err
 *          100         90           +10        encoder is 10 steps ahead of commanded steps
 *          -90       -100           +10        encoder is 10 steps ahead of commanded steps
 *           90        100           -10        encoder is 10 steps behind commanded steps
 *         -100        -90           -10        encoder is 10 steps behind commanded steps
 */

float exec_target_steps[MOTORS];
float exec_travel_steps[MOTORS];

static stat_t _exec_aline_segment()
{
    // Set target position for the segment
    // If the segment ends on a section waypoint synchronize to the head, body or tail end
    // Otherwise if not at a section waypoint compute target from segment time and velocity
    // Don't do waypoint correction if you are going into a hold.

    if ((--mr->segment_count == 0) && (cm->hold_state == FEEDHOLD_OFF)) {
        copy_vector(mr->gm.target, mr->waypoint[mr->section]);
    } else {
        float segment_length = (mr->segment_velocity+mr->target_velocity) * 0.5 * mr->segment_time;
        // See https://en.wikipedia.org/wiki/Kahan_summation_algorithm
        // for the summation compensation description
        for (uint8_t a=0; a<AXES; a++) {
            // The following is equivalent to:
            // mr->gm.target[a] = mr->position[a] + (mr->unit[a] * segment_length);

            float to_add = (mr->unit[a] * segment_length) - mr->gm.target_comp[a];
            float target = mr->position[a] + to_add;
            mr->gm.target_comp[a] = (target - mr->position[a]) - to_add;
            mr->gm.target[a] = target;
        }
    }

    // Convert target position to steps
<<<<<<< HEAD
    // Bucket-brigade the old target down the chain before getting the new target from kinematics
    //
    // Very small travels of less than 0.01 step are truncated to zero. This is to correct a condition
    // where a rounding error in kinematics could reverse the direction of a move in the extreme head or tail.
    // Truncating the move contributes to positional error, but this is corrected by encoder feedback should
    // it ever accumulate to more than one step.
    //
    // NB: The direct manipulation of steps to compute travel_steps only works for Cartesian kinematics.
    //     Other kinematics may require transforming travel distance as opposed to simply subtracting steps.

    for (uint8_t m=0; m<MOTORS; m++) {
        mr->commanded_steps[m] = mr->position_steps[m];     // previous segment's position, delayed by 1 segment
        mr->position_steps[m] = mr->target_steps[m];        // previous segment's target becomes position
        mr->encoder_steps[m] = en_read_encoder(m);          // get current encoder position (time aligns to commanded_steps)
        mr->following_error[m] = mr->encoder_steps[m] - mr->commanded_steps[m];
    }
    kn_inverse_kinematics(mr->gm.target, mr->target_steps); // now determine the target steps...

    for (uint8_t m=0; m<MOTORS; m++) {                      // and compute the distances to be traveled
        travel_steps[m] = mr->target_steps[m] - mr->position_steps[m];
        if (fabs(travel_steps[m]) < 0.0001) {                 // truncate very small moves to deal with rounding errors
            travel_steps[m] = 0;
        }
    }
=======
    kn->inverse_kinematics(mr->gm, mr->gm.target, mr->position, mr->segment_velocity, mr->target_velocity, mr->segment_time, exec_target_steps);
>>>>>>> 404106b7

    // Update the mb->run_time_remaining -- we know it's missing the current segment's time before it's loaded, that's ok.
    mp->run_time_remaining -= mr->segment_time;
    if (mp->run_time_remaining < 0) {
        mp->run_time_remaining = 0.0;
    }

    // Set the target steps and call the stepper prep function
    ritorno(mp_set_target_steps(exec_target_steps));

    copy_vector(mr->position, mr->gm.target);                 // update position from target
    if (mr->segment_count == 0) {
        return (STAT_OK);                                   // this section has run all its segments
    }
    return (STAT_EAGAIN);                                   // this section still has more segments to run
}

/*********************************************************************************************
 * _exec_aline_normalize_block() - re-organize block to eliminate minimum time segments
 *
 * Check to make sure no sections are less than MIN_SEGMENT_TIME & adjust if necessary
 */

static void _exec_aline_normalize_block(mpBlockRuntimeBuf_t *b)
{
    if ((b->head_length > 0) && (b->head_time < MIN_SEGMENT_TIME)) {
        // Compute the new body time. head_time !== body_time
        b->body_length += b->head_length;
        b->body_time = b->body_length / b->cruise_velocity;
        b->head_length = 0;
        b->head_time = 0;
    }
    if ((b->tail_length > 0) && (b->tail_time < MIN_SEGMENT_TIME)) {
        // Compute the new body time. tail_time !== body_time
        b->body_length += b->tail_length;
        b->body_time = b->body_length / b->cruise_velocity;
        b->tail_length = 0;
        b->tail_time = 0;
    }

    // At this point, we've already possibly merged head and/or tail into the body.
    // If the body is still too "short" (brief) we *might* be able to add it to a head or tail.
    // If there's still a head or a tail, we will add the body to whichever there is, maybe both.
    // We saved it for last since it's the most expensive.
    if ((b->body_length > 0) && (b->body_time < MIN_SEGMENT_TIME)) {

        // We'll add the time to either the head or the tail or split it
        if (b->tail_length > 0) {
            if (b->head_length > 0) {           // Split the body to the head and tail
                b->head_length += b->body_length * 0.5;
                b->tail_length += b->body_length * 0.5; // let the compiler optimize out one of these *
                b->head_time = (2.0 * b->head_length) / (mr->entry_velocity + b->cruise_velocity);
                b->tail_time = (2.0 * b->tail_length) / (b->cruise_velocity + b->exit_velocity);
                b->body_length = 0;
                b->body_time = 0;
            } else {                            // Put it all in the tail
                b->tail_length += b->body_length;
                b->tail_time = (2.0 * b->tail_length) / (b->cruise_velocity + b->exit_velocity);
                b->body_length = 0;
                b->body_time = 0;
            }
        }
        else if (b->head_length > 0) {          // Put it all in the head
            b->head_length += b->body_length;
            b->head_time = (2.0 * b->head_length) / (mr->entry_velocity + b->cruise_velocity);
            b->body_length = 0;
            b->body_time = 0;
        }
        else {                                  // Uh oh! We have a move that's all body, and is still too short!!
            debug_trap("_exec_aline_normalize_block() - found a move that is too short");
        }
    }
}

/*********************************************************************************************
 * _exec_aline_feedhold() - feedhold helper for mp_exec_aline()
 *
 *  This function performs the bulk of the feedhold state machine processing from within
 *  mp_exec_aline(). There is also a little chunk labeled "Feedhold Case (3-continued)".
 *  Feedhold processing mostly manages the deceleration phase into the hold, and sets
 *  state variables used in cycle_feedhold.cpp
 *
 *  Returns:
 *
 *    STAT_OK     exits from mp_exec_aline() but allows another segment to be loaded
 *                and executed. This is used when the hold is still in continuous motion.
 *
 *    STAT_NOOP   exits from mp_exec_aline() and prevents another segment loading and
 *                executing. This is used when the hold has stopped at the hold point.
 *
 *    STAT_EAGAIN allows mp_exec_aline() to continue execution, playing out a head, body
 *                or tail.
 */

static stat_t _exec_aline_feedhold(mpBuf_t *bf)
{
    // Case (4) - Wait for the steppers to stop and complete the feedhold
    if (cm->hold_state == FEEDHOLD_MOTION_STOPPING) {
        if (mp_runtime_is_idle()) {                         // wait for steppers to actually finish

            // Motion has stopped, so we can rely on positions and other values to be stable

            // If hold was SKIP type, discard the remainder of the block and position to the next block
            if (cm->hold_type == FEEDHOLD_TYPE_SKIP) {
                copy_vector(mp->position, mr->position);    // update planner position to the final runtime position
                mp_free_run_buffer();                       // advance to next block, discarding the rest of the move
            }

            // Otherwise setup the block to complete motion (regardless of how hold will ultimately be exited)
            else {
                bf->length = get_axis_vector_length(mr->position, mr->target);  // update bf w/remaining length in move

                // If length ~= 0 it's because the deceleration was exact. Handle this exception to avoid planning errors
                if (bf->length < EPSILON4) {
                    copy_vector(mp->position, mr->position);// update planner position to the final runtime position
                    mp_free_run_buffer();                   // advance to next block, discarding the zero-length move
                } else {
                    bf->block_state = BLOCK_INITIAL_ACTION;   // tell _exec to re-use the bf buffer
                    while (bf->buffer_state > MP_BUFFER_BACK_PLANNED) {
                        bf->buffer_state = MP_BUFFER_BACK_PLANNED;// revert from RUNNING so it can be forward planned again
                        bf->plannable = true;               // needed so block can be re-planned
                        bf = mp_get_next_buffer(bf);
                    }
                }
            }
            mr->reset();                                    // reset MR for next use and for forward planning
            cm_set_motion_state(MOTION_STOP);
            cm->hold_state = FEEDHOLD_MOTION_STOPPED;
            sr_request_status_report(SR_REQUEST_IMMEDIATE);
        }
        return (STAT_NOOP);                                 // hold here. leave with a NOOP so it does not attempt another load and exec.
    }

    // Case (3') - Decelerated to zero. See also Feedhold Case (3) in mp_exec_aline()
    // This state is needed to return an OK to complete the aline exec before transitioning to case (4).
    if (cm->hold_state == FEEDHOLD_DECEL_COMPLETE) {
        cm->hold_state = FEEDHOLD_MOTION_STOPPING;          // wait for motion to come to a complete stop
        return (STAT_OK);                                   // exit from mp_exec_aline()
    }

    // Cases (1x), Case (2)
    // Build a tail-only move from here. Decelerate as fast as possible in the space available.
    if ((cm->hold_state == FEEDHOLD_SYNC) ||
        ((cm->hold_state == FEEDHOLD_DECEL_CONTINUE) && (mr->block_state == BLOCK_INITIAL_ACTION))) {

        // Case (1d) - Already decelerating (in a tail), continue the deceleration.
        if (mr->section == SECTION_TAIL) {                  // if already in a tail don't decelerate. You already are
            if (mr->r->exit_velocity < EPSILON2) {          // allow near-zero velocities to be treated as zero
                cm->hold_state = FEEDHOLD_DECEL_TO_ZERO;
            } else {
                cm->hold_state = FEEDHOLD_DECEL_CONTINUE;
            }
            return (STAT_EAGAIN);                           // exiting with EAGAIN will continue exec_aline() execution
        }

        // Case (1a) - Currently accelerating (in a head), skip and waited for body or tail
        //             This is true because to do otherwise the jerk would not have returned to zero.
        // Small exception, if we *just started* the head, then we're not actually accelerating yet.
        if ((mr->section == SECTION_HEAD) && (mr->section_state != SECTION_NEW)) {
            return (STAT_EAGAIN);
        }

        // Case (1b, 1c) - Block is in a body or about to start a new head. Turn it into a new tail.
        // In the new_head case plan deceleration move (tail) starting at the at the entry velocity
        mr->section = SECTION_TAIL;
        mr->section_state = SECTION_NEW;
        mr->entry_velocity = mr->segment_velocity;
        mr->r->cruise_velocity = mr->entry_velocity;    // cruise velocity must be set even if there's no body
        mr->r->tail_length = mp_get_target_length(0, mr->r->cruise_velocity, bf);  // braking length
        mr->r->head_length = 0;
        mr->r->body_length = 0;
        mr->r->head_time = 0;
        mr->r->body_time = 0;

        // The deceleration distance either fits in the available length or fits exactly or close
        // enough (to EPSILON2) (1e). Case 1e happens frequently when the tail in the move was
        // already planned to zero. EPSILON2 deals with floating point rounding errors that can
        // mis-classify this case. EPSILON2 is 0.0001, which is 0.1 microns in length.
        float available_length = get_axis_vector_length(mr->target, mr->position);

        // Cases (1b1, 1c1) deceleration will fit in the block
        if ((available_length + EPSILON2 - mr->r->tail_length) > 0) {
            cm->hold_state = FEEDHOLD_DECEL_TO_ZERO;
            mr->r->exit_velocity = 0;
            mr->r->tail_time = mr->r->tail_length*2 / (mr->r->exit_velocity + mr->r->cruise_velocity);
            bf->block_time = mr->r->tail_time;
        }
        // Cases (1b2, 1c2) deceleration will not fit in the block
        else {
            cm->hold_state = FEEDHOLD_DECEL_CONTINUE;
            mr->r->tail_length = available_length;
            mr->r->exit_velocity = mp_get_decel_velocity(mr->r->cruise_velocity, mr->r->tail_length, bf);
            if (mr->r->exit_velocity >= 0) {
                mr->r->tail_time = mr->r->tail_length*2 / (mr->r->exit_velocity + mr->r->cruise_velocity);
                bf->block_time = mr->r->tail_time;
            }
            // The following branch is rarely if ever taken. It's possible for the deceleration calculation
            // to return an error if the length is too short and other conditions exist. In that case
            // make the block into a cruise (body) and push the deceleration to the next block.
            else {
                mr->section = SECTION_BODY;
                mr->r->exit_velocity = mr->r->cruise_velocity;  // both should be @ mr->segment_velocity
                mr->r->body_length = available_length;
                mr->r->body_time = mr->r->body_length / mr->r->cruise_velocity;
                mr->r->tail_length = 0;
                mr->r->tail_time = 0;
            }
        }
        _exec_aline_normalize_block(mr->r);
    }
    return (STAT_EAGAIN);                           // exiting with EAGAIN will continue exec_aline() execution
}<|MERGE_RESOLUTION|>--- conflicted
+++ resolved
@@ -246,17 +246,6 @@
     mpBuf_t *bf;
 
     // Run an out of band dwell. It was probably set in the previous st_load_move()
-<<<<<<< HEAD
-    if (mr->out_of_band_dwell_flag) {
-        mr->out_of_band_dwell_flag = false;
-        //cm_set_motion_state(MOTION_RUN);
-        st_prep_out_of_band_dwell(mr->out_of_band_dwell_seconds * 1000000);
-        return (STAT_OK);
-    }
-
-    // Getting a NULL buffer means nothing's running in the queue - this is OK
-    if ((bf = mp_get_run_buffer()) == NULL) {
-=======
     // TODO: Find a better place for this - we shouldn't be concerned with dwells or othermove types here,
     //       MORE: Dwells shouldn't hold planning hostage.
     // if (mr->out_of_band_dwell_flag) {
@@ -271,7 +260,6 @@
         if (kn->idle_task()) {
             return STAT_OK; // IOW: we need something loaded
         }
->>>>>>> 404106b7
         st_prep_null();
         return (STAT_NOOP); // IOW: exec is done, nothing to load here, move on
     }
@@ -925,34 +913,7 @@
     }
 
     // Convert target position to steps
-<<<<<<< HEAD
-    // Bucket-brigade the old target down the chain before getting the new target from kinematics
-    //
-    // Very small travels of less than 0.01 step are truncated to zero. This is to correct a condition
-    // where a rounding error in kinematics could reverse the direction of a move in the extreme head or tail.
-    // Truncating the move contributes to positional error, but this is corrected by encoder feedback should
-    // it ever accumulate to more than one step.
-    //
-    // NB: The direct manipulation of steps to compute travel_steps only works for Cartesian kinematics.
-    //     Other kinematics may require transforming travel distance as opposed to simply subtracting steps.
-
-    for (uint8_t m=0; m<MOTORS; m++) {
-        mr->commanded_steps[m] = mr->position_steps[m];     // previous segment's position, delayed by 1 segment
-        mr->position_steps[m] = mr->target_steps[m];        // previous segment's target becomes position
-        mr->encoder_steps[m] = en_read_encoder(m);          // get current encoder position (time aligns to commanded_steps)
-        mr->following_error[m] = mr->encoder_steps[m] - mr->commanded_steps[m];
-    }
-    kn_inverse_kinematics(mr->gm.target, mr->target_steps); // now determine the target steps...
-
-    for (uint8_t m=0; m<MOTORS; m++) {                      // and compute the distances to be traveled
-        travel_steps[m] = mr->target_steps[m] - mr->position_steps[m];
-        if (fabs(travel_steps[m]) < 0.0001) {                 // truncate very small moves to deal with rounding errors
-            travel_steps[m] = 0;
-        }
-    }
-=======
     kn->inverse_kinematics(mr->gm, mr->gm.target, mr->position, mr->segment_velocity, mr->target_velocity, mr->segment_time, exec_target_steps);
->>>>>>> 404106b7
 
     // Update the mb->run_time_remaining -- we know it's missing the current segment's time before it's loaded, that's ok.
     mp->run_time_remaining -= mr->segment_time;
