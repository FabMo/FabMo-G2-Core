--- conflicted
+++ resolved
@@ -48,10 +48,9 @@
 
 // planner helper functions
 static mpBuf_t* _plan_block(mpBuf_t* bf);
-<<<<<<< HEAD
+
 //#### static void _calculate_override(mpBuf_t* bf);
-=======
->>>>>>> 441003f3
+
 static void _calculate_jerk(mpBuf_t* bf);
 static void _calculate_vmaxes(mpBuf_t* bf, const float axis_length[], const float axis_square[]);
 static void _calculate_junction_vmax(mpBuf_t* bf);
