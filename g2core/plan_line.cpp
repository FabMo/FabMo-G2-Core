/*
 * plan_line.c - acceleration managed line planning and motion execution
 * This file is part of the g2core project
 *
 * Copyright (c) 2010 - 2017 Alden S. Hart, Jr.
 * Copyright (c) 2012 - 2017 Rob Giseburt
 *
 * This file ("the software") is free software: you can redistribute it and/or modify
 * it under the terms of the GNU General Public License, version 2 as published by the
 * Free Software Foundation. You should have received a copy of the GNU General Public
 * License, version 2 along with the software.  If not, see <http://www.gnu.org/licenses/>.
 *
 * As a special exception, you may use this file as part of a software library without
 * restriction. Specifically, if other files instantiate templates or use macros or
 * inline functions from this file, or you compile this file and link it with  other
 * files to produce an executable, this file does not by itself cause the resulting
 * executable to be covered by the GNU General Public License. This exception does not
 * however invalidate any other reasons why the executable file might be covered by the
 * GNU General Public License.
 *
 * THE SOFTWARE IS DISTRIBUTED IN THE HOPE THAT IT WILL BE USEFUL, BUT WITHOUT ANY
 * WARRANTY OF ANY KIND, EXPRESS OR IMPLIED, INCLUDING BUT NOT LIMITED TO THE WARRANTIES
 * OF MERCHANTABILITY, FITNESS FOR A PARTICULAR PURPOSE AND NONINFRINGEMENT. IN NO EVENT
 * SHALL THE AUTHORS OR COPYRIGHT HOLDERS BE LIABLE FOR ANY CLAIM, DAMAGES OR OTHER
 * LIABILITY, WHETHER IN AN ACTION OF CONTRACT, TORT OR OTHERWISE, ARISING FROM, OUT OF
 * OR IN CONNECTION WITH THE SOFTWARE OR THE USE OR OTHER DEALINGS IN THE SOFTWARE.
 */

#include "g2core.h"
#include "config.h"
#include "controller.h"
#include "canonical_machine.h"
#include "planner.h"
#include "stepper.h"
#include "report.h"
#include "util.h"
#include "spindle.h"
#include "settings.h"

#include "xio.h"

// using Motate::Timeout;

// Using motate pins for profiling (see main.cpp)
// see https://github.com/synthetos/g2/wiki/Using-Pin-Changes-for-Timing-(and-light-debugging)
using namespace Motate;
extern OutputPin<kDebug1_PinNumber> debug_pin1;
extern OutputPin<kDebug2_PinNumber> debug_pin2;
extern OutputPin<kDebug3_PinNumber> debug_pin3;

// planner helper functions
static mpBuf_t* _plan_block(mpBuf_t* bf);
static void _calculate_override(mpBuf_t* bf);
static void _calculate_jerk(mpBuf_t* bf);
static void _calculate_vmaxes(mpBuf_t* bf, const float axis_length[], const float axis_square[]);
static void _calculate_junction_vmax(mpBuf_t* bf);

//+++++DIAGNOSTICS
#pragma GCC optimize("O0")  // this pragma is required to force the planner to actually set these unused values
//#pragma GCC reset_options
static void _set_bf_diagnostics(mpBuf_t* bf) {
    bf->linenum = bf->gm.linenum;
//  UPDATE_BF_DIAGNOSTICS(bf);   //+++++
}
#pragma GCC reset_options

/* Runtime-specific setters and getters
 *
 * mp_zero_segment_velocity()         - correct velocity in last segment for reporting purposes
 * mp_get_runtime_velocity()          - returns current velocity (aggregate)
 * mp_get_runtime_machine_position()  - returns current axis position in machine coordinates
 * mp_set_runtime_work_offset()       - set offsets in the MR struct
 * mp_get_runtime_work_position()     - returns current axis position in work coordinates
 *                                      that were in effect at move planning time
 */

void  mp_zero_segment_velocity() { mr.segment_velocity = 0; }
float mp_get_runtime_velocity(void) { return (mr.segment_velocity); }
float mp_get_runtime_absolute_position(uint8_t axis) { return (mr.position[axis]); }
void mp_set_runtime_work_offset(float offset[]) { copy_vector(mr.gm.work_offset, offset); }

// We have to handle rotation - "rotate" by the transverse of the matrix to got "normal" coordinates
float mp_get_runtime_work_position(uint8_t axis) {
    // Shorthand:
    // target_rotated[0] = a x_1 + b x_2 + c x_3
    // target_rotated[1] = a y_1 + b y_2 + c y_3
    // target_rotated[2] = a z_1 + b z_2 + c z_3 + z_offset

    if (axis == AXIS_X) {
        return mr.position[0] * cm.rotation_matrix[0][0] + mr.position[1] * cm.rotation_matrix[1][0] +
               mr.position[2] * cm.rotation_matrix[2][0] - mr.gm.work_offset[0];
    } else if (axis == AXIS_Y) {
        return mr.position[0] * cm.rotation_matrix[0][1] + mr.position[1] * cm.rotation_matrix[1][1] +
               mr.position[2] * cm.rotation_matrix[2][1] - mr.gm.work_offset[1];
    } else if (axis == AXIS_Z) {
        return mr.position[0] * cm.rotation_matrix[0][2] + mr.position[1] * cm.rotation_matrix[1][2] +
               mr.position[2] * cm.rotation_matrix[2][2] - cm.rotation_z_offset - mr.gm.work_offset[2];
    } else {
        // ABC, UVW, we don't rotate them
        return (mr.position[axis] - mr.gm.work_offset[axis]);
    }
}

/*
 * mp_get_runtime_busy() - returns TRUE if motion control busy (i.e. robot is moving)
 * mp_runtime_is_idle()  - returns TRUE is steppers are not actively moving
 *
 *  Use mp_get_runtime_busy() to sync to the queue. If you wait until it returns
 *  FALSE you know the queue is empty and the motors have stopped.
 */
bool mp_get_runtime_busy() 
{
    if (cm.cycle_state == CYCLE_OFF) {
        return (false);
    }
    if ((st_runtime_isbusy() == true) || (mr.block_state == BLOCK_ACTIVE) || (mb.r->buffer_state > MP_BUFFER_EMPTY)) {
        return (true);
    }
    return (false);
}

bool mp_runtime_is_idle() { return (!st_runtime_isbusy()); }

/****************************************************************************************
 * mp_aline() - plan a line with acceleration / deceleration
 *
 *  This function uses constant jerk motion equations to plan acceleration and deceleration
 *  The jerk is the rate of change of acceleration; it's the 1st derivative of acceleration,
 *  and the 3rd derivative of position. Jerk is a measure of impact to the machine.
 *  Controlling jerk smooths transitions between moves and allows for faster feeds while
 *  controlling machine oscillations and other undesirable side-effects.
 *
 *  Note All math is done in absolute coordinates using single precision floating point (float).
 *
 *  Note: Returning a status that is not STAT_OK means the endpoint is NOT advanced. So lines
 *        that are too short to move will accumulate and get executed once the accumulated error
 *        exceeds the minimums.
 */

stat_t mp_aline(GCodeState_t* gm_in) 
{
    mpBuf_t* bf;  // current move pointer
    float target_rotated[AXES] = {0, 0, 0, 0, 0, 0};
    float axis_square[AXES]    = {0, 0, 0, 0, 0, 0};
    float axis_length[AXES];
    bool  flags[AXES];
    float length_square = 0;
    float length;

    // A few notes about the rotated coordinate space:
    // These are positions PRE-rotation:
    //  gm_in.* (anything in gm_in)
    //
    // These are positions POST-rotation:
    //  target_rotated (after the rotation here, of course)
    //  mp.* (anything in mp, including mp.gm.*)
    //
    // Shorthand:
    //  target_rotated[0] = a x_0 + b y_0 + c z_0
    //  target_rotated[1] = a x_1 + b y_1 + c z_1
    //  target_rotated[2] = a x_2 + b y_2 + c z_2 + z_offset
    //
    // With:
    //  a being target[0],
    //  b being target[1],
    //  c being target[2],
    //  x_1 being cm.rotation_matrix[1][0]

    target_rotated[0] = gm_in->target[0] * cm.rotation_matrix[0][0] + 
                        gm_in->target[1] * cm.rotation_matrix[0][1] +
                        gm_in->target[2] * cm.rotation_matrix[0][2];

    target_rotated[1] = gm_in->target[0] * cm.rotation_matrix[1][0] + 
                        gm_in->target[1] * cm.rotation_matrix[1][1] +
                        gm_in->target[2] * cm.rotation_matrix[1][2];

    target_rotated[2] = gm_in->target[0] * cm.rotation_matrix[2][0] + 
                        gm_in->target[1] * cm.rotation_matrix[2][1] +
                        gm_in->target[2] * cm.rotation_matrix[2][2] + 
                        cm.rotation_z_offset;

    // copy rotation axes ABC
    target_rotated[3] = gm_in->target[3];
    target_rotated[4] = gm_in->target[4];
    target_rotated[5] = gm_in->target[5];

    for (uint8_t axis = 0; axis < AXES; axis++) {
        axis_length[axis] = target_rotated[axis] - mp.position[axis];
        if ((flags[axis] = fp_NOT_ZERO(axis_length[axis]))) {  // yes, this supposed to be = not ==
            axis_square[axis] = square(axis_length[axis]);
            length_square += axis_square[axis];
        } else {
            axis_length[axis] = 0;  // make it truly zero if it was tiny
        }
    }
    length = sqrt(length_square);

    // exit if the move has zero movement. At all.
    if (fp_ZERO(length)) {
<<<<<<< HEAD
        sr_request_status_report(SR_REQUEST_TIMED_FULL);  // Was SR_REQUEST_IMMEDIATE_FULL
        return (STAT_MINIMUM_LENGTH_MOVE);                // STAT_MINIMUM_LENGTH_MOVE needed to end cycle
=======
        sr_request_status_report(SR_REQUEST_TIMED_FULL);// Was SR_REQUEST_IMMEDIATE_FULL
        return (STAT_MINIMUM_LENGTH_MOVE);              // STAT_MINIMUM_LENGTH_MOVE needed to end cycle
>>>>>>> 55fc2041
    }

    // get a cleared buffer and copy in the Gcode model state
    if ((bf = mp_get_write_buffer()) == NULL) {         // never supposed to fail
        return (cm_panic(STAT_FAILED_GET_PLANNER_BUFFER, "aline()"));
    }
    memcpy(&bf->gm, gm_in, sizeof(GCodeState_t));
    // Since bf->gm.target is being used all over the place, we'll make it the rotated target
    copy_vector(bf->gm.target, target_rotated);  // copy the rotated taget in place

    // setup the buffer
    bf->bf_func = mp_exec_aline;                        // register the callback to the exec function
    bf->length  = length;                               // record the length
    for (uint8_t axis = 0; axis < AXES; axis++) {       // compute the unit vector and set flags
        if ((bf->axis_flags[axis] = flags[axis])) {     // yes, this is supposed to be = and not ==
            bf->unit[axis] = axis_length[axis] / length;// nb: bf-> unit was cleared by mp_get_write_buffer()
        }
    }
    _calculate_jerk(bf);                              // compute bf->jerk values
    _calculate_vmaxes(bf, axis_length, axis_square);  // compute cruise_vmax and absolute_vmax
    _set_bf_diagnostics(bf);                          //+++++DIAGNOSTIC

    // Note: these next lines must remain in exact order. Position must update before committing the buffer.
    copy_vector(mp.position, bf->gm.target);   // set the planner position
    mp_commit_write_buffer(BLOCK_TYPE_ALINE);  // commit current block (must follow the position update)
    return (STAT_OK);
}

/*
 * mp_plan_block_list() - plan all the blocks in the list
 *
 *  This parent function is just a dispatcher that reads forward in the list
 *  (towards the newest block) and calls the block planner as needed.
 *
 *  mp_plan_block_list() plans blocks starting at the planning block (p) and continuing
 *  until there are no more blocks to plan (see discussion of optimistic and pessimistic
 *  planning in planner.cpp/mp_plan_buffer(). The planning pass may be planning moves for
 *  the first time, or replanning moves, or any combination. Starting "early" will cause
 *  a replan, which is useful for feedholds and feed overrides.
 */

void mp_plan_block_list() 
{
    mpBuf_t* bf                = mp.p;
    bool     planned_something = false;

    while (true) {
        // unconditional exit condition
        if (bf->buffer_state == MP_BUFFER_EMPTY) {
            break;
        }

        // OK to replan running buffer during feedhold, but no other times (not supposed to happen)
        if ((cm.hold_state == FEEDHOLD_OFF) && (bf->buffer_state == MP_BUFFER_RUNNING)) {
            mp.p = mp.p->nx;
            return;
        }

        bf = _plan_block(bf);  // returns next block to plan

        planned_something = true;
        mp.p              = bf;  //+++++ DIAGNOSTIC - this is not needed but is set here for debugging purposes
    }
    if (mp.planner_state > PLANNER_STARTUP) {
        if (planned_something && (cm.hold_state != FEEDHOLD_HOLD)) {
            st_request_forward_plan();  // start motion if runtime is not already busy
        }
    }
    mp.p = bf;  // update planner pointer
}

/*
 * _plan_block() - the block chain using pessimistic assumptions
 */

static mpBuf_t* _plan_block(mpBuf_t* bf) 
{
    // First time blocks - set vmaxes for as many blocks as possible (forward loading of priming blocks)
    // Note: cruise_vmax was computed in _calculate_vmaxes() in aline()
    if (mp.planner_state == PLANNER_PRIMING) {
        // Timings from *here*

        if (bf->pv->plannable) {
            _calculate_junction_vmax(bf->pv);  // compute maximum junction velocity constraint
            if (bf->pv->gm.path_control == PATH_EXACT_STOP) {
                bf->pv->exit_vmax = 0;
            } else {
                bf->pv->exit_vmax = min3(bf->pv->junction_vmax, bf->pv->cruise_vmax, bf->cruise_vmax);
            }
        }
        _calculate_override(bf);  // adjust cruise_vmax for feed/traverse override
 //     bf->plannable_time = bf->pv->plannable_time;    // set plannable time - excluding current move
        bf->buffer_state = MP_BUFFER_IN_PROCESS;

        // +++++ Why do we have to do this here?
        // bf->pv_group = bf->pv;

        bf->hint = NO_HINT;     // ensure we've cleared the hints
        // Time: 12us-41us
        if (bf->nx->plannable) {  // read in new buffers until EMPTY
            return (bf->nx);
        }
        mp.planning_return = bf->nx;                 // where to return after planning is complete
        mp.planner_state   = PLANNER_BACK_PLANNING;  // start backplanning
    }

    // Backward Planning Pass
    // Build a perfect deceleration ramp by setting entry and exit velocities based on the braking velocity
    // If it reaches cruise_vmax generate perfect cruises instead
    // Note: Vmax's are already set by the time you get here
    // Hint options from back-planning: COMMAND_BLOCK, PERFECT_DECELERATION, PERFECT_CRUISE, MIXED_DECELERATION

    if (mp.planner_state == PLANNER_BACK_PLANNING) {
        // NOTE: We stop when the previous block is no longer plannable.
        // We will alter the previous block's exit_velocity.
        float braking_velocity = 0;  // we use this to stre the previous entry velocity, start at 0
        bool optimal = false;  // we use the optimal flag (as the opposite of plannable) to carry plan-ability backward.

        // We test for (braking_velocity < bf->exit_velocity) in case of an inversion, and plannable is then violated.
        for (; bf->plannable || (braking_velocity < bf->exit_velocity); bf = bf->pv) {
            // Timings from *here*

            bf->iterations++;
            bf->plannable = bf->plannable && !optimal;  // Don't accidentally enable plannable!

            // Let's be mindful that forward planning may change exit_vmax, and our exit velocity may be lowered
            braking_velocity = min(braking_velocity, bf->exit_vmax);

            // We *must* set cruise before exit, and keep it at least as high as exit.
            bf->cruise_velocity = max(braking_velocity, bf->cruise_velocity);
            bf->exit_velocity   = braking_velocity;

            // We have two places where it could be a mixed decel or an asymmetric bump,
            // depending on if the pv->exit_vmax is the same as bf.cruise_vmax
            bool test_decel_or_bump = false;

            // command blocks
            if (bf->block_type == BLOCK_TYPE_COMMAND) {
                // Nothing in the buffer before this will get any more optimal, so we'll call it
                optimal = true;

                // Update braking_velocity for use in the top of the loop
                // ++++ TEMPORARY force PTZ
                bf->exit_velocity = 0;
                // We just invalidated the next block's hint, but this should be fine

                // braking_velocity = bf->pv->exit_velocity;
                braking_velocity = 0;

                // bf->plannable = !optimal && bf->pv->plannable;
                bf->plannable = false;

                bf->hint = COMMAND_BLOCK;

                // Time: XXXus (was 7us)
            }

            // cruises - a *possible* perfect cruise is detected if exit_velocity == cruise_vmax
            // forward planning may degrade this to a mixed accel
            else if (VELOCITY_EQ(bf->exit_velocity, bf->cruise_vmax) &&
                     VELOCITY_EQ(bf->pv->exit_vmax, bf->cruise_vmax)) {
                // Remember: Set cruise FIRST
                bf->cruise_velocity = min(bf->cruise_vmax, bf->exit_vmax);  // set exactly to wash out EQ tolerances
                bf->exit_velocity   = bf->cruise_velocity;

                // Update braking_velocity for use in the top of the loop
                braking_velocity = bf->exit_velocity;

                bf->hint = PERFECT_CRUISE;

                // We can't improve this entry more
                optimal = true;

                // Time: XXXus (was 21us-27us)
            }

            // not a command or a cruise
            // test to see if we'll *have* to enter slower than we can exit
            else if (bf->pv->exit_vmax < bf->exit_velocity) {
                test_decel_or_bump = true;
            }

            // Ok, now we can test deceleration cases
            else {
                braking_velocity = mp_get_target_velocity(bf->exit_velocity, bf->length, bf);

                if (bf->pv->exit_vmax > braking_velocity) {  // remember, exit vmax already is min of
                                                             // pv_group->cruise_vmax, cruise_vmax, and
                                                             // pv_group->junction_vmax
                    bf->cruise_velocity = braking_velocity;  // put this here to avoid a race condition with _exec()
                    bf->hint = PERFECT_DECELERATION;         // This is advisory, and may be altered by forward planning

                    // Time: XXXus (was 71us-78us)
                }

                else {
                    test_decel_or_bump = true;
                    // Time: XXXus (was 72us-79us)
                }
            }  // end else not a cruise

            if (test_decel_or_bump) {
                // Update braking_velocity for use in the top of the loop
                braking_velocity = bf->pv->exit_vmax;

                if (bf->cruise_vmax > bf->pv->exit_vmax) {
                    bf->cruise_velocity = bf->cruise_vmax;
                    bf->hint            = ASYMMETRIC_BUMP;
                } else {
                    bf->cruise_velocity = bf->pv->exit_vmax;
                    bf->hint            = MIXED_DECELERATION;
                    // We might still be able to merge this.
                }
                optimal = true;   // We can't improve this entry more
            }

            // +++++
            if (bf->buffer_state == MP_BUFFER_EMPTY) {
            //     _debug_trap("Exec apparently cleared this block while we were planning it.");
                break;  // exit the loop, we've hit and passed the running buffer
            }
            // if (fp_ZERO(bf->exit_velocity) && !fp_ZERO(bf->exit_vmax)) {
            //     _debug_trap(); // why zero?
            // }

            // We might back plan into the running or planned buffer, so we have to check.
            if (bf->buffer_state < MP_BUFFER_PREPPED) {
                bf->buffer_state = MP_BUFFER_PREPPED;
            }
        }  // for loop
    }      // exits with bf pointing to a locked or EMPTY block

    mp.planner_state = PLANNER_PRIMING;  // revert to initial state
    return (mp.planning_return);
}

/***** ALINE HELPERS *****
 * _calculate_override() - calculate cruise_vmax given cruise_vset and feed rate factor
 * _calculate_jerk()
 * _calculate_vmaxes()
 * _calculate_junction_vmax()
 * _calculate_decel_time()
 */

static void _calculate_override(mpBuf_t* bf)  // execute ramp to adjust cruise velocity
{
    // TODO: Account for rapid overrides as well as feed overrides

    // pull in override factor from previous block or seed initial value from the system setting
    bf->override_factor = fp_ZERO(bf->pv->override_factor) ? cm.gmx.mfo_factor : bf->pv->override_factor;
    bf->cruise_vmax     = bf->override_factor * bf->cruise_vset;

    // generate ramp term is a ramp is active
    if (mp.ramp_active) {
        bf->override_factor += mp.ramp_dvdt * bf->block_time;
        if (mp.ramp_dvdt > 0) {  // positive is an acceleration ramp
            if (bf->override_factor > mp.ramp_target) {
                bf->override_factor = mp.ramp_target;
                mp.ramp_active      = false;  // detect end of ramp
            }
            bf->cruise_velocity *= bf->override_factor;
            if (bf->cruise_velocity > bf->absolute_vmax) {  // test max cruise_velocity
                bf->cruise_velocity = bf->absolute_vmax;
                mp.ramp_active      = false;  // don't allow exceeding absolute_vmax
            }
        } else {  // negative is deceleration ramp
            if (bf->override_factor < mp.ramp_target) {
                bf->override_factor = mp.ramp_target;
                mp.ramp_active      = false;
            }
            bf->cruise_velocity *= bf->override_factor;  // +++++ this is probably wrong
            //  bf->exit_velocity *= bf->mfo_factor;        //...but I'm not sure this is right,
            //  bf->cruise_velocity = bf->pv->exit_velocity;   //...either
        }
    } else {
        bf->cruise_velocity *= bf->override_factor;  // apply original or changed factor
    }
    // Correction for velocity constraints
    // In the case of a acceleration these conditions must hold:
    //      Ve < Vc = Vx
    // In the case of a deceleration:
    //      Ve = Vc > Vx
    // in the case of "lump":
    //      Ve < Vc > Vx
    // if (bf->cruise_velocity < bf->pv->exit_velocity) { // deceleration case
    //     bf->cruise_velocity = bf->pv->exit_velocity;
    // } else {                                        // acceleration case
    //     ...
    // }
}

/*
 * _calculate_jerk() - calculate jerk given the dynamic state
 *
 *  Set the jerk scaling to the lowest axis with a non-zero unit vector.
 *  Go through the axes one by one and compute the scaled jerk, then pick
 *  the highest jerk that does not violate any of the axes in the move.
 *
 * Cost about ~65 uSec
 */

static void _calculate_jerk(mpBuf_t* bf) 
{
    // compute the jerk as the largest jerk that still meets axis constraints
    bf->jerk   = 8675309;  // a ridiculously large number
    float jerk = 0;

    for (uint8_t axis = 0; axis < AXES; axis++) {
        if (fabs(bf->unit[axis]) > 0) {  // if this axis is participating in the move
            float axis_jerk = 0;
#ifdef TRAVERSE_AT_HIGH_JERK
#warning using experimental feature TRAVERSE_AT_HIGH_JERK!
            switch (bf->gm.motion_mode) {
                case MOTION_MODE_STRAIGHT_TRAVERSE:
                //case MOTION_MODE_STRAIGHT_PROBE: // <-- not sure on this one
                    axis_jerk = cm.a[axis].jerk_high;
                    break;
                default:
                    axis_jerk = cm.a[axis].jerk_max;
            }
#else
            axis_jerk = cm.a[axis].jerk_max;
#endif

            jerk = axis_jerk / fabs(bf->unit[axis]);
            if (jerk < bf->jerk) {
                bf->jerk = jerk;
                //              bf->jerk_axis = axis;           // +++ diagnostic
            }
        }
    }
    bf->jerk *= JERK_MULTIPLIER;           // goose it!
    bf->jerk_sq    = bf->jerk * bf->jerk;  // pre-compute terms used multiple times during planning
    bf->recip_jerk = 1 / bf->jerk;

    const float q        = 2.40281141413;  // (sqrt(10)/(3^(1/4)))
    const float sqrt_j   = sqrt(bf->jerk);
    bf->sqrt_j           = sqrt_j;
    bf->q_recip_2_sqrt_j = q / (2 * sqrt_j);
}

/*
 * _calculate_vmaxes() - compute cruise_vmax and absolute_vmax based on velocity constraints
 *
 *  The following feeds and times are compared and the longest (slowest velocity) is returned:
 *      - G93 inverse time (if G93 is active)
 *      - time for coordinated move at requested feed rate
 *      - time that the slowest axis would require for the move
 *
 *  bf->block_time corresponds to bf->cruise_vmax and is either the velocity resulting from
 *  the requested feed rate or the fastest possible (minimum time) if the requested feed
 *  rate is not achievable. Move times for traverses are always the minimum time.
 *
 *  bf->absolute_vmax is the fastest the move can be executed given the velocity constraints
 *  on each participating axis - regardless of the feed rate requested. The minimum time /
 *  absolute_vmax is the time limited by the rate-limiting axis. It is saved for possible
 *  use later in feed override computation.
 *
 *  Velocities may be also be degraded (slowed down) if:
 *    - The block calls for a time that is less than the minimum update time (min segment time).
 *      This is very important to ensure proper block planning and trapezoid generation.
 *
 *  Prerequisites for calling this function:
 *    - Targets must be set via cm_set_target(). Axis modes are taken into account by this.
 *    - The unit vector and associated flags were computed.
 */
/* --- NIST RS274NGC_v3 Guidance ---
 *
 *  The following is verbatim text from NIST RS274NGC_v3. As I interpret A for moves that
 *  combine both linear and rotational movement, the feed rate should apply to the XYZ
 *  movement, with the rotational axis (or axes) timed to start and end at the same time
 *  the linear move is performed. It is possible under this case for the rotational move
 *  to rate-limit the linear move.
 *
 *   2.1.2.5 Feed Rate
 *
 *  The rate at which the controlled point or the axes move is nominally a steady rate
 *  which may be set by the user. In the Interpreter, the interpretation of the feed
 *  rate is as follows unless inverse time feed rate mode is being used in the
 *  RS274/NGC view (see Section 3.5.19). The canonical machining functions view of feed
 *  rate, as described in Section 4.3.5.1, has conditions under which the set feed rate
 *  is applied differently, but none of these is used in the Interpreter.
 *
 *    A. For motion involving one or more of the X, Y, and Z axes (with or without
 *       simultaneous rotational axis motion), the feed rate means length units per
 *       minute along the programmed XYZ path, as if the rotational axes were not moving.
 *
 *    B. For motion of one rotational axis with X, Y, and Z axes not moving, the
 *       feed rate means degrees per minute rotation of the rotational axis.
 *
 *    C. For motion of two or three rotational axes with X, Y, and Z axes not moving,
 *       the rate is applied as follows. Let dA, dB, and dC be the angles in degrees
 *       through which the A, B, and C axes, respectively, must move.
 *       Let D = sqrt(dA^2 + dB^2 + dC^2). Conceptually, D is a measure of total
 *       angular motion, using the usual Euclidean metric. Let T be the amount of
 *       time required to move through D degrees at the current feed rate in degrees
 *       per minute. The rotational axes should be moved in coordinated linear motion
 *       so that the elapsed time from the start to the end of the motion is T plus
 *       any time required for acceleration or deceleration.
 */
static void _calculate_vmaxes(mpBuf_t* bf, const float axis_length[], const float axis_square[]) 
{
    float feed_time = 0;        // one of: XYZ time, ABC time or inverse time. Mutually exclusive
    float max_time  = 0;        // time required for the rate-limiting axis
    float tmp_time  = 0;        // temp value used in computation
    float min_time  = 8675309;  // looking for fastest possible execution (seed w/arbitrarily large number)
    float block_time;           // resulting move time

    // compute feed time for feeds and probe motion
    if (bf->gm.motion_mode != MOTION_MODE_STRAIGHT_TRAVERSE) {
        if (bf->gm.feed_rate_mode == INVERSE_TIME_MODE) {
            feed_time             = bf->gm.feed_rate;  // NB: feed rate was un-inverted to minutes by cm_set_feed_rate()
            bf->gm.feed_rate_mode = UNITS_PER_MINUTE_MODE;
        } else {
            // compute length of linear move in millimeters. Feed rate is provided as mm/min
            feed_time = sqrt(axis_square[AXIS_X] + axis_square[AXIS_Y] + axis_square[AXIS_Z]) / bf->gm.feed_rate;
            // if no linear axes, compute length of multi-axis rotary move in degrees. Feed rate is provided as
            // degrees/min
            if (fp_ZERO(feed_time)) {
                feed_time = sqrt(axis_square[AXIS_A] + axis_square[AXIS_B] + axis_square[AXIS_C]) / bf->gm.feed_rate;
            }
        }
    }
    // compute rate limits and absolute maximum limit
    for (uint8_t axis = AXIS_X; axis < AXES; axis++) {
        if (bf->axis_flags[axis]) {
            if (bf->gm.motion_mode == MOTION_MODE_STRAIGHT_TRAVERSE) {
                tmp_time = fabs(axis_length[axis]) / cm.a[axis].velocity_max;
            } else {  // gm.motion_mode == MOTION_MODE_STRAIGHT_FEED
                tmp_time = fabs(axis_length[axis]) / cm.a[axis].feedrate_max;
            }
            max_time = max(max_time, tmp_time);

            if (tmp_time > 0) {  // collect minimum time if this axis is not zero
                min_time = min(min_time, tmp_time);
            }
        }
    }
    block_time        = max3(feed_time, max_time, MIN_BLOCK_TIME);
    min_time          = max(min_time, MIN_BLOCK_TIME);
    bf->cruise_vset   = bf->length / block_time;  // target velocity requested
    bf->cruise_vmax   = bf->cruise_vset;          // starting value for cruise vmax
    bf->absolute_vmax = bf->length / min_time;    // absolute velocity limit
    bf->block_time    = block_time;               // initial estimate - used for ramp computations
}

/*
 * _calculate_junction_vmax() - Giseburt's Algorithm ;-)
 *
 *  WARNING: This description is out of date and needs updated.
 *
 *  Computes the maximum allowable junction speed by finding the velocity that will not
 *  violate the jerk value of any axis.
 *
 *  In order to achieve this we take the difference of the unit vectors of the two moves
 *  of the corner, at the point from vector a to vector b. The unit vectors of those two
 *  moves are provided as the current block (a_unit) and previous block (b_unit).
 *
 *      Delta[i]       = (b_unit[i] - a_unit[i])                   (1)
 *
 *  We take, axis by axis, the difference in "unit velocity" to get a vector that
 *  represents the direction of acceleration - which may be the opposite direction
 *  as that of the "a" vector to achieve deceleration. To get the actual acceleration,
 *  we use the corner velocity (what we intend to calculate) as the magnitude.
 *
 *      Acceleration[i] = UnitAccel[i] * Velocity[i]               (2)
 *
 *  Since we need the jerk value, which is defined as the "rate of change of acceleration,
 *  that is, the derivative of acceleration with respect to time" (Wikipedia), we need to
 *  have a quantum of time where the change in acceleration is actually carried out by the
 *  physics. That will give us the time over which to "apply" the change of acceleration
 *  in order to get a physically realistic jerk. The yields a fairly simple formula:
 *
 *      Jerk[i] = Acceleration[i] / Time                           (3)
 *
 *  Now that we can compute the jerk for a given corner, we need to know the maximum
 *  velocity that we can take the corner without violating that jerk for any axis.
 *  Let's incorporate formula (2) into formula (3), and solve for Velocity, using
 *  the known max Jerk and UnitAccel for this corner:
 *
 *      Velocity[i] = (Jerk[i] * Time) / UnitAccel[i]              (4)
 *
 *  We then compute (4) for each axis, and use the smallest (most limited) result or
 *  vmax, whichever is smaller.
 */
/* Note 1:
 *  junction_integration_time is the integration Time quantum expressed in minutes.
 *  This is roughly on the order of 1 DDA clock tick to integrate jerk to acceleration.
 *  This is a very small number, so we multiply JT by 1,000,000 for entry and display.
 *  A reasonable JA is therefore between 0.10 and 2.0
 *
 *  In formula 4 the jerk is multiplied by 1,000,000 and JT is divided by 1,000,000,
 *  so those terms cancel out.
 */

static void _calculate_junction_vmax(mpBuf_t* bf) 
{
    // ++++ RG If we change cruise_vmax, we'll need to recompute junction_vmax, if we do this:
    float velocity = min(bf->cruise_vmax, bf->nx->cruise_vmax);  // start with our maximum possible velocity

    // uint8_t jerk_axis = AXIS_X;
    // cmAxes jerk_axis = AXIS_X;

    for (uint8_t axis = 0; axis < AXES; axis++) {
        if (bf->axis_flags[axis] || bf->nx->axis_flags[axis]) {       // skip axes with no movement
            float delta = fabs(bf->unit[axis] - bf->nx->unit[axis]);  // formula (1)

            // Corner case: If an axis has zero delta, we might have a straight line.
            // Corner case: An axis doesn't change (and it's not a straight line).
            //   In either case, division-by-zero is bad, m'kay?
            if (delta > EPSILON) {
                // formula (4): (See Note 1, above)

                // velocity = min(velocity, (cm.a[axis].max_junction_accel / delta));
                if ((cm.a[axis].max_junction_accel / delta) < velocity) {
                    velocity = (cm.a[axis].max_junction_accel / delta);
                    // bf->jerk_axis = axis;
                }
            }
        }
    }
    bf->junction_vmax = velocity;
}<|MERGE_RESOLUTION|>--- conflicted
+++ resolved
@@ -197,13 +197,8 @@
 
     // exit if the move has zero movement. At all.
     if (fp_ZERO(length)) {
-<<<<<<< HEAD
-        sr_request_status_report(SR_REQUEST_TIMED_FULL);  // Was SR_REQUEST_IMMEDIATE_FULL
-        return (STAT_MINIMUM_LENGTH_MOVE);                // STAT_MINIMUM_LENGTH_MOVE needed to end cycle
-=======
         sr_request_status_report(SR_REQUEST_TIMED_FULL);// Was SR_REQUEST_IMMEDIATE_FULL
         return (STAT_MINIMUM_LENGTH_MOVE);              // STAT_MINIMUM_LENGTH_MOVE needed to end cycle
->>>>>>> 55fc2041
     }
 
     // get a cleared buffer and copy in the Gcode model state
