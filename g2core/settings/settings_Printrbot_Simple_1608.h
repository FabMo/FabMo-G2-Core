--- conflicted
+++ resolved
@@ -33,6 +33,10 @@
 // ***> NOTE: The init message must be a single line with no CRs or LFs
 #define INIT_MESSAGE                      "Initializing configs to Printrbot Simple 1608 profile"
 
+#ifndef PI
+#define PI 3.14159628
+#endif
+
 //**** GLOBAL / GENERAL SETTINGS ******************************************************
 
 #define JUNCTION_INTEGRATION_TIME         1.15                    // cornering - between 0.10 and 2.00 (higher is faster)
@@ -53,8 +57,6 @@
 
 #define TRAVERSE_AT_HIGH_JERK             true                    // EXPERIMENTAL, primarily used here for retraction of extruder
 
-#define TRAVERSE_AT_HIGH_JERK             true                    // EXPERIMENTAL, primarily used here for retraction of extruder
-
 // Communications and reporting settings
 
 #define MARLIN_COMPAT_ENABLED             true                    // enable marlin compatibility mode
@@ -72,13 +74,8 @@
 
 // Defaults for 3DP
 #define STATUS_REPORT_DEFAULTS            \
-<<<<<<< HEAD
 "line","posx","posy","posz","posa","vel","he1t","he1st","he1at","he1op","feed","vel","unit","path","stat", \
 "he2t","he2st","he2at","he2op","he3t","he3st","he3at","he3op"
-=======
-    "line","posx","posy","posz","posa","vel","he1t","he1st","he1at","he1op","feed","vel","unit","path","stat", \
-    "he2t","he2st","he2at","he2op","he3t","he3st","he3at","he3op"
->>>>>>> 59a00f0d
 
 // Defaults for motion debugging
 //#define STATUS_REPORT_DEFAULTS "line","posx","posy","posz","posa","he1t","he1st","he1at","he2t","he2st","he2at","he3t","he3st","he3at","_fe5","_fe4","feed","vel","unit","path","stat"
@@ -123,7 +120,7 @@
 #define M1_MICROSTEPS                     32                      // 1mi        1,2,4,8,16,32
 #define M1_POLARITY                       0                       // 1po        0=normal, 1=reversed
 #define M1_POWER_MODE                     MOTOR_POWER_MODE        // 1pm        standard
-#define M1_POWER_LEVEL                    0.35                    // 1pl:   0.0=no power, 1.0=max power
+#define M1_POWER_LEVEL              0.35                     // 1mp
 
 // 80 steps/mm at 1/16 microstepping = 40 mm/rev
 #define M3_MOTOR_MAP                      AXIS_Y
@@ -223,38 +220,6 @@
  *
  ***************************************************************************************/
 
-<<<<<<< HEAD
-#define A_AXIS_MODE             AXIS_RADIUS
-//#define A_RADIUS                4.30964
-#define A_RADIUS                4.28394
-//#define A_VELOCITY_MAX        25920.0 // ~40 mm/s, 2,400 mm/min
-//#define A_FEEDRATE_MAX        25920.0/2.0 // ~20 mm/s, 1,200 mm/min
-#define A_VELOCITY_MAX          77760.0 // G0 rate ~120 mm/s, 2,400 mm/min
-#define A_FEEDRATE_MAX          16050 // ~10 mm/s
-//#define A_FEEDRATE_MAX        9720.0 // 9720.0 = G1 rate ~15 mm/s, 900 mm/min
-#define A_TRAVEL_MIN            0
-#define A_TRAVEL_MAX            10
-//#define A_JERK_MAX            81000 // 250 million mm/min^3 = 324000
-#define A_JERK_MAX              162000 // 250 million mm/min^3 = 324000
-//#define A_JERK_MAX            324000 // 500 million mm/min^3 = 324000
-//#define A_JERK_MAX            648000 // 1,000 million mm/min^3 = 648000
-// * a million IF it's over a million
-// c=2*pi*r, r=5.30516476972984, d=c/360, s=((1000*60)/d)
-#define A_HOMING_INPUT          0
-#define A_HOMING_DIRECTION      0
-#define A_SEARCH_VELOCITY       2000
-#define A_LATCH_VELOCITY        2000
-#define A_LATCH_BACKOFF         5
-#define A_ZERO_BACKOFF          2
-#define A_JERK_HIGH_SPEED       A_JERK_MAX
-
-#define B_AXIS_MODE             AXIS_DISABLED
-#define B_RADIUS                1
-#define B_VELOCITY_MAX          3600
-#define B_FEEDRATE_MAX          B_VELOCITY_MAX
-#define B_TRAVEL_MIN            0
-#define B_TRAVEL_MAX            -1
-=======
 #define A_AXIS_MODE                       AXIS_RADIUS
 #define A_RADIUS                          4.28394
 #define A_VELOCITY_MAX                    77760.0                 // G0 rate ~120 mm/s, 2,400 mm/min
@@ -276,9 +241,7 @@
 #define B_FEEDRATE_MAX                    B_VELOCITY_MAX
 #define B_TRAVEL_MIN                      0
 #define B_TRAVEL_MAX                      -1
->>>>>>> 59a00f0d
-//#define B_JERK_MAX            20000000
-#define B_JERK_MAX                        20
+#define B_JERK_MAX                        162000                  // 250 million mm/min^3 = 324000
 #define B_HOMING_INPUT                    0
 #define B_HOMING_DIRECTION                0
 #define B_SEARCH_VELOCITY                 600
@@ -442,29 +405,8 @@
 
 #define TEMP_MIN_BED_RISE_DEGREES_OVER_TIME 0.5
 
-<<<<<<< HEAD
-
-#define MIX_FAN_VALUE               0.4   // (he1fm) at MIN_FAN_TEMP the fan comes on at this spped (0.0-1.0)
-#define MAX_FAN_VALUE               0.75  // (he1fp) at MAX_FAN_TEMP the fan is at this spped (0.0-1.0)
-#define MIN_FAN_TEMP                50.0  // (he1fl) at this temp the fan starts to ramp up linearly
-#define MAX_FAN_TEMP                100.0 // (he1fh) at this temperature the fan is at "full speed" (MAX_FAN_VALUE)
-
-#define H1_DEFAULT_ENABLE           true
-#define H1_DEFAULT_P                7.0
-#define H1_DEFAULT_I                0.05
-#define H1_DEFAULT_D                150.0
-
-#define H2_DEFAULT_ENABLE           false
-#define H2_DEFAULT_P                7.0
-#define H2_DEFAULT_I                0.05
-#define H2_DEFAULT_D                150.0
-
-#define H3_DEFAULT_ENABLE           true
-#define H3_DEFAULT_P                9.0
-#define H3_DEFAULT_I                0.12
-#define H3_DEFAULT_D                400.0
-=======
-#define MIN_FAN_VALUE                     0.4                     // (he1fm) at MIN_FAN_TEMP the fan comes on at this spped (0.0-1.0)
+
+#define MIX_FAN_VALUE                     0.4   // (he1fm) at MIN_FAN_TEMP the fan comes on at this spped (0.0-1.0)
 #define MAX_FAN_VALUE                     0.75                    // (he1fp) at MAX_FAN_TEMP the fan is at this spped (0.0-1.0)
 #define MIN_FAN_TEMP                      50.0                    // (he1fl) at this temp the fan starts to ramp up linearly
 #define MAX_FAN_TEMP                      100.0                   // (he1fh) at this temperature the fan is at "full speed" (MAX_FAN_VALUE)
@@ -482,5 +424,4 @@
 #define H3_DEFAULT_ENABLE                 true
 #define H3_DEFAULT_P                      9.0
 #define H3_DEFAULT_I                      0.12
-#define H3_DEFAULT_D                      400.0
->>>>>>> 59a00f0d
+#define H3_DEFAULT_D                      400.0