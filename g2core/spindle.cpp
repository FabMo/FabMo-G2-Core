--- conflicted
+++ resolved
@@ -30,27 +30,8 @@
 #include "canonical_machine.h"  // #3
 #include "text_parser.h"        // #4
 
-<<<<<<< HEAD
-#include "gpio.h"
-#include "spindle.h"
-#include "planner.h"
-#include "hardware.h"
-#include "settings.h"
-#include "pwm.h"
-#include "util.h"
-
-
-/**** Allocate structures ****/
-
-spSpindle_t spindle;
-
-/**** Static functions ****/
-
-static float _get_spindle_pwm (spSpindle_t &_spindle, pwmControl_t &_pwm);
-=======
 #include "planner.h"            // for mp_queue_command()
 #include "spindle.h"
->>>>>>> 404106b7
 
 ToolHead *active_toolhead = nullptr;
 bool spindle_pause_enabled = true;
@@ -113,18 +94,8 @@
 stat_t spindle_set_speed(float speed) {
     cm->gm.spindle_speed = speed;
 
-<<<<<<< HEAD
-    // set spindle enable
-    if (enable_bit ^ spindle.enable_polarity) {
-        //spindle_enable_pin.clear();              // drive pin LO
-        gpio_set_output(0,0);
-    } else {
-        //    spindle_enable_pin.set();           // drive pin HI
-        gpio_set_output(0,1);
-=======
     if (active_toolhead && active_toolhead->set_speed(speed) == true) {
         mp_queue_command(_exec_spindle_control, nullptr, nullptr);
->>>>>>> 404106b7
     }
 
     return (STAT_OK);
