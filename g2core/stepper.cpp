/*
 * stepper.cpp - stepper motor controls
 * This file is part of the g2core project
 *
 * Copyright (c) 2010 - 2017 Alden S. Hart, Jr.
 * Copyright (c) 2013 - 2017 Robert Giseburt
 *
 * This file ("the software") is free software: you can redistribute it and/or modify
 * it under the terms of the GNU General Public License, version 2 as published by the
 * Free Software Foundation. You should have received a copy of the GNU General Public
 * License, version 2 along with the software.  If not, see <http://www.gnu.org/licenses/>.
 *
 * As a special exception, you may use this file as part of a software library without
 * restriction. Specifically, if other files instantiate templates or use macros or
 * inline functions from this file, or you compile this file and link it with  other
 * files to produce an executable, this file does not by itself cause the resulting
 * executable to be covered by the GNU General Public License. This exception does not
 * however invalidate any other reasons why the executable file might be covered by the
 * GNU General Public License.
 *
 * THE SOFTWARE IS DISTRIBUTED IN THE HOPE THAT IT WILL BE USEFUL, BUT WITHOUT ANY
 * WARRANTY OF ANY KIND, EXPRESS OR IMPLIED, INCLUDING BUT NOT LIMITED TO THE WARRANTIES
 * OF MERCHANTABILITY, FITNESS FOR A PARTICULAR PURPOSE AND NONINFRINGEMENT. IN NO EVENT
 * SHALL THE AUTHORS OR COPYRIGHT HOLDERS BE LIABLE FOR ANY CLAIM, DAMAGES OR OTHER
 * LIABILITY, WHETHER IN AN ACTION OF CONTRACT, TORT OR OTHERWISE, ARISING FROM, OUT OF
 * OR IN CONNECTION WITH THE SOFTWARE OR THE USE OR OTHER DEALINGS IN THE SOFTWARE.
 */
/*  This module provides the low-level stepper drivers and some related functions.
 *  See stepper.h for a detailed explanation of this module.
 */

#include "g2core.h"
#include "config.h"
#include "stepper.h"
#include "encoder.h"
#include "planner.h"
#include "hardware.h"
#include "text_parser.h"
#include "util.h"
#include "controller.h"
#include "xio.h"

/**** Debugging output with semihosting ****/

#include "MotateDebug.h"

/* Note: stepper_debug statements removed 1/16/17 in SHA eb0905ccae03c04f99e6f471cbe029002f0324c6. See earlier commits to recover
// Unless debugging, this should always read "#if 0 && ..."
// DON'T COMMIT with anything else!
// 
#if 0 && (IN_DEBUGGER == 1)
template<int32_t len>
void stepper_debug(const char (&str)[len]) { Motate::debug.write(str); };
#else
template<int32_t len>
void stepper_debug(const char (&str)[len]) { ; };
#endif
*/

/**** Allocate structures ****/

stConfig_t st_cfg;
stPrepSingleton_t st_pre;
static stRunSingleton_t st_run;

/**** Static functions ****/

static void _load_move(void);

// handy macro
//#define _f_to_period(f) (uint16_t)((float)F_CPU / (float)f)

/**** Setup motate ****/

using namespace Motate;
extern OutputPin<kDebug1_PinNumber> debug_pin1;
extern OutputPin<kDebug2_PinNumber> debug_pin2;
extern OutputPin<kDebug3_PinNumber> debug_pin3;
//extern OutputPin<kDebug4_PinNumber> debug_pin4;

dda_timer_type dda_timer     {kTimerUpToMatch, FREQUENCY_DDA};      // stepper pulse generation
exec_timer_type exec_timer;         // triggers calculation of next+1 stepper segment
fwd_plan_timer_type fwd_plan_timer; // triggers planning of next block

// SystickEvent for handling dwells (must be registered before it is active)
Motate::SysTickEvent dwell_systick_event {[&] {
    if (--st_run.dwell_ticks_downcount == 0) {
        SysTickTimer.unregisterEvent(&dwell_systick_event);
        _load_move();       // load the next move at the current interrupt level
    }
}, nullptr};


/************************************************************************************
 **** CODE **************************************************************************
 ************************************************************************************/
/*
 * stepper_init() - initialize stepper motor subsystem
 * stepper_reset() - reset stepper motor subsystem
 *
 *  Notes:
 *    - This init requires sys_init() to be run beforehand
 *    - microsteps are setup during config_init()
 *    - motor polarity is setup during config_init()
 *    - high level interrupts must be enabled in main() once all inits are complete
 */
/*  NOTE: This is the bare code that the Motate timer calls replace.
 *  NB: requires: #include <component_tc.h>
 *
 *  REG_TC1_WPMR = 0x54494D00;              // enable write to registers
 *  TC_Configure(TC_BLOCK_DDA, TC_CHANNEL_DDA, TC_CMR_DDA);
 *  REG_RC_DDA = TC_RC_DDA;                 // set frequency
 *  REG_IER_DDA = TC_IER_DDA;               // enable interrupts
 *  NVIC_EnableIRQ(TC_IRQn_DDA);
 *  pmc_enable_periph_clk(TC_ID_DDA);
 *  TC_Start(TC_BLOCK_DDA, TC_CHANNEL_DDA);
 */
void stepper_init()
{
    memset(&st_run, 0, sizeof(st_run));            // clear all values, pointers and status
    memset(&st_pre, 0, sizeof(st_pre));            // clear all values, pointers and status
    stepper_init_assertions();

    // setup DDA timer
    // Longer duty cycles stretch ON pulses but 75% is about the upper limit and about
    // optimal for 200 KHz DDA clock before the time in the OFF cycle is too short.
    // If you need more pulse width you need to drop the DDA clock rate
    dda_timer.setInterrupts(kInterruptOnOverflow | kInterruptPriorityHighest);

    // setup software interrupt exec timer & initial condition
    exec_timer.setInterrupts(kInterruptOnSoftwareTrigger | kInterruptPriorityMedium);
    st_pre.buffer_state = PREP_BUFFER_OWNED_BY_EXEC;

    // setup software interrupt forward plan timer & initial condition
    fwd_plan_timer.setInterrupts(kInterruptOnSoftwareTrigger | kInterruptPriorityLow);

    // setup motor power levels and apply power level to stepper drivers
    for (uint8_t motor=0; motor<MOTORS; motor++) {
        Motors[motor]->setPowerLevel(st_cfg.mot[motor].power_level_scaled);
        st_run.mot[motor].power_level_dynamic = st_cfg.mot[motor].power_level_scaled;
    }
    board_stepper_init();
    stepper_reset();                            // reset steppers to known state
}

/*
 * stepper_reset() - reset stepper internals
 *
 * Used to initialize stepper and also to halt movement
 */

void stepper_reset()
{
    dda_timer.stop();                                   // stop all movement
    st_run.dda_ticks_downcount = 0;                     // signal the runtime is not busy
    st_run.dwell_ticks_downcount = 0;
    st_pre.buffer_state = PREP_BUFFER_OWNED_BY_EXEC;    // set to EXEC or it won't restart

    for (uint8_t motor=0; motor<MOTORS; motor++) {
        st_pre.mot[motor].prev_direction = STEP_INITIAL_DIRECTION;
        st_pre.mot[motor].direction = STEP_INITIAL_DIRECTION;
        st_run.mot[motor].substep_accumulator = 0;      // will become max negative during per-motor setup;
        st_pre.mot[motor].corrected_steps = 0;          // diagnostic only - no action effect
    }
    mp_set_steps_to_runtime_position();                 // reset encoder to agree with the above
}

/*
 * stepper_init_assertions() - test assertions, return error code if violation exists
 * stepper_test_assertions() - test assertions, return error code if violation exists
 */

void stepper_init_assertions()
{
    st_run.magic_end = MAGICNUM;
    st_run.magic_start = MAGICNUM;
    st_pre.magic_end = MAGICNUM;
    st_pre.magic_start = MAGICNUM;
}

stat_t stepper_test_assertions()
{
    if ((BAD_MAGIC(st_run.magic_start)) || (BAD_MAGIC(st_run.magic_end)) ||
        (BAD_MAGIC(st_pre.magic_start)) || (BAD_MAGIC(st_pre.magic_end))) {
        return(cm_panic(STAT_STEPPER_ASSERTION_FAILURE, "stepper_test_assertions()"));
    }
    return (STAT_OK);
}

/*
 * st_runtime_isbusy() - return TRUE if runtime is busy:
 *
 *  Busy conditions:
 *  - motors are running
 *  - dwell is running
 */

bool st_runtime_isbusy()
{
    return (st_run.dda_ticks_downcount || st_run.dwell_ticks_downcount);    // returns false if down count is zero
}

/*
 * st_clc() - clear counters
 */

stat_t st_clc(nvObj_t *nv)    // clear diagnostic counters, reset stepper prep
{
    stepper_reset();
    return(STAT_OK);
}

/*
 * st_motor_power_callback() - callback to manage motor power sequencing
 *
 *  Handles motor power-down timing, low-power idle, and adaptive motor power
 */
stat_t st_motor_power_callback()     // called by controller
{
    if (!mp_is_phat_city_time()) {   // don't process this if you are time constrained in the planner
        return (STAT_NOOP);
    }

    bool have_actually_stopped = false;
    if ((!st_runtime_isbusy()) && (st_pre.buffer_state != PREP_BUFFER_OWNED_BY_LOADER)) {    // if there are no moves to load...
        have_actually_stopped = true;
    }

    // manage power for each motor individually
    for (uint8_t motor = MOTOR_1; motor < MOTORS; motor++) {
        Motors[motor]->periodicCheck(have_actually_stopped);
    }
    return (STAT_OK);
}

/******************************
 * Interrupt Service Routines *
 ******************************/

/***** Stepper Interrupt Service Routine ************************************************
 * ISR - DDA timer interrupt routine - service ticks from DDA timer
 */

/*
 *  The DDA timer interrupt does this:
 *    - fire on overflow
 *    - clear interrupt condition
 *    - clear all step pins - this clears those the were set during the previous interrupt
 *    - if downcount == 0 and stop the timer and exit
 *    - run the DDA for each channel
 *    - decrement the downcount - if it reaches zero load the next segment
 *
 *  Note that the motor_N.step.isNull() tests are compile-time tests, not run-time tests.
 *  If motor_N is not defined that if{} clause (i.e. that motor) drops out of the complied code.
 */

namespace Motate {            // Must define timer interrupts inside the Motate namespace
template<>
void dda_timer_type::interrupt()
{
    dda_timer.getInterruptCause();  // clear interrupt condition

    // clear all steps from the previous interrupt
	// for (uint8_t motor=0; motor<MOTORS; motor++) {
	//	  Motors[motor]->stepEnd();
	// }
	// loop unrolled version (it's actually faster)
    motor_1.stepEnd();
    motor_2.stepEnd();
#if MOTORS > 2
    motor_3.stepEnd();
#endif
#if MOTORS > 3
    motor_4.stepEnd();
#endif
#if MOTORS > 4
    motor_5.stepEnd();
#endif
#if MOTORS > 5
    motor_6.stepEnd();
#endif

    // process last DDA tick after end of segment
    if (st_run.dda_ticks_downcount == 0) {
        dda_timer.stop(); // turn it off or it will keep stepping out the last segment
        return;
    }

//  The following code would work, but it's faster on the M3 to loop unroll it. Perhaps not on the M7
//    for (uint8_t motor=0; motor<MOTORS; motor++) {
//        if  ((st_run.mot[motor].substep_accumulator += st_run.mot[motor].substep_increment) > 0) {
//            Motors[motor]->stepStart();        // turn step bit on
//            st_run.mot[motor].substep_accumulator -= st_run.dda_ticks_X_substeps;
//            INCREMENT_ENCODER(motor);
//        }
//    }

    // process DDAs for each motor
        if  ((st_run.mot[MOTOR_1].substep_accumulator += st_run.mot[MOTOR_1].substep_increment) > 0) {
            motor_1.stepStart();        // turn step bit on
            st_run.mot[MOTOR_1].substep_accumulator -= st_run.dda_ticks_X_substeps;
            INCREMENT_ENCODER(MOTOR_1);
        }
        if ((st_run.mot[MOTOR_2].substep_accumulator += st_run.mot[MOTOR_2].substep_increment) > 0) {
            motor_2.stepStart();        // turn step bit on
            st_run.mot[MOTOR_2].substep_accumulator -= st_run.dda_ticks_X_substeps;
            INCREMENT_ENCODER(MOTOR_2);
        }
#if MOTORS > 2
        if ((st_run.mot[MOTOR_3].substep_accumulator += st_run.mot[MOTOR_3].substep_increment) > 0) {
            motor_3.stepStart();        // turn step bit on
            st_run.mot[MOTOR_3].substep_accumulator -= st_run.dda_ticks_X_substeps;
            INCREMENT_ENCODER(MOTOR_3);
        }
#endif
#if MOTORS > 3
        if ((st_run.mot[MOTOR_4].substep_accumulator += st_run.mot[MOTOR_4].substep_increment) > 0) {
            motor_4.stepStart();        // turn step bit on
            st_run.mot[MOTOR_4].substep_accumulator -= st_run.dda_ticks_X_substeps;
            INCREMENT_ENCODER(MOTOR_4);
        }
#endif
#if MOTORS > 4
        if ((st_run.mot[MOTOR_5].substep_accumulator += st_run.mot[MOTOR_5].substep_increment) > 0) {
            motor_5.stepStart();        // turn step bit on
            st_run.mot[MOTOR_5].substep_accumulator -= st_run.dda_ticks_X_substeps;
            INCREMENT_ENCODER(MOTOR_5);
        }
#endif
#if MOTORS > 5
        if ((st_run.mot[MOTOR_6].substep_accumulator += st_run.mot[MOTOR_6].substep_increment) > 0) {
            motor_6.stepStart();        // turn step bit on
            st_run.mot[MOTOR_6].substep_accumulator -= st_run.dda_ticks_X_substeps;
            INCREMENT_ENCODER(MOTOR_6);
        }
#endif

    // Process end of segment. 
    // One more interrupt will occur to turn of any pulses set in this pass.
    if (--st_run.dda_ticks_downcount == 0) {
        _load_move();       // load the next move at the current interrupt level
    }
} // MOTATE_TIMER_INTERRUPT
} // namespace Motate

/****************************************************************************************
 * Exec sequencing code   - computes and prepares next load segment
 * st_request_exec_move() - SW interrupt to request to execute a move
 * exec_timer interrupt   - interrupt handler for calling exec function
 */

void st_request_exec_move()
{
    if (st_pre.buffer_state == PREP_BUFFER_OWNED_BY_EXEC) { // bother interrupting
        exec_timer.setInterruptPending();
        return;
    }
}

namespace Motate {    // Define timer inside Motate namespace
    template<>
    void exec_timer_type::interrupt()
    {
        exec_timer.getInterruptCause();                    // clears the interrupt condition
        if (st_pre.buffer_state == PREP_BUFFER_OWNED_BY_EXEC) {
            if (mp_exec_move() != STAT_NOOP) {
                st_pre.buffer_state = PREP_BUFFER_OWNED_BY_LOADER; // flip it back
                st_request_load_move();
                return;
            }
        }
    }
} // namespace Motate

void st_request_forward_plan()
{
    fwd_plan_timer.setInterruptPending();
}

namespace Motate {    // Define timer inside Motate namespace
    template<>
    void fwd_plan_timer_type::interrupt()
    {
        fwd_plan_timer.getInterruptCause();     // clears the interrupt condition
        if (mp_forward_plan() != STAT_NOOP) {   // We now have a move to exec.
            st_request_exec_move();
            return;
        }
    }
} // namespace Motate

/****************************************************************************************
 * Loader sequencing code
 * st_request_load_move() - fires a software interrupt (timer) to request to load a move
 * load_move interrupt    - interrupt handler for running the loader
 *
 *  _load_move() can only be called be called from an ISR at the same or higher level as
 *  the DDA or dwell ISR. A software interrupt has been provided to allow a non-ISR to
 *  request a load (see st_request_load_move())
 */

void st_request_load_move()
{
    if (st_runtime_isbusy()) {                                      // don't request a load if the runtime is busy
        return;
    }
    if (st_pre.buffer_state == PREP_BUFFER_OWNED_BY_LOADER) {       // bother interrupting
<<<<<<< HEAD
       _load_move();
=======
        stepper_debug("_");
        _load_move();
>>>>>>> 83680adb
    }
}

/****************************************************************************************
 * _load_move() - Dequeue move and load into stepper runtime structure
 *
 *  This routine can only be called be called from an ISR at the same or
 *  higher level as the DDA or dwell ISR. A software interrupt has been
 *  provided to allow a non-ISR to request a load (st_request_load_move())
 *
 *  In aline() code:
 *   - All axes must set steps and compensate for out-of-range pulse phasing.
 *   - If axis has 0 steps the direction setting can be omitted
 *   - If axis has 0 steps the motor power must be set accord to the power mode
 */

static void _load_move()
{
    // Be aware that dda_ticks_downcount must equal zero for the loader to run.
    // So the initial load must also have this set to zero as part of initialization
    if (st_runtime_isbusy()) {
        return;                                                 // exit if the runtime is busy
    }

    // If there are no moves to load start motor power timeouts
    if (st_pre.buffer_state != PREP_BUFFER_OWNED_BY_LOADER) {
    //	for (uint8_t motor = MOTOR_1; motor < MOTORS; motor++) {
    //		Motors[motor]->motionStopped();
    //  }

        // loop unrolled version
        motor_1.motionStopped();    // ...start motor power timeouts
        motor_2.motionStopped();
#if (MOTORS > 2)
        motor_3.motionStopped();
#endif
#if (MOTORS > 3)
        motor_4.motionStopped();
#endif
#if (MOTORS > 4)
        motor_5.motionStopped();
#endif
#if (MOTORS > 5)
        motor_6.motionStopped();
#endif
        return;
    } // if (st_pre.buffer_state != PREP_BUFFER_OWNED_BY_LOADER)

    // handle aline loads first (most common case)  NB: there are no more lines, only alines
    if (st_pre.block_type == BLOCK_TYPE_ALINE) {

        //**** setup the new segment ****

        st_run.dda_ticks_downcount = st_pre.dda_ticks;
        st_run.dda_ticks_X_substeps = st_pre.dda_ticks_X_substeps;

        // INLINED VERSION: 4.3us
        //**** MOTOR_1 LOAD ****

        // These sections are somewhat optimized for execution speed. The whole load operation
        // is supposed to take < 5 uSec (Arm M3 core). Be careful if you mess with this.

        // the following if() statement sets the runtime substep increment value or zeroes it
        if ((st_run.mot[MOTOR_1].substep_increment = st_pre.mot[MOTOR_1].substep_increment) != 0) {

            // NB: If motor has 0 steps the following is all skipped. This ensures that state comparisons
            //     always operate on the last segment actually run by this motor, regardless of how many
            //     segments it may have been inactive in between.

            // Apply accumulator correction if the time base has changed since previous segment
            if (st_pre.mot[MOTOR_1].accumulator_correction_flag == true) {
                st_pre.mot[MOTOR_1].accumulator_correction_flag = false;
                st_run.mot[MOTOR_1].substep_accumulator *= st_pre.mot[MOTOR_1].accumulator_correction;
            }

            // Detect direction change and if so:
            //    Set the direction bit in hardware.
            //    Compensate for direction change by flipping substep accumulator value about its midpoint.

            if (st_pre.mot[MOTOR_1].direction != st_pre.mot[MOTOR_1].prev_direction) {
                st_pre.mot[MOTOR_1].prev_direction = st_pre.mot[MOTOR_1].direction;
                st_run.mot[MOTOR_1].substep_accumulator = -(st_run.dda_ticks_X_substeps + st_run.mot[MOTOR_1].substep_accumulator);
                motor_1.setDirection(st_pre.mot[MOTOR_1].direction);
            }

            // Enable the stepper and start/update motor power management
            motor_1.enable();
            SET_ENCODER_STEP_SIGN(MOTOR_1, st_pre.mot[MOTOR_1].step_sign);

        } else {  // Motor has 0 steps; might need to energize motor for power mode processing
            motor_1.motionStopped();
        }
        // accumulate counted steps to the step position and zero out counted steps for the segment currently being loaded
        ACCUMULATE_ENCODER(MOTOR_1);

#if (MOTORS >= 2)
        if ((st_run.mot[MOTOR_2].substep_increment = st_pre.mot[MOTOR_2].substep_increment) != 0) {
            if (st_pre.mot[MOTOR_2].accumulator_correction_flag == true) {
                st_pre.mot[MOTOR_2].accumulator_correction_flag = false;
                st_run.mot[MOTOR_2].substep_accumulator *= st_pre.mot[MOTOR_2].accumulator_correction;
            }
            if (st_pre.mot[MOTOR_2].direction != st_pre.mot[MOTOR_2].prev_direction) {
                st_pre.mot[MOTOR_2].prev_direction = st_pre.mot[MOTOR_2].direction;
                st_run.mot[MOTOR_2].substep_accumulator = -(st_run.dda_ticks_X_substeps + st_run.mot[MOTOR_2].substep_accumulator);
                motor_2.setDirection(st_pre.mot[MOTOR_2].direction);
            }
            motor_2.enable();
            SET_ENCODER_STEP_SIGN(MOTOR_2, st_pre.mot[MOTOR_2].step_sign);
        } else {
            motor_2.motionStopped();
        }
        ACCUMULATE_ENCODER(MOTOR_2);
#endif
#if (MOTORS >= 3)
        if ((st_run.mot[MOTOR_3].substep_increment = st_pre.mot[MOTOR_3].substep_increment) != 0) {
            if (st_pre.mot[MOTOR_3].accumulator_correction_flag == true) {
                st_pre.mot[MOTOR_3].accumulator_correction_flag = false;
                st_run.mot[MOTOR_3].substep_accumulator *= st_pre.mot[MOTOR_3].accumulator_correction;
            }
            if (st_pre.mot[MOTOR_3].direction != st_pre.mot[MOTOR_3].prev_direction) {
                st_pre.mot[MOTOR_3].prev_direction = st_pre.mot[MOTOR_3].direction;
                st_run.mot[MOTOR_3].substep_accumulator = -(st_run.dda_ticks_X_substeps + st_run.mot[MOTOR_3].substep_accumulator);
                motor_3.setDirection(st_pre.mot[MOTOR_3].direction);
            }
            motor_3.enable();
            SET_ENCODER_STEP_SIGN(MOTOR_3, st_pre.mot[MOTOR_3].step_sign);
        } else {
            motor_3.motionStopped();
        }
        ACCUMULATE_ENCODER(MOTOR_3);
#endif
#if (MOTORS >= 4)
        if ((st_run.mot[MOTOR_4].substep_increment = st_pre.mot[MOTOR_4].substep_increment) != 0) {
            if (st_pre.mot[MOTOR_4].accumulator_correction_flag == true) {
                st_pre.mot[MOTOR_4].accumulator_correction_flag = false;
                st_run.mot[MOTOR_4].substep_accumulator *= st_pre.mot[MOTOR_4].accumulator_correction;
            }
            if (st_pre.mot[MOTOR_4].direction != st_pre.mot[MOTOR_4].prev_direction) {
                st_pre.mot[MOTOR_4].prev_direction = st_pre.mot[MOTOR_4].direction;
                st_run.mot[MOTOR_4].substep_accumulator = -(st_run.dda_ticks_X_substeps + st_run.mot[MOTOR_4].substep_accumulator);
                motor_4.setDirection(st_pre.mot[MOTOR_4].direction);
            }
            motor_4.enable();
            SET_ENCODER_STEP_SIGN(MOTOR_4, st_pre.mot[MOTOR_4].step_sign);
        } else {
            motor_4.motionStopped();
        }
        ACCUMULATE_ENCODER(MOTOR_4);
#endif
#if (MOTORS >= 5)
        if ((st_run.mot[MOTOR_5].substep_increment = st_pre.mot[MOTOR_5].substep_increment) != 0) {
            if (st_pre.mot[MOTOR_5].accumulator_correction_flag == true) {
                st_pre.mot[MOTOR_5].accumulator_correction_flag = false;
                st_run.mot[MOTOR_5].substep_accumulator *= st_pre.mot[MOTOR_5].accumulator_correction;
            }
            if (st_pre.mot[MOTOR_5].direction != st_pre.mot[MOTOR_5].prev_direction) {
                st_pre.mot[MOTOR_5].prev_direction = st_pre.mot[MOTOR_5].direction;
                st_run.mot[MOTOR_5].substep_accumulator = -(st_run.dda_ticks_X_substeps + st_run.mot[MOTOR_5].substep_accumulator);
                motor_5.setDirection(st_pre.mot[MOTOR_5].direction);
            }
            motor_5.enable();
            SET_ENCODER_STEP_SIGN(MOTOR_5, st_pre.mot[MOTOR_5].step_sign);
        } else {
            motor_5.motionStopped();
        }
        ACCUMULATE_ENCODER(MOTOR_5);
#endif
#if (MOTORS >= 6)
        if ((st_run.mot[MOTOR_6].substep_increment = st_pre.mot[MOTOR_6].substep_increment) != 0) {
            if (st_pre.mot[MOTOR_6].accumulator_correction_flag == true) {
                st_pre.mot[MOTOR_6].accumulator_correction_flag = false;
                st_run.mot[MOTOR_6].substep_accumulator *= st_pre.mot[MOTOR_6].accumulator_correction;
            }
            if (st_pre.mot[MOTOR_6].direction != st_pre.mot[MOTOR_6].prev_direction) {
                st_pre.mot[MOTOR_6].prev_direction = st_pre.mot[MOTOR_6].direction;
                st_run.mot[MOTOR_6].substep_accumulator = -(st_run.dda_ticks_X_substeps + st_run.mot[MOTOR_6].substep_accumulator);
                motor_6.setDirection(st_pre.mot[MOTOR_6].direction);
            }
            motor_6.enable();
            SET_ENCODER_STEP_SIGN(MOTOR_6, st_pre.mot[MOTOR_6].step_sign);
        } else {
            motor_6.motionStopped();
        }
        ACCUMULATE_ENCODER(MOTOR_6);
#endif

        //**** do this last ****

        dda_timer.start();                              // start the DDA timer if not already running

    // handle dwells and commands
    } else if (st_pre.block_type == BLOCK_TYPE_DWELL) {
        st_run.dwell_ticks_downcount = st_pre.dwell_ticks;
        SysTickTimer.registerEvent(&dwell_systick_event); // We now use SysTick events to handle dwells

    // handle synchronous commands
    } else if (st_pre.block_type == BLOCK_TYPE_COMMAND) {
        mp_runtime_command(st_pre.bf);
        
    } // else null - which is okay in many cases

    // all other cases drop to here (e.g. Null moves after Mcodes skip to here)
    st_pre.block_type = BLOCK_TYPE_NULL;
    st_pre.buffer_state = PREP_BUFFER_OWNED_BY_EXEC;    // we are done with the prep buffer - flip the flag back
    st_request_exec_move();                             // exec and prep next move
}

/***********************************************************************************
 * st_prep_line() - Prepare the next move for the loader
 *
 *  This function does the math on the next pulse segment and gets it ready for
 *  the loader. It deals with all the DDA optimizations and timer setups so that
 *  loading can be performed as rapidly as possible. It works in joint space
 *  (motors) and it works in steps, not length units. All args are provided as
 *  floats and converted to their appropriate integer types for the loader.
 *
 * Args:
 *    - travel_steps[] are signed relative motion in steps for each motor. Steps are
 *      floats that typically have fractional values (fractional steps). The sign
 *      indicates direction. Motors that are not in the move should be 0 steps on input.
 *
 *    - following_error[] is a vector of measured errors to the step count. Used for correction.
 *
 *    - segment_time - how many minutes the segment should run. If timing is not
 *      100% accurate this will affect the move velocity, but not the distance traveled.
 *
 * NOTE:  Many of the expressions are sensitive to casting and execution order to avoid long-term
 *        accuracy errors due to floating point round off. One earlier failed attempt was:
 *          dda_ticks_X_substeps = (int32_t)((microseconds/1000000) * f_dda * dda_substeps);
 */

stat_t st_prep_line(float travel_steps[], float following_error[], float segment_time)
{
    // trap assertion failures and other conditions that would prevent queuing the line
    if (st_pre.buffer_state != PREP_BUFFER_OWNED_BY_EXEC) {     // never supposed to happen
        return (cm_panic(STAT_INTERNAL_ERROR, "st_prep_line() prep sync error"));
    } else if (isinf(segment_time)) {                           // never supposed to happen
        return (cm_panic(STAT_PREP_LINE_MOVE_TIME_IS_INFINITE, "st_prep_line()"));
    } else if (isnan(segment_time)) {                           // never supposed to happen
        return (cm_panic(STAT_PREP_LINE_MOVE_TIME_IS_NAN, "st_prep_line()"));
    } else if (segment_time < EPSILON) {
        return (STAT_MINIMUM_TIME_MOVE);
    }
    // setup segment parameters
    // - dda_ticks is the integer number of DDA clock ticks needed to play out the segment
    // - ticks_X_substeps is the maximum depth of the DDA accumulator (as a negative number)

    //st_pre.dda_period = _f_to_period(FREQUENCY_DDA);                // FYI: this is a constant
    st_pre.dda_ticks = (int32_t)(segment_time * 60 * FREQUENCY_DDA);// NB: converts minutes to seconds
    st_pre.dda_ticks_X_substeps = st_pre.dda_ticks * DDA_SUBSTEPS;

    // setup motor parameters

    float correction_steps;
    for (uint8_t motor=0; motor<MOTORS; motor++) {          // remind us that this is motors, not axes

        // Skip this motor if there are no new steps. Leave all other values intact.
        if (fp_ZERO(travel_steps[motor])) {
            st_pre.mot[motor].substep_increment = 0;        // substep increment also acts as a motor flag
            continue;
        }

        // Setup the direction, compensating for polarity.
        // Set the step_sign which is used by the stepper ISR to accumulate step position

        if (travel_steps[motor] >= 0) {                    // positive direction
            st_pre.mot[motor].direction = DIRECTION_CW ^ st_cfg.mot[motor].polarity;
            st_pre.mot[motor].step_sign = 1;
        } else {
            st_pre.mot[motor].direction = DIRECTION_CCW ^ st_cfg.mot[motor].polarity;
            st_pre.mot[motor].step_sign = -1;
        }

        // Detect segment time changes and setup the accumulator correction factor and flag.
        // Putting this here computes the correct factor even if the motor was dormant for some
        // number of previous moves. Correction is computed based on the last segment time actually used.

        if (fabs(segment_time - st_pre.mot[motor].prev_segment_time) > 0.0000001) { // highly tuned FP != compare
            if (fp_NOT_ZERO(st_pre.mot[motor].prev_segment_time)) {                    // special case to skip first move
                st_pre.mot[motor].accumulator_correction_flag = true;
                st_pre.mot[motor].accumulator_correction = segment_time / st_pre.mot[motor].prev_segment_time;
            }
            st_pre.mot[motor].prev_segment_time = segment_time;
        }

        // 'Nudge' correction strategy. Inject a single, scaled correction value then hold off
        // NOTE: This clause can be commented out to test for numerical accuracy and accumulating errors
        if ((--st_pre.mot[motor].correction_holdoff < 0) &&
            (fabs(following_error[motor]) > STEP_CORRECTION_THRESHOLD)) {

            st_pre.mot[motor].correction_holdoff = STEP_CORRECTION_HOLDOFF;
            correction_steps = following_error[motor] * STEP_CORRECTION_FACTOR;

            if (correction_steps > 0) {
                correction_steps = min3(correction_steps, fabs(travel_steps[motor]), STEP_CORRECTION_MAX);
            } else {
                correction_steps = max3(correction_steps, -fabs(travel_steps[motor]), -STEP_CORRECTION_MAX);
            }
            st_pre.mot[motor].corrected_steps += correction_steps;
            travel_steps[motor] -= correction_steps;
        }

        // Compute substeb increment. The accumulator must be *exactly* the incoming
        // fractional steps times the substep multiplier or positional drift will occur.
        // Rounding is performed to eliminate a negative bias in the uint32 conversion
        // that results in long-term negative drift. (fabs/round order doesn't matter)

        st_pre.mot[motor].substep_increment = round(fabs(travel_steps[motor] * DDA_SUBSTEPS));
    }
    st_pre.block_type = BLOCK_TYPE_ALINE;
    st_pre.buffer_state = PREP_BUFFER_OWNED_BY_LOADER;    // signal that prep buffer is ready
    return (STAT_OK);
}

/*
 * st_prep_null() - Keeps the loader happy. Otherwise performs no action
 */

void st_prep_null()
{
    st_pre.block_type = BLOCK_TYPE_NULL;
    st_pre.buffer_state = PREP_BUFFER_OWNED_BY_EXEC;    // signal that prep buffer is empty
}

/*
 * st_prep_command() - Stage command to execution
 */

void st_prep_command(void *bf)
{
    st_pre.block_type = BLOCK_TYPE_COMMAND;
    st_pre.bf = (mpBuf_t *)bf;
    st_pre.buffer_state = PREP_BUFFER_OWNED_BY_LOADER;    // signal that prep buffer is ready
}

/*
 * st_prep_dwell()      - Add a dwell to the move buffer
 */

void st_prep_dwell(float microseconds)
{
    st_pre.block_type = BLOCK_TYPE_DWELL;
    // we need dwell_ticks to be at least 1
    st_pre.dwell_ticks = std::max((uint32_t)((microseconds/1000000) * FREQUENCY_DWELL), 1UL);
    st_pre.buffer_state = PREP_BUFFER_OWNED_BY_LOADER;    // signal that prep buffer is ready
}

/*
 * st_prep_out_of_band_dwell()
 *
 * Add a dwell to the loader without going through the planner buffers.
 * Only usable while exec isn't running, e.g. in feedhold or stopped states.
 * Otherwise it is skipped.
 */

void st_prep_out_of_band_dwell(float microseconds)
{
    if (!st_runtime_isbusy()) {
        st_prep_dwell(microseconds);
        st_pre.buffer_state = PREP_BUFFER_OWNED_BY_LOADER;    // signal that prep buffer is ready
        st_request_load_move();
    }    
}

/*
 * _set_hw_microsteps() - set microsteps in hardware
 */

static void _set_hw_microsteps(const uint8_t motor, const uint8_t microsteps)
{
    if (motor >= MOTORS) { return; }

    Motors[motor]->setMicrosteps(microsteps);
}

/***********************************************************************************
 * CONFIGURATION AND INTERFACE FUNCTIONS
 * Functions to get and set variables from the cfgArray table
 ***********************************************************************************/

/* HELPERS
 * _motor()         - motor number as an index or -1 if na
 */

static int8_t _motor(const index_t index)
{
    char c = cfgArray[index].token[0];
    return (isdigit(c) ? c-0x31 : -1 ); // 0x30 + 1 offsets motor 1 to == 0
}

/*
 * _set_motor_steps_per_unit() - what it says
 * This function will need to be rethought if microstep morphing is implemented
 */

static float _set_motor_steps_per_unit(nvObj_t *nv)
{
    uint8_t m = _motor(nv->index);
    st_cfg.mot[m].units_per_step = (st_cfg.mot[m].travel_rev * st_cfg.mot[m].step_angle) / 
                                   (360 * st_cfg.mot[m].microsteps);

    st_cfg.mot[m].steps_per_unit = 1/st_cfg.mot[m].units_per_step;
    return (st_cfg.mot[m].steps_per_unit);
}

/* PER-MOTOR FUNCTIONS
 *
 * st_get_ma() - get motor axis mapping
 * st_set_ma() - set motor axis mapping
 * st_get_sa() - get motor step angle
 * st_set_sa() - set motor step angle
 * st_get_tr() - get travel per motor revolution
 * st_set_tr() - set travel per motor revolution
 * st_get_mi() - get motor microsteps
 * st_set_mi() - set motor microsteps
 * 
 * st_set_pm() - set motor power mode
 * st_get_pm() - get motor power mode
 * st_set_pl() - set motor power level
 */

// motor axis mapping
stat_t st_get_ma(nvObj_t *nv) { return(get_int(nv, st_cfg.mot[_motor(nv->index)].motor_map)); }
stat_t st_set_ma(nvObj_t *nv) { return(set_int(nv, st_cfg.mot[_motor(nv->index)].motor_map, 0, AXES)); }

// step angle
stat_t st_get_sa(nvObj_t *nv) { return(get_float(nv, st_cfg.mot[_motor(nv->index)].step_angle)); }
stat_t st_set_sa(nvObj_t *nv)
{
    ritorno(set_float_range(nv, st_cfg.mot[_motor(nv->index)].step_angle, 0.001, 360));
    _set_motor_steps_per_unit(nv);
    return(STAT_OK);
}

// travel per revolution
stat_t st_get_tr(nvObj_t *nv) { return(get_float(nv, st_cfg.mot[_motor(nv->index)].travel_rev)); }
stat_t st_set_tr(nvObj_t *nv)
{
    ritorno(set_float_range(nv, st_cfg.mot[_motor(nv->index)].travel_rev, 0.0001, 1000000));
    _set_motor_steps_per_unit(nv);
    return(STAT_OK);
}

// microsteps
stat_t st_get_mi(nvObj_t *nv) { return(get_int(nv, st_cfg.mot[_motor(nv->index)].microsteps)); }
stat_t st_set_mi(nvObj_t *nv)
{
    if (nv->value <= 0) {
        nv->valuetype = TYPE_NULL;
        return (STAT_INPUT_LESS_THAN_MIN_VALUE);
    }

    uint8_t mi = (uint8_t)nv->value;
    if ((mi != 1) && (mi != 2) && (mi != 4) && (mi != 8) && (mi != 16) && (mi != 32)) {
        nv_add_conditional_message((const char *)"*** WARNING *** Setting non-standard microstep value");
    }
    // set it anyway, even if it's unsupported
    ritorno(set_int(nv, st_cfg.mot[_motor(nv->index)].microsteps, 1, 255));
    _set_motor_steps_per_unit(nv);
    _set_hw_microsteps(_motor(nv->index), (uint8_t)nv->value);
    return (STAT_OK);
}

// motor steps per unit (direct)
stat_t st_get_su(nvObj_t *nv) 
{ 
    return(get_float(nv, st_cfg.mot[_motor(nv->index)].steps_per_unit)); 
}

stat_t st_set_su(nvObj_t *nv)
{
    // Don't set a zero or negative value - just calculate based on sa, tr, and mi
    // This way, if STEPS_PER_UNIT is set to 0 it is unused and we get the computed value
    if(nv->value <= 0) {
        nv->value = _set_motor_steps_per_unit(nv);
        return(STAT_OK);
    }

    // Do unit conversion here because it's a reciprocal value (rather than process_incoming_float())
    if (cm_get_units_mode(MODEL) == INCHES) {
        if (cm_get_axis_type(nv) == AXIS_TYPE_LINEAR) {
            nv->value *= INCHES_PER_MM;
        }
    }    
    uint8_t m = _motor(nv->index);
    st_cfg.mot[m].steps_per_unit = nv->value;
    st_cfg.mot[m].units_per_step = 1.0/st_cfg.mot[m].steps_per_unit;

    // Scale TR so all the other values make sense
    // You could scale any one of the other values, but TR makes the most sense
    st_cfg.mot[m].travel_rev = (360.0 * st_cfg.mot[m].microsteps) / 
                               (st_cfg.mot[m].steps_per_unit * st_cfg.mot[m].step_angle);
    return(STAT_OK);
}

// polarity
stat_t st_get_po(nvObj_t *nv) { return(get_int(nv, st_cfg.mot[_motor(nv->index)].polarity)); }
stat_t st_set_po(nvObj_t *nv) { return(set_int(nv, st_cfg.mot[_motor(nv->index)].polarity, 0, 1)); }

// power management mode
stat_t st_get_pm(nvObj_t *nv)
{
    nv->value = (float)Motors[_motor(nv->index)]->getPowerMode();
    nv->valuetype = TYPE_INT;
    return (STAT_OK);
}

stat_t st_set_pm(nvObj_t *nv)
{
    // Test the value without setting it, then setPowerMode() now
    // to both set and take effect immediately.
    ritorno(set_int(nv, (uint8_t &)cs.null, 0, MOTOR_POWER_MODE_MAX_VALUE ));
    Motors[_motor(nv->index)]->setPowerMode((stPowerMode)nv->value);
    return (STAT_OK);
}

/*
 * st_get_pl() - get motor power level
 * st_set_pl() - set motor power level
 *
 *  Input value may vary from 0.000 to 1.000 The setting is scaled to allowable PWM range.
 *  This function sets both the scaled and dynamic power levels, and applies the
 *  scaled value to the vref.
 */
stat_t st_get_pl(nvObj_t *nv) { return(get_float(nv, st_cfg.mot[_motor(nv->index)].power_level)); }
stat_t st_set_pl(nvObj_t *nv)
{
    uint8_t m = _motor(nv->index);
    ritorno(set_float_range(nv, st_cfg.mot[m].power_level, 0.0, 1.0));
    st_cfg.mot[m].power_level_scaled = (nv->value * POWER_LEVEL_SCALE_FACTOR);
    st_run.mot[m].power_level_dynamic = (st_cfg.mot[m].power_level_scaled);
    Motors[m]->setPowerLevel(st_cfg.mot[m].power_level_scaled);
    return(STAT_OK);
}

/*
 * st_get_pwr()	- get current motor power
 *
 *  Returns the current power level of the motor given it's enable/disable state
 *  Returns 0.0 if motor is de-energized or disabled
 *  Can be extended to report idle setback by changing getCurrentPowerLevel()
 */
stat_t st_get_pwr(nvObj_t *nv)
{
    // this is kind of a hack to extract the motor number from the table
    uint8_t motor = (cfgArray[nv->index].token[3] & 0x0F) - 1;
    if (motor > MOTORS) { return STAT_INPUT_VALUE_RANGE_ERROR; };

    nv->value = Motors[motor]->getCurrentPowerLevel(motor);
	nv->valuetype = TYPE_FLOAT;
    nv->precision = cfgArray[nv->index].precision;
	return (STAT_OK);
}

/* GLOBAL FUNCTIONS (SYSTEM LEVEL)
 *
 * st_get_mt() - get motor timeout in seconds
 * st_set_mt() - set motor timeout in seconds
 * st_set_md() - disable motor power
 * st_set_me() - enable motor power
 * st_set_md() - disable motor power
 * st_get_dw() - get remaining dwell time
 *
 * Calling me or md with NULL will enable or disable all motors
 * Setting a value of 0 will enable or disable all motors
 * Setting a value from 1 to MOTORS will enable or disable that motor only
 */

stat_t st_get_mt(nvObj_t *nv) { return(get_float(nv, st_cfg.motor_power_timeout)); }
stat_t st_set_mt(nvObj_t *nv) { return(set_float_range(nv, st_cfg.motor_power_timeout,
                                                           MOTOR_TIMEOUT_SECONDS_MIN,
                                                           MOTOR_TIMEOUT_SECONDS_MAX)); }

// Make sure this function is not part of initialization --> f00
// nv->value is seconds of timeout
stat_t st_set_me(nvObj_t *nv)    
{
    for (uint8_t motor = MOTOR_1; motor < MOTORS; motor++) {
        Motors[motor]->enable(nv->value);   // nv->value is the timeout or 0 for default
    }
    return (STAT_OK);
}

// Make sure this function is not part of initialization --> f00
// nv-value is motor to disable, or 0 for all motors
stat_t st_set_md(nvObj_t *nv)    
{
    if (nv->value < 0) {
        nv->valuetype = TYPE_NULL;
        return (STAT_INPUT_LESS_THAN_MIN_VALUE);
    }
    if (nv->value > MOTORS) {
        nv->valuetype = TYPE_NULL;
        return (STAT_INPUT_EXCEEDS_MAX_VALUE);
    }    
    // de-energize all motors
    if ((uint8_t)nv->value == 0) {      // 0 means all motors
        for (uint8_t motor = MOTOR_1; motor < MOTORS; motor++) {
            Motors[motor]->disable();
        }
    } else {                            // otherwise it's just one motor
         Motors[(uint8_t)nv->value -1]->disable();
    }
    return (STAT_OK);
}

stat_t st_get_dw(nvObj_t *nv) 
{
    nv->value = st_run.dwell_ticks_downcount;
    nv->valuetype = TYPE_INT;
    return (STAT_OK);
}

/***********************************************************************************
 * TEXT MODE SUPPORT
 * Functions to print variables from the cfgArray table
 ***********************************************************************************/

#ifdef __TEXT_MODE

static const char msg_units0[] = " in";    // used by generic print functions
static const char msg_units1[] = " mm";
static const char msg_units2[] = " deg";
static const char *const msg_units[] = { msg_units0, msg_units1, msg_units2 };
#define DEGREE_INDEX 2

static const char fmt_me[] = "motors energized\n";
static const char fmt_md[] = "motors de-energized\n";
static const char fmt_mt[] = "[mt]  motor idle timeout%14.2f seconds\n";
static const char fmt_0ma[] = "[%s%s] m%s map to axis%15d [0=X,1=Y,2=Z...]\n";
static const char fmt_0sa[] = "[%s%s] m%s step angle%20.3f%s\n";
static const char fmt_0tr[] = "[%s%s] m%s travel per revolution%10.4f%s\n";
static const char fmt_0mi[] = "[%s%s] m%s microsteps%16d [1,2,4,8,16,32]\n";
static const char fmt_0su[] = "[%s%s] m%s steps per unit %17.5f steps per%s\n";
static const char fmt_0po[] = "[%s%s] m%s polarity%18d [0=normal,1=reverse]\n";
static const char fmt_0pm[] = "[%s%s] m%s power management%10d [0=disabled,1=always on,2=in cycle,3=when moving]\n";
static const char fmt_0pl[] = "[%s%s] m%s motor power level%13.3f [0.000=minimum, 1.000=maximum]\n";
static const char fmt_pwr[] = "[%s%s] Motor %c power level:%12.3f\n";

void st_print_me(nvObj_t *nv) { text_print(nv, fmt_me);}    // TYPE_NULL - message only
void st_print_md(nvObj_t *nv) { text_print(nv, fmt_md);}    // TYPE_NULL - message only
void st_print_mt(nvObj_t *nv) { text_print(nv, fmt_mt);}    // TYPE_FLOAT

static void _print_motor_int(nvObj_t *nv, const char *format)
{
    sprintf(cs.out_buf, format, nv->group, nv->token, nv->group, (int)nv->value);
    xio_writeline(cs.out_buf);
}

static void _print_motor_flt(nvObj_t *nv, const char *format)
{
    sprintf(cs.out_buf, format, nv->group, nv->token, nv->group, nv->value);
    xio_writeline(cs.out_buf);
}

static void _print_motor_flt_units(nvObj_t *nv, const char *format, uint8_t units)
{
    sprintf(cs.out_buf, format, nv->group, nv->token, nv->group, nv->value, GET_TEXT_ITEM(msg_units, units));
    xio_writeline(cs.out_buf);
}

static void _print_motor_pwr(nvObj_t *nv, const char *format)
{
    sprintf(cs.out_buf, format, nv->group, nv->token, nv->token[0], nv->value);
    xio_writeline(cs.out_buf);
}

void st_print_ma(nvObj_t *nv) { _print_motor_int(nv, fmt_0ma);}
void st_print_sa(nvObj_t *nv) { _print_motor_flt_units(nv, fmt_0sa, DEGREE_INDEX);}
void st_print_tr(nvObj_t *nv) { _print_motor_flt_units(nv, fmt_0tr, cm_get_units_mode(MODEL));}
void st_print_mi(nvObj_t *nv) { _print_motor_int(nv, fmt_0mi);}
void st_print_su(nvObj_t *nv) { _print_motor_flt_units(nv, fmt_0su, cm_get_units_mode(MODEL));}
void st_print_po(nvObj_t *nv) { _print_motor_int(nv, fmt_0po);}
void st_print_pm(nvObj_t *nv) { _print_motor_int(nv, fmt_0pm);}
void st_print_pl(nvObj_t *nv) { _print_motor_flt(nv, fmt_0pl);}
void st_print_pwr(nvObj_t *nv){ _print_motor_pwr(nv, fmt_pwr);}

#endif // __TEXT_MODE<|MERGE_RESOLUTION|>--- conflicted
+++ resolved
@@ -405,12 +405,7 @@
         return;
     }
     if (st_pre.buffer_state == PREP_BUFFER_OWNED_BY_LOADER) {       // bother interrupting
-<<<<<<< HEAD
        _load_move();
-=======
-        stepper_debug("_");
-        _load_move();
->>>>>>> 83680adb
     }
 }
 
