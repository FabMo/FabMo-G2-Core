/*
 * temperature.cpp - temperature control module - drives heaters or coolers
 * This file is part of the g2core project
 *
 * Copyright (c) 2016 Robert Giseburt
 * Copyright (c) 2016 Alden S. Hart, Jr.
 *
 * This file ("the software") is free software: you can redistribute it and/or modify
 * it under the terms of the GNU General Public License, version 2 as published by the
 * Free Software Foundation. You should have received a copy of the GNU General Public
 * License, version 2 along with the software.  If not, see <http://www.gnu.org/licenses/>.
 *
 * As a special exception, you may use this file as part of a software library without
 * restriction. Specifically, if other files instantiate templates or use macros or
 * inline functions from this file, or you compile this file and link it with  other
 * files to produce an executable, this file does not by itself cause the resulting
 * executable to be covered by the GNU General Public License. This exception does not
 * however invalidate any other reasons why the executable file might be covered by the
 * GNU General Public License.
 *
 * THE SOFTWARE IS DISTRIBUTED IN THE HOPE THAT IT WILL BE USEFUL, BUT WITHOUT ANY
 * WARRANTY OF ANY KIND, EXPRESS OR IMPLIED, INCLUDING BUT NOT LIMITED TO THE WARRANTIES
 * OF MERCHANTABILITY, FITNESS FOR A PARTICULAR PURPOSE AND NONINFRINGEMENT. IN NO EVENT
 * SHALL THE AUTHORS OR COPYRIGHT HOLDERS BE LIABLE FOR ANY CLAIM, DAMAGES OR OTHER
 * LIABILITY, WHETHER IN AN ACTION OF CONTRACT, TORT OR OTHERWISE, ARISING FROM, OUT OF
 * OR IN CONNECTION WITH THE SOFTWARE OR THE USE OR OTHER DEALINGS IN THE SOFTWARE.
 */

#include "g2core.h"             // #1 dependency order
#include "config.h"             // #2
#include "canonical_machine.h"  // #3
#include "text_parser.h"        // #4

#include "temperature.h"
#include "planner.h"
#include "hardware.h"
#include "pwm.h"
#include "report.h"
#include "util.h"
#include "settings.h"


/**** Local safety/limit settings ****/


// These could be moved to settings
// If the temperature stays at set_point +- TEMP_SETPOINT_HYSTERESIS for more
// than TEMP_SETPOINT_HOLD_TIME ms, it's "at temp".
#ifndef TEMP_SETPOINT_HYSTERESIS
#define TEMP_SETPOINT_HYSTERESIS (float)1.0 // +- 1 degrees C
#endif
#ifndef TEMP_SETPOINT_HOLD_TIME
#define TEMP_SETPOINT_HOLD_TIME 1000 // a full second
#endif

// Below TEMP_OFF_BELOW is considered "off".
// With a set temp of < TEMP_OFF_BELOW, and a measured temp of < TEMP_OFF_BELOW,
// we are "at temp".
#ifndef TEMP_OFF_BELOW
#define TEMP_OFF_BELOW (float)45.0 // "safe to touch and hold for metal" with 5º margin
#endif

// If the read temp is more than TEMP_FULL_ON_DIFFERENCE less than set temp,
// just turn the heater full-on.
#ifndef TEMP_FULL_ON_DIFFERENCE
#define TEMP_FULL_ON_DIFFERENCE (float)50.0
#endif

// If the temp is more than TEMP_MAX_SETPOINT, just turn the heater off,
// regardless of set temp.
#ifndef TEMP_MAX_SETPOINT
#define TEMP_MAX_SETPOINT (float)300.0
#endif

// If the resistance reads higher than TEMP_MIN_DISCONNECTED_RESISTANCE, the
// thermistor is considered disconnected.
#ifndef TEMP_MIN_DISCONNECTED_RESISTANCE
#define TEMP_MIN_DISCONNECTED_RESISTANCE (float)1000000.0
#endif

// If the temperature doesn't rise more than TEMP_MIN_RISE_DEGREES_OVER_TIME in
// TEMP_MIN_RISE_TIME milliseconds, then it's a failure (the sensor is likely
// physically dislocated.)
#ifndef TEMP_MIN_RISE_DEGREES_OVER_TIME
#define TEMP_MIN_RISE_DEGREES_OVER_TIME (float)10.0
#endif
#ifndef TEMP_MIN_RISE_TIME
#define TEMP_MIN_RISE_TIME (float)(60.0 * 1000.0) // 20 seconds
#endif
#ifndef TEMP_MIN_RISE_DEGREES_FROM_TARGET
#define TEMP_MIN_RISE_DEGREES_FROM_TARGET (float)10.0
#endif


/**** Allocate structures ****/

// This makes the Motate:: prefix unnecessary.
using namespace Motate;

/****** Create file-global objects ******/

// The should be set in hardware.h for each board.
// Luckily, we only use boards that are 3.3V logic at the moment.
const float kSystemVoltage = 3.3;


template<pin_number adc_pin_num, uint16_t min_temp = 0, uint16_t max_temp = 300, uint32_t table_size=64>
struct Thermistor {
    float c1, c2, c3, pullup_resistance, inline_resistance;
    // We'll pull adc top value from the adc_pin.getTop()

    ADCPin<adc_pin_num> adc_pin;
    uint16_t raw_adc_value = 0;

    typedef Thermistor<adc_pin_num, min_temp, max_temp, table_size> type;

    // References for thermistor formulas:
    //  http://assets.newport.com/webDocuments-EN/images/AN04_Thermistor_Calibration_IX.PDF
    //  http://hydraraptor.blogspot.com/2012/11/more-accurate-thermistor-tables.html

    Thermistor(const float temp_low, const float temp_med, const float temp_high, const float res_low, const float res_med, const float res_high, const float pullup_resistance_, const float inline_resistance_ = 0)
    : pullup_resistance{ pullup_resistance_ }, inline_resistance { inline_resistance_ } {
        setup(temp_low, temp_med, temp_high, res_low, res_med, res_high);
        adc_pin.setInterrupts(kPinInterruptOnChange|kInterruptPriorityLow);
    }

    void setup(const float temp_low, const float temp_med, const float temp_high, const float res_low, const float res_med, const float res_high) {
        float temp_low_fixed = temp_low + 273.15;
        float temp_med_fixed = temp_med + 273.15;
        float temp_high_fixed = temp_high + 273.15;

        // Intermediates - using cryptic names from the calibration paper for consistency.

        float a1 = log(res_low);
        float a2 = log(res_med);
        float a3 = log(res_high);

        float z = a1 - a2;
        float y = a1 - a3;
        float x = 1/temp_low_fixed - 1/temp_med_fixed;
        float w = 1/temp_low_fixed - 1/temp_high_fixed;

        float v = pow(a1,3) - pow(a2,3);
        float u = pow(a1,3) - pow(a3,3);

        c3 = (x-z*w/y)/(v-z*u/y);
        c2 = (x-c3*v)/z;
        c1 = 1/temp_low_fixed-c3*pow(a1,3)-c2*a1;

        //        int16_t temp = min_temp;
        //        for (int i=0; temp < max_temp && i < table_size; i++) {
        //            lookup_table[i][0] = adc_value(temp);
        //            lookup_table[i][0] = temp;
        //
        //            temp += (min_temp-max_temp)/(table_size-1);
        //        }
    };

//    uint16_t adc_value_(int16_t temp) {
//        float y = (c1 - (1/(temp+273.15))) / (2*c3);
//        float x = sqrt(pow(c2 / (3*c3),3) + pow(y,2));
//        float r = exp((x-y) - (x+y)); // resistance of thermistor
//        return (r / (pullup_resistance + r)) * (adc_pin.getTop());
//    };

    float temperature_exact() {
        // Sanity check:
        if (raw_adc_value < 1) {
            return -1; // invalid temperature from a thermistor
        }

        float v = (float)raw_adc_value * kSystemVoltage / (adc_pin.getTop()); // convert the 10 bit ADC value to a voltage
        float r = ((pullup_resistance * v) / (kSystemVoltage - v)) - inline_resistance;   // resistance of thermistor

        if ((r < 0) || (r > TEMP_MIN_DISCONNECTED_RESISTANCE)) {
            return -1;
        }

        float lnr = log(r);
        float Tinv = c1 + (c2*lnr) + (c3*pow(lnr,3));
        return (1/Tinv) - 273.15; // final temperature
    };

    float get_resistance() {
        if (raw_adc_value < 1) {
            return -1; // invalid temperature from a thermistor
        }

        float v = (float)raw_adc_value * kSystemVoltage / (adc_pin.getTop()); // convert the 10 bit ADC value to a voltage
        return ((pullup_resistance * v) / (kSystemVoltage - v)) - inline_resistance;   // resistance of thermistor
    }

    // Call back function from the ADC to tell it that the ADC has a new sample...
    void adc_has_new_value() {
        raw_adc_value = (adc_pin.getRaw() + (9 * raw_adc_value))/10;
    };
};

// Temperature debug string: {sr:{"he1t":t,"he1st":t,"he1at":t, "he1tr":t, "he1op":t}}
// PID debug string: {sr:{"he1t":t,"he1st":t,"pid1p":t, "pid1i":t, "pid1d":t, "he1op":t, "line":t, "stat":t}}

// Extruder 1
Thermistor<kADC1_PinNumber> thermistor1 {
    /*T1:*/     20.0, /*T2:*/  195.0, /*T3:*/ 255.0,
    /*R1:*/ 140000.0, /*R2:*/  593.0, /*R3:*/ 189.0, /*pullup_resistance:*/ 4700, /*inline_resistance:*/ 4700
    };

#if ADC1_AVAILABLE == 1
namespace Motate {
template<>
void ADCPin<kADC1_PinNumber>::interrupt() {
    thermistor1.adc_has_new_value();
};
}
#endif

// Extruder 2
Thermistor<kADC2_PinNumber> thermistor2 {
    /*T1:*/     20.0, /*T2:*/  190.0, /*T3:*/ 255.0,
    /*R1:*/ 140000.0, /*R2:*/  490.0, /*R3:*/ 109.0, /*pullup_resistance:*/ 4700, /*inline_resistance:*/ 4700
    };
#if ADC2_AVAILABLE == 1
namespace Motate {
template<>
void ADCPin<kADC2_PinNumber>::interrupt() {
    thermistor2.adc_has_new_value();
};
}
#endif

// Heated bed
Thermistor<kADC0_PinNumber> thermistor3 {
    /*T1:*/     20.0, /*T2:*/  190.0, /*T3:*/ 255.0,
    /*R1:*/ 140000.0, /*R2:*/  490.0, /*R3:*/ 109.0, /*pullup_resistance:*/ 4700, /*inline_resistance:*/ 4700
    };
#if ADC0_AVAILABLE == 1
namespace Motate {
template<>
void ADCPin<kADC0_PinNumber>::interrupt() {
    thermistor3.adc_has_new_value();
};
}
#endif

float last_reported_temp1 = 0; // keep track of what we've reported for SR generation
float last_reported_temp2 = 0;
float last_reported_temp3 = 0;


// Output 1 FET info
// DO_1: Extruder1_PWM
const int16_t fet_pin1_freq = 100;
#if TEMPERATURE_OUTPUT_ON == 1
PWMOutputPin<kOutput1_PinNumber> fet_pin1;// {kPWMPinInverted};
#else
PWMOutputPin<-1> fet_pin1;// {kPWMPinInverted};
#endif

// DO_2: Extruder2_PWM
const int16_t fet_pin2_freq = 100;
#if TEMPERATURE_OUTPUT_ON == 1
PWMOutputPin<kOutput2_PinNumber> fet_pin2;// {kPWMPinInverted};
#else
PWMOutputPin<-1> fet_pin2;// {kPWMPinInverted};
#endif

// DO_11: Heated Bed FET
// Warning, HeatBED is likely NOT a PWM pin, so it'll be binary output (duty cucle >= 50%).
const int16_t fet_pin3_freq = 100;
#if TEMPERATURE_OUTPUT_ON == 1
PWMOutputPin<kOutput11_PinNumber> fet_pin3;// {kPWMPinInverted};
#else
PWMOutputPin<-1> fet_pin3;// {kPWMPinInverted};
#endif


// DO_3: Fan1A_PWM
//PWMOutputPin<kOutput3_PinNumber> fan_pin1;
// DO_4: Fan1B_PWM
//PWMOutputPin<kOutput4_PinNumber> fan_pin2;
// DO_5: Fan2A_PWM
//PWMOutputPin<kOutput5_PinNumber> fan_pin3;


//// We're going to utilize the fet_pin1 PWMOutputPin<>'s timer interrupt to drive the ADC sampling.
//const int16_t fet_pin1_sample_freq = 1; // every fet_pin1_sample_freq interrupts, sample
//int16_t fet_pin1_sample_counter = fet_pin1_sample_freq;
//#if TEMPERATURE_OUTPUT_ON == 1
//namespace Motate {
//    template<>
//    void PWMOutputPin<kOutput1_PinNumber>::parentTimerType::interrupt() {
//        if (!--fet_pin1_sample_counter) {
//            ADC_Module::startSampling();
//            fet_pin1_sample_counter = fet_pin1_sample_freq;
//        }
//    };
//}
//#endif

#if TEMPERATURE_OUTPUT_ON == 1

// We're going to register a SysTick event
const int16_t fet_pin1_sample_freq = 10; // every fet_pin1_sample_freq interrupts, sample
int16_t fet_pin1_sample_counter = fet_pin1_sample_freq;
SysTickEvent adc_tick_event {[&] {
    if (!--fet_pin1_sample_counter) {
        ADC_Module::startSampling();
        fet_pin1_sample_counter = fet_pin1_sample_freq;
    }
}, nullptr};

#endif


struct PID {
    static constexpr float output_max = 1.0;
    static constexpr float derivative_contribution = 0.05;

    float _p_factor;                // the scale for P values
    float _i_factor;                // the scale for I values
    float _d_factor;                // the scale for D values

    float _proportional = 0.0;      // _proportional storage
    float _integral = 0.0;          // _integral storage
    float _derivative = 0.0;        // _derivative storage
    float _previous_input = 0.0;    // _derivative storage

    float _set_point;

    Timeout _set_point_timeout;     // used to keep track of if we are at set temp and stay there
    bool _at_set_point;

    Timeout _rise_time_timeout;     // used to keep track of if we are increasing temperature fast enough
    float _rise_time_checkpoint;    // when we start the timer, we set _rise_time_checkpoint to the minimum goal

    bool _enable;                   // set true to enable this heater

    PID(float P, float I, float D, float startSetPoint = 0.0) : _p_factor{P/100.0f}, _i_factor{I/100.0f}, _d_factor{D/100.0f}, _set_point{startSetPoint}, _at_set_point{false} {};

    float getNewOutput(float input) {
        // If the input is < 0, the sensor failed
        if (input < 0) {
            if (_set_point > TEMP_OFF_BELOW) {
                cm_alarm(STAT_TEMPERATURE_CONTROL_ERROR, "Heater set, but sensor read failed.");
            }

            return 0;
        }

        // Calculate the e (error)
        float e = _set_point - input;

        if (fabs(e) < TEMP_SETPOINT_HYSTERESIS) {
            if (!_set_point_timeout.isSet()) {
                _set_point_timeout.set(TEMP_SETPOINT_HOLD_TIME);
            } else if (_set_point_timeout.isPast()) {
                _at_set_point = true;
                _set_point_timeout.clear();
            }
        } else {
            _at_set_point = false;

            // Check to see if we already have the rise_time timeout set
            if (_rise_time_timeout.isSet()) {
                if (_rise_time_timeout.isPast()) {
                    if (input < _rise_time_checkpoint) {
                        // FAILURE!!
                        char buffer[128];
                        char *str = buffer;
                        str += sprintf(str, "Heater temperature failed to rise fast enough. At: %f Set: %f", input, _set_point);
                        cm_alarm(STAT_TEMPERATURE_CONTROL_ERROR, buffer);
                        _set_point = 0;
                        _rise_time_timeout.clear();
                        return -1;
                    }

                    _rise_time_timeout.clear();
                }
            }

            if (!_rise_time_timeout.isSet() && (_set_point > (input + TEMP_MIN_RISE_DEGREES_FROM_TARGET))) {
                _rise_time_timeout.set(TEMP_MIN_RISE_TIME);
                _rise_time_checkpoint = min(input + TEMP_MIN_RISE_DEGREES_OVER_TIME, _set_point + TEMP_SETPOINT_HYSTERESIS);
            }
        }

        float p = _p_factor * e;
        // For output's sake, we'll store this, otherwise we don't need it:
        _proportional = p;

        _integral += e;

        if (_integral < 0.0) {
            _integral = 0.0;
        }

        float i = _integral * _i_factor;

        if (i > output_max) {
            _integral = output_max / _i_factor;
            i = output_max;
        }


        _derivative = (_d_factor * (input - _previous_input))*(derivative_contribution) + (_derivative * (1.0-derivative_contribution));
        _previous_input = input;

        // Now that we've computed all that, we'll decide when to ignore it

        // If the setpoint is "off" or the temperature is higher than MAX, always return OFF
        if ((_set_point < TEMP_OFF_BELOW) || (input > TEMP_MAX_SETPOINT)) {
            return 0; // "off"

        // If we are too far from the set point, turn the heater full on
        } else if (e > TEMP_FULL_ON_DIFFERENCE) {
            return 1; //"on"
        }

        return std::min(output_max, p + i - _derivative);
    };

    bool atSetPoint() {
        return _at_set_point;
    }

// //New-style JSON bindings. DISABLED FOR NOW.
//    auto json_bindings(const char *object_name) {
//        return JSON::bind_object(object_name,
//                                 JSON::bind("set", _set_point,    /*print precision:*/2),
//                                 JSON::bind("p",   _proportional, /*print precision:*/2),
//                                 JSON::bind("i",   _integral,     /*print precision:*/5),
//                                 JSON::bind("d",   _derivative,   /*print precision:*/5)
//                                 );
//    }
};

// NOTICE, the JSON alters incoming values for these!
// {he1p:9} == 9.0/100.0 here

PID pid1 { 9.0, 0.11, 400.0 }; // default values
PID pid2 { 7.5, 0.12, 400.0 }; // default values
PID pid3 { 7.5, 0.12, 400.0 }; // default values
Timeout pid_timeout;


template<pin_number heater_fan_pinnum>
struct HeaterFan {
#if TEMPERATURE_OUTPUT_ON == 1
    PWMOutputPin<heater_fan_pinnum> heater_fan_pin;
#endif
    float min_value = MIN_FAN_VALUE;
    float max_value = MAX_FAN_VALUE;
    float low_temp = MIN_FAN_TEMP;
    float high_temp = MIN_FAN_TEMP;

    HeaterFan() {
#if TEMPERATURE_OUTPUT_ON == 1
        heater_fan_pin.setFrequency(200000);
        heater_fan_pin = 0;
#endif
    }

    void newTemp(float temp) {
#if TEMPERATURE_OUTPUT_ON == 1
        if ((temp > low_temp) && (temp < high_temp)) {
            heater_fan_pin = max_value * (((temp - low_temp)/(high_temp - low_temp))*(1.0 - min_value) + min_value);
        } else if (temp > high_temp) {
            heater_fan_pin = max_value;
        } else {
            heater_fan_pin = 0.0;
        }
#endif
    }
};

HeaterFan<kOutput3_PinNumber> heater_fan1;

/**** Static functions ****/


/*
 * temperature_init()
 */
void temperature_init()
{
    // setup heater PWM
    fet_pin1.setFrequency(fet_pin1_freq);
    fet_pin1.setInterrupts(kInterruptOnOverflow|kInterruptPriorityLowest);

    fet_pin2.setFrequency(fet_pin2_freq);
    fet_pin3.setFrequency(fet_pin3_freq);

//    fan_pin1 = 0;
//    fan_pin1.setFrequency(200000);
//    fan_pin2 = 0;
//    fan_pin2.setFrequency(50000);
//    fan_pin3 = 1;
//    fan_pin3.setFrequency(200000);

    // Register the SysTick event (described above)
#if TEMPERATURE_OUTPUT_ON == 1
    SysTickTimer.registerEvent(&adc_tick_event);
#endif

    temperature_reset();
}

void temperature_reset()
{
    // make setpoint 0
    fet_pin1 = 0.0f;
    pid1._set_point = 0.0;

    fet_pin2 = 0.0f;
    pid2._set_point = 0.0;

    fet_pin3 = 0.0f;
    pid3._set_point = 0.0;

    pid_timeout.set(100);
}

// Minimum difference in temp before it'll trigger an SR
const float kTempDiffSRTrigger = 0.25;

stat_t temperature_callback()
{
    if (cm->machine_state == MACHINE_ALARM) {
        // Force the heaters off (redundant with the safety circuit)
        fet_pin1 = 0.0;
        fet_pin2 = 0.0;
        fet_pin3 = 0.0;

        // Force all PIDs to off too
        pid1._set_point = 0.0;
        pid2._set_point = 0.0;
        pid3._set_point = 0.0;

        return (STAT_OK);
    }

    if (pid_timeout.isPast()) {
        pid_timeout.set(100);

        float temp = 0.0;
        bool sr_requested = false;

        if (pid1._enable) {
            temp = thermistor1.temperature_exact();
            fet_pin1 = pid1.getNewOutput(temp);

            if (fabs(temp - last_reported_temp1) > kTempDiffSRTrigger) {
                last_reported_temp1 = temp;
                sr_requested = true;
            }
        }

        heater_fan1.newTemp(temp);

        if (pid2._enable) {
            temp = thermistor2.temperature_exact();
            fet_pin2 = pid2.getNewOutput(temp);

            if (fabs(temp - last_reported_temp2) > kTempDiffSRTrigger) {
                last_reported_temp2 = temp;
                sr_requested = true;
            }
        }

        if (pid3._enable) {
            temp = thermistor3.temperature_exact();
            fet_pin3 = pid3.getNewOutput(temp);

            if (fabs(temp - last_reported_temp3) > kTempDiffSRTrigger) {
                last_reported_temp3 = temp;
                sr_requested = true;
            }
        }

        if (sr_requested) {
            sr_request_status_report(SR_REQUEST_TIMED);
        }
    }
    return (STAT_OK);
}


/********************************
 * END OF TEMPERATURE FUNCTIONS *
 ********************************/

/***********************************************************************************
 * CONFIGURATION AND INTERFACE FUNCTIONS
 * Functions to get and set variables from the cfgArray table
 ***********************************************************************************/

// In these functions, nv->group == "he1", "he2", or "he3"
char _get_heater_number(nvObj_t *nv) {
    if (!nv->group[0]) {
        return nv->token[2];
    }
    return nv->group[2];
}

stat_t cm_get_heater_enable(nvObj_t *nv)
{
    switch(_get_heater_number(nv)) {
        case '1': { nv->value_int = pid1._enable; break; }
        case '2': { nv->value_int = pid2._enable; break; }
        case '3': { nv->value_int = pid3._enable; break; }
        // Failsafe. We can only get here if we set it up in config_app, but not here.
        default: { return(STAT_INPUT_VALUE_RANGE_ERROR); break; }
    }
    nv->valuetype = TYPE_BOOLEAN;
    return (STAT_OK);
}

stat_t cm_set_heater_enable(nvObj_t *nv)
{
/*    
    bool enable = false;
    if (nv->value > 1) {                        // testing a boolean value
        return (STAT_INPUT_VALUE_RANGE_ERROR);
    }
    if (nv->value > 0.1) {
        enable = true;
    }
*/
    // The above manipulation of 'enable' was necessary because the compiler won't accept this cast:
    // pid1._enable = (bool)nv->value;   // says it's unsafe to compare ==, != an FP number

    switch(_get_heater_number(nv)) {
      // case '1': { pid1._enable = (bool)nv->value; break; }
      // case '2': { pid2._enable = (bool)nv->value; break; }
      // case '3': { pid3._enable = (bool)nv->value; break; }
//        case '1': { pid1._enable = enable; break; }
//        case '2': { pid2._enable = enable; break; }
//        case '3': { pid3._enable = enable; break; }
        case '1': { pid1._enable = nv->value_int; break; }
        case '2': { pid2._enable = nv->value_int; break; }
        case '3': { pid3._enable = nv->value_int; break; }
        default: { return(STAT_INPUT_VALUE_RANGE_ERROR); break; } // Failsafe. We can only get here if we set it up in config_app, but not here.
    }
    return (STAT_OK);
}

/*
 * cm_get_heater_p()/cm_set_heater_p() - get/set the P parameter of the PID
 */
stat_t cm_get_heater_p(nvObj_t *nv)
{
    // there are three of them, so we can use a simple switch
    switch(_get_heater_number(nv)) {
        case '1': { nv->value_flt = pid1._p_factor * 100.0; break; }
        case '2': { nv->value_flt = pid2._p_factor * 100.0; break; }
        case '3': { nv->value_flt = pid3._p_factor * 100.0; break; }

        // Failsafe. We can only get here if we set it up in config_app, but not here.
        default: { nv->value_flt = 0.0; break; }
    }
    nv->precision = GET_TABLE_WORD(precision);
    nv->valuetype = TYPE_FLOAT;
    return (STAT_OK);
}
stat_t cm_set_heater_p(nvObj_t *nv)
{
    switch(_get_heater_number(nv)) {
        case '1': { pid1._p_factor = nv->value_flt / 100.0; break; }
        case '2': { pid2._p_factor = nv->value_flt / 100.0; break; }
        case '3': { pid3._p_factor = nv->value_flt / 100.0; break; }

<<<<<<< HEAD
        // Failsafe. We can only get here if we set it up in config_app, but not here.
=======
>>>>>>> 39c39866
        default: { break; }
    }
    return (STAT_OK);
}

/*
 * cm_get_heater_i()/cm_set_heater_i() - get/set the I parameter of the PID
 */
stat_t cm_get_heater_i(nvObj_t *nv)
{
    // there are three of them, so we can use a simple switch
    switch(_get_heater_number(nv)) {
        case '1': { nv->value_flt = pid1._i_factor * 100.0; break; }
        case '2': { nv->value_flt = pid2._i_factor * 100.0; break; }
        case '3': { nv->value_flt = pid3._i_factor * 100.0; break; }

<<<<<<< HEAD
        // Failsafe. We can only get here if we set it up in config_app, but not here.
        default: { nv->value_flt = 0.0; break; }
=======
        default: { nv->value = 0.0; break; }
>>>>>>> 39c39866
    }
    nv->precision = GET_TABLE_WORD(precision);
    nv->valuetype = TYPE_FLOAT;
    return (STAT_OK);
}
stat_t cm_set_heater_i(nvObj_t *nv)
{
    switch(_get_heater_number(nv)) {
        case '1': { pid1._i_factor = nv->value_flt / 100.0; break; }
        case '2': { pid2._i_factor = nv->value_flt / 100.0; break; }
        case '3': { pid3._i_factor = nv->value_flt / 100.0; break; }

<<<<<<< HEAD
        // Failsafe. We can only get here if we set it up in config_app, but not here.
=======
>>>>>>> 39c39866
        default: { break; }
    }
    return (STAT_OK);
}

/*
 * cm_get_heater_d()/cm_set_heater_d() - get/set the D parameter of the PID
 */
stat_t cm_get_heater_d(nvObj_t *nv)
{
    switch(_get_heater_number(nv)) {
        case '1': { nv->value_flt = pid1._d_factor * 100.0; break; }
        case '2': { nv->value_flt = pid2._d_factor * 100.0; break; }
        case '3': { nv->value_flt = pid3._d_factor * 100.0; break; }

<<<<<<< HEAD
        // Failsafe. We can only get here if we set it up in config_app, but not here.
        default: { nv->value_flt = 0.0; break; }
=======
        default: { nv->value = 0.0; break; }
>>>>>>> 39c39866
    }
    nv->precision = GET_TABLE_WORD(precision);
    nv->valuetype = TYPE_FLOAT;
    return (STAT_OK);
}
stat_t cm_set_heater_d(nvObj_t *nv)
{
    switch(_get_heater_number(nv)) {
        case '1': { pid1._d_factor = nv->value_flt / 100.0; break; }
        case '2': { pid2._d_factor = nv->value_flt / 100.0; break; }
        case '3': { pid3._d_factor = nv->value_flt / 100.0; break; }

<<<<<<< HEAD
        // Failsafe. We can only get here if we set it up in config_app, but not here.
=======
>>>>>>> 39c39866
        default: { break; }
    }
    return (STAT_OK);
}

/*
 * cm_get_set_temperature()/cm_set_set_temperature() - get/set the set value of the PID
 *
 *   There are both the file-to-file use version, and the NV-pair form (which uses the other).
 */
float cm_get_set_temperature(const uint8_t heater)
{
<<<<<<< HEAD
    switch(_get_heater_number(nv)) {
        case '1': { nv->value_flt = pid1._set_point; break; }
        case '2': { nv->value_flt = pid2._set_point; break; }
        case '3': { nv->value_flt = pid3._set_point; break; }

        // Failsafe. We can only get here if we set it up in config_app, but not here.
        default: { nv->value_flt = 0.0; break; }
    }
=======
    switch(heater) {
        case 1: { return pid1._set_point; break; }
        case 2: { return pid2._set_point; break; }
        case 3: { return pid3._set_point; break; }
        default: { break; }
    }

    return 0.0;
}
stat_t cm_get_set_temperature(nvObj_t *nv)
{
    nv->value = cm_get_set_temperature(_get_heater_number(nv) - '0');
>>>>>>> 39c39866
    nv->precision = GET_TABLE_WORD(precision);
    nv->valuetype = TYPE_FLOAT;
    return (STAT_OK);
}
void cm_set_set_temperature(const uint8_t heater, const float value)
{
<<<<<<< HEAD
    switch(_get_heater_number(nv)) {
        case '1': { pid1._set_point = min(TEMP_MAX_SETPOINT, nv->value_flt); break; }
        case '2': { pid2._set_point = min(TEMP_MAX_SETPOINT, nv->value_flt); break; }
        case '3': { pid3._set_point = min(TEMP_MAX_SETPOINT, nv->value_flt); break; }

        // Failsafe. We can only get here if we set it up in config_app, but not here.
        default: { break; }
    }
=======
    switch(heater) {
        case 1: { pid1._set_point = min(TEMP_MAX_SETPOINT, value); break; }
        case 2: { pid2._set_point = min(TEMP_MAX_SETPOINT, value); break; }
        case 3: { pid3._set_point = min(TEMP_MAX_SETPOINT, value); break; }

        // default to quiet the compiler
        default: { break; }
    }
}
stat_t cm_set_set_temperature(nvObj_t *nv)
{
    cm_set_set_temperature(_get_heater_number(nv) - '0', nv->value);
>>>>>>> 39c39866
    return (STAT_OK);
}

/*
 * cm_get_fan_power()/cm_set_fan_power() - get/set the set high-value setting of the heater fan
 */
float cm_get_fan_power(const uint8_t heater)
{
<<<<<<< HEAD
    switch(_get_heater_number(nv)) {
        case '1': { nv->value_flt = min(1.0f, heater_fan1.max_value); break; }
//        case '2': { nv->value_flt = min(1.0f, heater_fan2.max_value); break; }
//        case '3': { nv->value_flt = min(1.0f, heater_fan3.max_value); break; }

            // Failsafe. We can only get here if we set it up in config_app, but not here.
        default: { nv->value_flt = 0.0; break; }
    }
=======
    switch(heater) {
        case 1: { return min(1.0f, heater_fan1.max_value); }
//        case 2: { return min(1.0f, heater_fan2.max_value); }
//        case 3: { return min(1.0f, heater_fan3.max_value); }

        default: { break; }
    }

    return 0.0;
}
stat_t cm_get_fan_power(nvObj_t *nv)
{
    nv->value = cm_get_fan_power(_get_heater_number(nv) - '0');
>>>>>>> 39c39866
    nv->precision = GET_TABLE_WORD(precision);
    nv->valuetype = TYPE_FLOAT;
    return (STAT_OK);
}
<<<<<<< HEAD

stat_t cm_set_fan_power(nvObj_t *nv)
{
    switch(_get_heater_number(nv)) {
        case '1': { heater_fan1.max_value = max(0.0f, nv->value_flt); break; }
//        case '2': { heater_fan2.max_value = max(0.0, nv->value_flt); break; }
//        case '3': { heater_fan3.max_value = max(0.0, nv->value_flt); break; }
=======
>>>>>>> 39c39866

void cm_set_fan_power(const uint8_t heater, const float value)
{
    switch(heater) {
        case 1: { heater_fan1.max_value = max(0.0f, value); break; }
//        case 2: { heater_fan2.max_value = max(0.0, value); break; }
//        case 3: { heater_fan3.max_value = max(0.0, value); break; }
        default: { break; }
    }
<<<<<<< HEAD
=======
}
stat_t cm_set_fan_power(nvObj_t *nv)
{
    cm_set_fan_power(_get_heater_number(nv) - '0', nv->value);
>>>>>>> 39c39866
    return (STAT_OK);
}

/*
 * cm_get_fan_min_power()/cm_set_fan_min_power() - get/set the set high-value setting of the heater fan
 */
stat_t cm_get_fan_min_power(nvObj_t *nv)
{
    switch(_get_heater_number(nv)) {
        case '1': { nv->value_flt = heater_fan1.min_value; break; }
//        case '2': { nv->value_flt = heater_fan2.min_value; break; }
//        case '3': { nv->value_flt = heater_fan3.min_value; break; }

<<<<<<< HEAD
            // Failsafe. We can only get here if we set it up in config_app, but not here.
        default: { nv->value_flt = 0.0; break; }
=======
        default: { nv->value = 0.0; break; }
>>>>>>> 39c39866
    }
    nv->precision = GET_TABLE_WORD(precision);
    nv->valuetype = TYPE_FLOAT;
    return (STAT_OK);
}

stat_t cm_set_fan_min_power(nvObj_t *nv)
{
    switch(_get_heater_number(nv)) {
        case '1': { heater_fan1.max_value = min(0.0f, nv->value_flt); break; }
//        case '2': { heater_fan2.min_value = min(0.0, nv->value_flt); break; }
//        case '3': { heater_fan3.min_value = min(0.0, nv->value_flt); break; }

        default: { break; }
    }
<<<<<<< HEAD
=======

>>>>>>> 39c39866
    return (STAT_OK);
}

/*
 * cm_get_fan_low_temp()/cm_set_fan_low_temp() - get/set the set high-value setting of the heater fan
 */
stat_t cm_get_fan_low_temp(nvObj_t *nv)
{
    switch(_get_heater_number(nv)) {
        case '1': { nv->value_flt = heater_fan1.low_temp; break; }
//        case '2': { nv->value_flt = heater_fan2.low_temp; break; }
//        case '3': { nv->value_flt = heater_fan3.low_temp; break; }

<<<<<<< HEAD
            // Failsafe. We can only get here if we set it up in config_app, but not here.
        default: { nv->value_flt = 0.0; break; }
    }    
=======
        default: { nv->value = 0.0; break; }
    }

>>>>>>> 39c39866
    nv->precision = GET_TABLE_WORD(precision);
    nv->valuetype = TYPE_FLOAT;
    return (STAT_OK);
}

stat_t cm_set_fan_low_temp(nvObj_t *nv)
{
    switch(_get_heater_number(nv)) {
        case '1': { heater_fan1.low_temp = min(0.0f, nv->value_flt); break; }
//        case '2': { heater_fan2.low_temp = min(0.0f, nv->value_flt); break; }
//        case '3': { heater_fan3.low_temp = min(0.0f, nv->value_flt); break; }

        default: { break; }
    }
<<<<<<< HEAD
=======

>>>>>>> 39c39866
    return (STAT_OK);
}

/*
 * cm_get_fan_high_temp()/cm_set_fan_high_temp() - get/set the set high-value setting of the heater fan
 */
stat_t cm_get_fan_high_temp(nvObj_t *nv)
{
    switch(_get_heater_number(nv)) {
        case '1': { nv->value_flt = heater_fan1.high_temp; break; }
//        case '2': { nv->value_flt = heater_fan2.high_temp; break; }
//        case '3': { nv->value_flt = heater_fan3.high_temp; break; }

<<<<<<< HEAD
            // Failsafe. We can only get here if we set it up in config_app, but not here.
        default: { nv->value_flt = 0.0; break; }
=======
        default: { nv->value = 0.0; break; }
>>>>>>> 39c39866
    }
    nv->precision = GET_TABLE_WORD(precision);
    nv->valuetype = TYPE_FLOAT;
    return (STAT_OK);
}

stat_t cm_set_fan_high_temp(nvObj_t *nv)
{
    switch(_get_heater_number(nv)) {
        case '1': { heater_fan1.high_temp = min(0.0f, nv->value_flt); break; }
//        case '2': { heater_fan2.high_temp = min(0.0f, nv->value_flt); break; }
//        case '3': { heater_fan3.high_temp = min(0.0f, nv->value_flt); break; }

        default: { break; }
    }
<<<<<<< HEAD
=======

>>>>>>> 39c39866
    return (STAT_OK);
}

/*
 * cm_get_at_temperature() - get a boolean if the heater has reaced the set value of the PID
 */
bool cm_get_at_temperature(const uint8_t heater)
{
<<<<<<< HEAD
    switch(_get_heater_number(nv)) {
        case '1': { nv->value_int = pid1._at_set_point; break; }
        case '2': { nv->value_int = pid2._at_set_point; break; }
        case '3': { nv->value_int = pid3._at_set_point; break; }

            // Failsafe. We can only get here if we set it up in config_app, but not here.
        default: { nv->value_int = 0; break; }
    }
    nv->valuetype = TYPE_BOOLEAN;
=======
    switch(heater) {
        case 1: { return pid1._at_set_point; }
        case 2: { return pid2._at_set_point; }
        case 3: { return pid3._at_set_point; }

        default: { break; }
    }

    return false;
}
stat_t cm_get_at_temperature(nvObj_t *nv)
{
    nv->value = cm_get_at_temperature(_get_heater_number(nv) - '0');
    nv->precision = GET_TABLE_WORD(precision);
    nv->valuetype = TYPE_BOOL;

>>>>>>> 39c39866
    return (STAT_OK);
}

/*
 * cm_get_heater_output() - get the output value (PWM duty cycle) of the PID
 */
float cm_get_heater_output(const uint8_t heater)
{
<<<<<<< HEAD
    switch(_get_heater_number(nv)) {
        case '1': { nv->value_flt = (float)fet_pin1; break; }
        case '2': { nv->value_flt = (float)fet_pin2; break; }
        case '3': { nv->value_flt = (float)fet_pin3; break; }

            // Failsafe. We can only get here if we set it up in config_app, but not here.
        default: { nv->value_flt = 0.0; break; }
=======
    switch(heater) {
        case 1: { return (float)fet_pin1; }
        case 2: { return (float)fet_pin2; }
        case 3: { return (float)fet_pin3; }

        default: { break; }
>>>>>>> 39c39866
    }
    return 0.0;
}
stat_t cm_get_heater_output(nvObj_t *nv)
{
    nv->value = cm_get_heater_output(_get_heater_number(nv) - '0');
    nv->precision = GET_TABLE_WORD(precision);
    nv->valuetype = TYPE_FLOAT;
    return (STAT_OK);
}

/*
 * cm_get_heater_adc() - get the raw adc value of the PID
 */
stat_t cm_get_heater_adc(nvObj_t *nv)
{
    switch(_get_heater_number(nv)) {
        case '1': { nv->value_flt = (float)thermistor1.raw_adc_value; break; }
        case '2': { nv->value_flt = (float)thermistor2.raw_adc_value; break; }
        case '3': { nv->value_flt = (float)thermistor3.raw_adc_value; break; }

<<<<<<< HEAD
            // Failsafe. We can only get here if we set it up in config_app, but not here.
        default: { nv->value_flt = 0.0; break; }
=======
        default: { nv->value = 0.0; break; }
>>>>>>> 39c39866
    }
    nv->precision = GET_TABLE_WORD(precision);
    nv->valuetype = TYPE_FLOAT;
    return (STAT_OK);
}

/*
 * cm_get_temperature() - get the current temperature
 */
 float cm_get_temperature(const uint8_t heater)
 {
     switch(heater) {
         case 1: { return (last_reported_temp1 = thermistor1.temperature_exact()); }
         case 2: { return (last_reported_temp2 = thermistor2.temperature_exact()); }
         case 3: { return (last_reported_temp3 = thermistor3.temperature_exact()); }

         default: { break; }
     }

     return 0.0;
 }
stat_t cm_get_temperature(nvObj_t *nv)
{
<<<<<<< HEAD
    switch(_get_heater_number(nv)) {
        case '1': { nv->value_flt = last_reported_temp1 = thermistor1.temperature_exact(); break; }
        case '2': { nv->value_flt = last_reported_temp2 = thermistor2.temperature_exact(); break; }
        case '3': { nv->value_flt = last_reported_temp3 = thermistor3.temperature_exact(); break; }

            // Failsafe. We can only get here if we set it up in config_app, but not here.
        default: { nv->value_flt = 0.0; break; }
    }
=======
    nv->value = cm_get_temperature(_get_heater_number(nv) - '0');
>>>>>>> 39c39866
    nv->precision = GET_TABLE_WORD(precision);
    nv->valuetype = TYPE_FLOAT;
    return (STAT_OK);
}

/*
 * cm_get_thermistor_resistance() - get the current temperature
 */
stat_t cm_get_thermistor_resistance(nvObj_t *nv)
{
    switch(_get_heater_number(nv)) {
        case '1': { nv->value_flt = thermistor1.get_resistance(); break; }
        case '2': { nv->value_flt = thermistor2.get_resistance(); break; }
        case '3': { nv->value_flt = thermistor3.get_resistance(); break; }

<<<<<<< HEAD
            // Failsafe. We can only get here if we set it up in config_app, but not here.
        default: { nv->value_flt = 0.0; break; }
=======
        default: { nv->value = 0.0; break; }
>>>>>>> 39c39866
    }
    nv->precision = GET_TABLE_WORD(precision);
    nv->valuetype = TYPE_FLOAT;
    return (STAT_OK);
}

// In these functions, nv->group == "pid1", "pid2", or "pid3"
char _get_pid_number(nvObj_t *nv) {
    if (!nv->group[0]) {
        return nv->token[3];
    }
    return nv->group[3];
}


/*
 * cm_get_pid_p() - get the active P of the PID (read-only)
 */
stat_t cm_get_pid_p(nvObj_t *nv)
{
    switch(_get_pid_number(nv)) {
        case '1': { nv->value_flt = pid1._proportional; break; }
        case '2': { nv->value_flt = pid2._proportional; break; }
        case '3': { nv->value_flt = pid3._proportional; break; }

<<<<<<< HEAD
            // Failsafe. We can only get here if we set it up in config_app, but not here.
        default: { nv->value_flt = 0.0; break; }
=======
        default: { nv->value = 0.0; break; }
>>>>>>> 39c39866
    }
    nv->precision = GET_TABLE_WORD(precision);
    nv->valuetype = TYPE_FLOAT;
    return (STAT_OK);
}

/*
 * cm_get_pid_i() - get the active I of the PID (read-only)
 */
stat_t cm_get_pid_i(nvObj_t *nv)
{
    switch(_get_pid_number(nv)) {
        case '1': { nv->value_flt = pid1._integral; break; }
        case '2': { nv->value_flt = pid2._integral; break; }
        case '3': { nv->value_flt = pid3._integral; break; }

<<<<<<< HEAD
            // Failsafe. We can only get here if we set it up in config_app, but not here.
        default: { nv->value_flt = 0.0; break; }
=======
        default: { nv->value = 0.0; break; }
>>>>>>> 39c39866
    }
    nv->precision = GET_TABLE_WORD(precision);
    nv->valuetype = TYPE_FLOAT;
    return (STAT_OK);
}

/*
 * cm_get_pid_d() - get the active D of the PID (read-only)
 */
stat_t cm_get_pid_d(nvObj_t *nv)
{
    switch(_get_pid_number(nv)) {
        case '1': { nv->value_flt = pid1._derivative; break; }
        case '2': { nv->value_flt = pid2._derivative; break; }
        case '3': { nv->value_flt = pid3._derivative; break; }

<<<<<<< HEAD
            // Failsafe. We can only get here if we set it up in config_app, but not here.
        default: { nv->value_flt = 0.0; break; }
    }
    nv->precision = GET_TABLE_WORD(precision);
    nv->valuetype = TYPE_FLOAT;
=======
        default: { nv->value = 0.0; break; }
    }
    nv->precision = GET_TABLE_WORD(precision);
    nv->valuetype = TYPE_FLOAT;

>>>>>>> 39c39866
    return (STAT_OK);
}


/***********************************************************************************
 * TEXT MODE SUPPORT
 * Functions to print variables from the cfgArray table
 ***********************************************************************************/

#ifdef __TEXT_MODE

//const char fmt_spep[] = "[spep] spindle enable polarity%5d [0=active_low,1=active_high]\n";
//const char fmt_spdp[] = "[spdp] spindle direction polarity%2d [0=CW_low,1=CW_high]\n";
//const char fmt_spph[] = "[spph] spindle pause on hold%7d [0=no,1=pause_on_hold]\n";
//const char fmt_spdw[] = "[spdw] spindle dwell time%12.1f seconds\n";
//const char fmt_ssoe[] ="[ssoe] spindle speed override ena%2d [0=disable,1=enable]\n";
//const char fmt_sso[] ="[sso] spindle speed override%11.3f [0.050 < sso < 2.000]\n";
//const char fmt_spe[] = "Spindle Enable:%7d [0=OFF,1=ON,2=PAUSE]\n";
//const char fmt_spd[] = "Spindle Direction:%4d [0=CW,1=CCW]\n";
//const char fmt_sps[] = "Spindle Speed: %7.0f rpm\n";
//
//void cm_print_spep(nvObj_t *nv) { text_print(nv, fmt_spep);}    // TYPE_INT
//void cm_print_spdp(nvObj_t *nv) { text_print(nv, fmt_spdp);}    // TYPE_INT
//void cm_print_spph(nvObj_t *nv) { text_print(nv, fmt_spph);}    // TYPE_INT
//void cm_print_spdw(nvObj_t *nv) { text_print(nv, fmt_spdw);}    // TYPE_FLOAT
//void cm_print_ssoe(nvObj_t *nv) { text_print(nv, fmt_ssoe);}    // TYPE INT
//void cm_print_sso(nvObj_t *nv)  { text_print(nv, fmt_sso);}     // TYPE FLOAT
//void cm_print_spe(nvObj_t *nv)  { text_print(nv, fmt_spe);}     // TYPE_INT
//void cm_print_spd(nvObj_t *nv)  { text_print(nv, fmt_spd);}     // TYPE_INT
//void cm_print_sps(nvObj_t *nv)  { text_print(nv, fmt_sps);}     // TYPE_FLOAT

#endif // __TEXT_MODE<|MERGE_RESOLUTION|>--- conflicted
+++ resolved
@@ -2,8 +2,8 @@
  * temperature.cpp - temperature control module - drives heaters or coolers
  * This file is part of the g2core project
  *
- * Copyright (c) 2016 Robert Giseburt
- * Copyright (c) 2016 Alden S. Hart, Jr.
+ * Copyright (c) 2016 - 2017 Robert Giseburt
+ * Copyright (c) 2016 - 2017 Alden S. Hart, Jr.
  *
  * This file ("the software") is free software: you can redistribute it and/or modify
  * it under the terms of the GNU General Public License, version 2 as published by the
@@ -593,14 +593,32 @@
  * CONFIGURATION AND INTERFACE FUNCTIONS
  * Functions to get and set variables from the cfgArray table
  ***********************************************************************************/
-
-// In these functions, nv->group == "he1", "he2", or "he3"
-char _get_heater_number(nvObj_t *nv) {
+/*  In these function there are usually 3 PIDs, so a simple switch works.
+ *  The default is a failsafe - can only get there if it's set up in config_app, but not here.
+ */
+
+// helpers 
+
+char _get_heater_number(nvObj_t *nv) {  // In these functions nv->group == "he1", "he2", or "he3"
     if (!nv->group[0]) {
         return nv->token[2];
     }
     return nv->group[2];
 }
+
+char _get_pid_number(nvObj_t *nv) { // In these functions, nv->group == "pid1", "pid2", or "pid3"
+    if (!nv->group[0]) {
+        return nv->token[3];
+    }
+    return nv->group[3];
+}
+
+/****************************************************************************************
+ * cm_get_heater_enable() - get enable value
+ * cm_set_heater_enable() - enable/disable heater
+ *
+ *  Enable is a boolean type so it's already been type and range checked before it gets here
+ */
 
 stat_t cm_get_heater_enable(nvObj_t *nv)
 {
@@ -608,7 +626,6 @@
         case '1': { nv->value_int = pid1._enable; break; }
         case '2': { nv->value_int = pid2._enable; break; }
         case '3': { nv->value_int = pid3._enable; break; }
-        // Failsafe. We can only get here if we set it up in config_app, but not here.
         default: { return(STAT_INPUT_VALUE_RANGE_ERROR); break; }
     }
     nv->valuetype = TYPE_BOOLEAN;
@@ -617,45 +634,30 @@
 
 stat_t cm_set_heater_enable(nvObj_t *nv)
 {
-/*    
-    bool enable = false;
-    if (nv->value > 1) {                        // testing a boolean value
-        return (STAT_INPUT_VALUE_RANGE_ERROR);
-    }
-    if (nv->value > 0.1) {
-        enable = true;
-    }
-*/
-    // The above manipulation of 'enable' was necessary because the compiler won't accept this cast:
-    // pid1._enable = (bool)nv->value;   // says it's unsafe to compare ==, != an FP number
-
-    switch(_get_heater_number(nv)) {
-      // case '1': { pid1._enable = (bool)nv->value; break; }
-      // case '2': { pid2._enable = (bool)nv->value; break; }
-      // case '3': { pid3._enable = (bool)nv->value; break; }
-//        case '1': { pid1._enable = enable; break; }
-//        case '2': { pid2._enable = enable; break; }
-//        case '3': { pid3._enable = enable; break; }
+    switch(_get_heater_number(nv)) {
         case '1': { pid1._enable = nv->value_int; break; }
         case '2': { pid2._enable = nv->value_int; break; }
         case '3': { pid3._enable = nv->value_int; break; }
-        default: { return(STAT_INPUT_VALUE_RANGE_ERROR); break; } // Failsafe. We can only get here if we set it up in config_app, but not here.
-    }
-    return (STAT_OK);
-}
-
-/*
- * cm_get_heater_p()/cm_set_heater_p() - get/set the P parameter of the PID
- */
+        default: { return(STAT_INPUT_VALUE_RANGE_ERROR); break; }
+    }
+    return (STAT_OK);
+}
+
+/****************************************************************************************
+ * cm_get_heater_p() - set the P parameter of the PID 
+ * cm_set_heater_p() - set the P parameter of the PID
+ * cm_get_heater_i() - set the I parameter of the PID
+ * cm_set_heater_i() - set the I parameter of the PID
+ * cm_get_heater_d() - set the D parameter of the PID
+ * cm_set_heater_d() - set the D parameter of the PID
+ */
+
 stat_t cm_get_heater_p(nvObj_t *nv)
 {
-    // there are three of them, so we can use a simple switch
-    switch(_get_heater_number(nv)) {
+    switch(_get_heater_number(nv)) {  // there are three of them, so we can use a simple switch
         case '1': { nv->value_flt = pid1._p_factor * 100.0; break; }
         case '2': { nv->value_flt = pid2._p_factor * 100.0; break; }
         case '3': { nv->value_flt = pid3._p_factor * 100.0; break; }
-
-        // Failsafe. We can only get here if we set it up in config_app, but not here.
         default: { nv->value_flt = 0.0; break; }
     }
     nv->precision = GET_TABLE_WORD(precision);
@@ -668,70 +670,42 @@
         case '1': { pid1._p_factor = nv->value_flt / 100.0; break; }
         case '2': { pid2._p_factor = nv->value_flt / 100.0; break; }
         case '3': { pid3._p_factor = nv->value_flt / 100.0; break; }
-
-<<<<<<< HEAD
-        // Failsafe. We can only get here if we set it up in config_app, but not here.
-=======
->>>>>>> 39c39866
-        default: { break; }
-    }
-    return (STAT_OK);
-}
-
-/*
- * cm_get_heater_i()/cm_set_heater_i() - get/set the I parameter of the PID
- */
+        default: { break; }
+    }
+    return (STAT_OK);
+}
+
 stat_t cm_get_heater_i(nvObj_t *nv)
 {
-    // there are three of them, so we can use a simple switch
     switch(_get_heater_number(nv)) {
         case '1': { nv->value_flt = pid1._i_factor * 100.0; break; }
         case '2': { nv->value_flt = pid2._i_factor * 100.0; break; }
         case '3': { nv->value_flt = pid3._i_factor * 100.0; break; }
-
-<<<<<<< HEAD
-        // Failsafe. We can only get here if we set it up in config_app, but not here.
         default: { nv->value_flt = 0.0; break; }
-=======
-        default: { nv->value = 0.0; break; }
->>>>>>> 39c39866
-    }
-    nv->precision = GET_TABLE_WORD(precision);
-    nv->valuetype = TYPE_FLOAT;
-    return (STAT_OK);
-}
+    }
+    nv->precision = GET_TABLE_WORD(precision);
+    nv->valuetype = TYPE_FLOAT;
+    return (STAT_OK);
+}
+
 stat_t cm_set_heater_i(nvObj_t *nv)
 {
     switch(_get_heater_number(nv)) {
         case '1': { pid1._i_factor = nv->value_flt / 100.0; break; }
         case '2': { pid2._i_factor = nv->value_flt / 100.0; break; }
         case '3': { pid3._i_factor = nv->value_flt / 100.0; break; }
-
-<<<<<<< HEAD
-        // Failsafe. We can only get here if we set it up in config_app, but not here.
-=======
->>>>>>> 39c39866
-        default: { break; }
-    }
-    return (STAT_OK);
-}
-
-/*
- * cm_get_heater_d()/cm_set_heater_d() - get/set the D parameter of the PID
- */
+        default: { break; }
+    }
+    return (STAT_OK);
+}
+
 stat_t cm_get_heater_d(nvObj_t *nv)
 {
     switch(_get_heater_number(nv)) {
         case '1': { nv->value_flt = pid1._d_factor * 100.0; break; }
         case '2': { nv->value_flt = pid2._d_factor * 100.0; break; }
         case '3': { nv->value_flt = pid3._d_factor * 100.0; break; }
-
-<<<<<<< HEAD
-        // Failsafe. We can only get here if we set it up in config_app, but not here.
         default: { nv->value_flt = 0.0; break; }
-=======
-        default: { nv->value = 0.0; break; }
->>>>>>> 39c39866
     }
     nv->precision = GET_TABLE_WORD(precision);
     nv->valuetype = TYPE_FLOAT;
@@ -743,62 +717,39 @@
         case '1': { pid1._d_factor = nv->value_flt / 100.0; break; }
         case '2': { pid2._d_factor = nv->value_flt / 100.0; break; }
         case '3': { pid3._d_factor = nv->value_flt / 100.0; break; }
-
-<<<<<<< HEAD
-        // Failsafe. We can only get here if we set it up in config_app, but not here.
-=======
->>>>>>> 39c39866
-        default: { break; }
-    }
-    return (STAT_OK);
-}
-
-/*
- * cm_get_set_temperature()/cm_set_set_temperature() - get/set the set value of the PID
+        default: { break; }
+    }
+    return (STAT_OK);
+}
+
+/****************************************************************************************
+ * cm_get_set_temperature() - get the set value of the PID
+ * cm_set_set_temperature() - set the set value of the PID
  *
- *   There are both the file-to-file use version, and the NV-pair form (which uses the other).
- */
+ * There are both the file-to-file use version, and the NV-pair form (which uses the other).
+ */
+
 float cm_get_set_temperature(const uint8_t heater)
 {
-<<<<<<< HEAD
-    switch(_get_heater_number(nv)) {
-        case '1': { nv->value_flt = pid1._set_point; break; }
-        case '2': { nv->value_flt = pid2._set_point; break; }
-        case '3': { nv->value_flt = pid3._set_point; break; }
-
-        // Failsafe. We can only get here if we set it up in config_app, but not here.
-        default: { nv->value_flt = 0.0; break; }
-    }
-=======
     switch(heater) {
         case 1: { return pid1._set_point; break; }
         case 2: { return pid2._set_point; break; }
         case 3: { return pid3._set_point; break; }
         default: { break; }
     }
-
     return 0.0;
 }
+
 stat_t cm_get_set_temperature(nvObj_t *nv)
 {
-    nv->value = cm_get_set_temperature(_get_heater_number(nv) - '0');
->>>>>>> 39c39866
-    nv->precision = GET_TABLE_WORD(precision);
-    nv->valuetype = TYPE_FLOAT;
-    return (STAT_OK);
-}
+    nv->value_flt = cm_get_set_temperature(_get_heater_number(nv) - '0');
+    nv->precision = GET_TABLE_WORD(precision);
+    nv->valuetype = TYPE_FLOAT;
+    return (STAT_OK);
+}
+
 void cm_set_set_temperature(const uint8_t heater, const float value)
 {
-<<<<<<< HEAD
-    switch(_get_heater_number(nv)) {
-        case '1': { pid1._set_point = min(TEMP_MAX_SETPOINT, nv->value_flt); break; }
-        case '2': { pid2._set_point = min(TEMP_MAX_SETPOINT, nv->value_flt); break; }
-        case '3': { pid3._set_point = min(TEMP_MAX_SETPOINT, nv->value_flt); break; }
-
-        // Failsafe. We can only get here if we set it up in config_app, but not here.
-        default: { break; }
-    }
-=======
     switch(heater) {
         case 1: { pid1._set_point = min(TEMP_MAX_SETPOINT, value); break; }
         case 2: { pid2._set_point = min(TEMP_MAX_SETPOINT, value); break; }
@@ -810,89 +761,62 @@
 }
 stat_t cm_set_set_temperature(nvObj_t *nv)
 {
-    cm_set_set_temperature(_get_heater_number(nv) - '0', nv->value);
->>>>>>> 39c39866
-    return (STAT_OK);
-}
-
-/*
- * cm_get_fan_power()/cm_set_fan_power() - get/set the set high-value setting of the heater fan
- */
+    cm_set_set_temperature(_get_heater_number(nv) - '0', nv->value_flt);
+    return (STAT_OK);
+}
+
+/****************************************************************************************
+ * cm_get_fan_power() - get the set high-value setting of the heater fan
+ * cm_set_fan_power() - set the set high-value setting of the heater fan
+ */
+
 float cm_get_fan_power(const uint8_t heater)
 {
-<<<<<<< HEAD
-    switch(_get_heater_number(nv)) {
-        case '1': { nv->value_flt = min(1.0f, heater_fan1.max_value); break; }
-//        case '2': { nv->value_flt = min(1.0f, heater_fan2.max_value); break; }
-//        case '3': { nv->value_flt = min(1.0f, heater_fan3.max_value); break; }
-
-            // Failsafe. We can only get here if we set it up in config_app, but not here.
-        default: { nv->value_flt = 0.0; break; }
-    }
-=======
     switch(heater) {
         case 1: { return min(1.0f, heater_fan1.max_value); }
-//        case 2: { return min(1.0f, heater_fan2.max_value); }
-//        case 3: { return min(1.0f, heater_fan3.max_value); }
-
-        default: { break; }
-    }
-
+//      case 2: { return min(1.0f, heater_fan2.max_value); }
+//      case 3: { return min(1.0f, heater_fan3.max_value); }
+        default: { break; }
+    }
     return 0.0;
 }
+
 stat_t cm_get_fan_power(nvObj_t *nv)
 {
-    nv->value = cm_get_fan_power(_get_heater_number(nv) - '0');
->>>>>>> 39c39866
-    nv->precision = GET_TABLE_WORD(precision);
-    nv->valuetype = TYPE_FLOAT;
-    return (STAT_OK);
-}
-<<<<<<< HEAD
-
-stat_t cm_set_fan_power(nvObj_t *nv)
-{
-    switch(_get_heater_number(nv)) {
-        case '1': { heater_fan1.max_value = max(0.0f, nv->value_flt); break; }
-//        case '2': { heater_fan2.max_value = max(0.0, nv->value_flt); break; }
-//        case '3': { heater_fan3.max_value = max(0.0, nv->value_flt); break; }
-=======
->>>>>>> 39c39866
+    nv->value_flt = cm_get_fan_power(_get_heater_number(nv) - '0');
+    nv->precision = GET_TABLE_WORD(precision);
+    nv->valuetype = TYPE_FLOAT;
+    return (STAT_OK);
+}
 
 void cm_set_fan_power(const uint8_t heater, const float value)
 {
     switch(heater) {
         case 1: { heater_fan1.max_value = max(0.0f, value); break; }
-//        case 2: { heater_fan2.max_value = max(0.0, value); break; }
-//        case 3: { heater_fan3.max_value = max(0.0, value); break; }
-        default: { break; }
-    }
-<<<<<<< HEAD
-=======
-}
+//      case 2: { heater_fan2.max_value = max(0.0, value); break; }
+//      case 3: { heater_fan3.max_value = max(0.0, value); break; }
+        default: { break; }
+    }
+}
+
 stat_t cm_set_fan_power(nvObj_t *nv)
 {
-    cm_set_fan_power(_get_heater_number(nv) - '0', nv->value);
->>>>>>> 39c39866
-    return (STAT_OK);
-}
-
-/*
- * cm_get_fan_min_power()/cm_set_fan_min_power() - get/set the set high-value setting of the heater fan
- */
+    cm_set_fan_power(_get_heater_number(nv) - '0', nv->value_flt);
+    return (STAT_OK);
+}
+
+/****************************************************************************************
+ * cm_get_fan_min_power() - get the set low-value setting of the heater fan
+ * cm_set_fan_min_power() - set the set low-value setting of the heater fan
+ */
+
 stat_t cm_get_fan_min_power(nvObj_t *nv)
 {
     switch(_get_heater_number(nv)) {
         case '1': { nv->value_flt = heater_fan1.min_value; break; }
-//        case '2': { nv->value_flt = heater_fan2.min_value; break; }
-//        case '3': { nv->value_flt = heater_fan3.min_value; break; }
-
-<<<<<<< HEAD
-            // Failsafe. We can only get here if we set it up in config_app, but not here.
+//      case '2': { nv->value_flt = heater_fan2.min_value; break; }
+//      case '3': { nv->value_flt = heater_fan3.min_value; break; }
         default: { nv->value_flt = 0.0; break; }
-=======
-        default: { nv->value = 0.0; break; }
->>>>>>> 39c39866
     }
     nv->precision = GET_TABLE_WORD(precision);
     nv->valuetype = TYPE_FLOAT;
@@ -903,37 +827,26 @@
 {
     switch(_get_heater_number(nv)) {
         case '1': { heater_fan1.max_value = min(0.0f, nv->value_flt); break; }
-//        case '2': { heater_fan2.min_value = min(0.0, nv->value_flt); break; }
-//        case '3': { heater_fan3.min_value = min(0.0, nv->value_flt); break; }
-
-        default: { break; }
-    }
-<<<<<<< HEAD
-=======
-
->>>>>>> 39c39866
-    return (STAT_OK);
-}
-
-/*
- * cm_get_fan_low_temp()/cm_set_fan_low_temp() - get/set the set high-value setting of the heater fan
- */
+//      case '2': { heater_fan2.min_value = min(0.0, nv->value_flt); break; }
+//      case '3': { heater_fan3.min_value = min(0.0, nv->value_flt); break; }
+        default: { break; }
+    }
+    return (STAT_OK);
+}
+
+/****************************************************************************************
+ * cm_get_fan_low_temp() - get the set low-temp setting of the heater fan
+ * cm_set_fan_low_temp() - set the set low-temp setting of the heater fan
+ */
+
 stat_t cm_get_fan_low_temp(nvObj_t *nv)
 {
     switch(_get_heater_number(nv)) {
         case '1': { nv->value_flt = heater_fan1.low_temp; break; }
-//        case '2': { nv->value_flt = heater_fan2.low_temp; break; }
-//        case '3': { nv->value_flt = heater_fan3.low_temp; break; }
-
-<<<<<<< HEAD
-            // Failsafe. We can only get here if we set it up in config_app, but not here.
+//      case '2': { nv->value_flt = heater_fan2.low_temp; break; }
+//      case '3': { nv->value_flt = heater_fan3.low_temp; break; }
         default: { nv->value_flt = 0.0; break; }
     }    
-=======
-        default: { nv->value = 0.0; break; }
-    }
-
->>>>>>> 39c39866
     nv->precision = GET_TABLE_WORD(precision);
     nv->valuetype = TYPE_FLOAT;
     return (STAT_OK);
@@ -943,34 +856,25 @@
 {
     switch(_get_heater_number(nv)) {
         case '1': { heater_fan1.low_temp = min(0.0f, nv->value_flt); break; }
-//        case '2': { heater_fan2.low_temp = min(0.0f, nv->value_flt); break; }
-//        case '3': { heater_fan3.low_temp = min(0.0f, nv->value_flt); break; }
-
-        default: { break; }
-    }
-<<<<<<< HEAD
-=======
-
->>>>>>> 39c39866
-    return (STAT_OK);
-}
-
-/*
- * cm_get_fan_high_temp()/cm_set_fan_high_temp() - get/set the set high-value setting of the heater fan
- */
+//      case '2': { heater_fan2.low_temp = min(0.0f, nv->value_flt); break; }
+//      case '3': { heater_fan3.low_temp = min(0.0f, nv->value_flt); break; }
+        default: { break; }
+    }
+    return (STAT_OK);
+}
+
+/****************************************************************************************
+ * cm_get_fan_high_temp() - get the set high-value setting of the heater fan
+ * cm_set_fan_high_temp() - set the set high-value setting of the heater fan
+ */
+
 stat_t cm_get_fan_high_temp(nvObj_t *nv)
 {
     switch(_get_heater_number(nv)) {
         case '1': { nv->value_flt = heater_fan1.high_temp; break; }
-//        case '2': { nv->value_flt = heater_fan2.high_temp; break; }
-//        case '3': { nv->value_flt = heater_fan3.high_temp; break; }
-
-<<<<<<< HEAD
-            // Failsafe. We can only get here if we set it up in config_app, but not here.
+//      case '2': { nv->value_flt = heater_fan2.high_temp; break; }
+//      case '3': { nv->value_flt = heater_fan3.high_temp; break; }
         default: { nv->value_flt = 0.0; break; }
-=======
-        default: { nv->value = 0.0; break; }
->>>>>>> 39c39866
     }
     nv->precision = GET_TABLE_WORD(precision);
     nv->valuetype = TYPE_FLOAT;
@@ -981,145 +885,103 @@
 {
     switch(_get_heater_number(nv)) {
         case '1': { heater_fan1.high_temp = min(0.0f, nv->value_flt); break; }
-//        case '2': { heater_fan2.high_temp = min(0.0f, nv->value_flt); break; }
-//        case '3': { heater_fan3.high_temp = min(0.0f, nv->value_flt); break; }
-
-        default: { break; }
-    }
-<<<<<<< HEAD
-=======
-
->>>>>>> 39c39866
-    return (STAT_OK);
-}
-
-/*
- * cm_get_at_temperature() - get a boolean if the heater has reaced the set value of the PID
- */
+//      case '2': { heater_fan2.high_temp = min(0.0f, nv->value_flt); break; }
+//      case '3': { heater_fan3.high_temp = min(0.0f, nv->value_flt); break; }
+        default: { break; }
+    }
+    return (STAT_OK);
+}
+
+/****************************************************************************************
+ * cm_get_at_temperature() - get a boolean if the heater has reached the set value of the PID
+ */
+
 bool cm_get_at_temperature(const uint8_t heater)
 {
-<<<<<<< HEAD
-    switch(_get_heater_number(nv)) {
-        case '1': { nv->value_int = pid1._at_set_point; break; }
-        case '2': { nv->value_int = pid2._at_set_point; break; }
-        case '3': { nv->value_int = pid3._at_set_point; break; }
-
-            // Failsafe. We can only get here if we set it up in config_app, but not here.
-        default: { nv->value_int = 0; break; }
-    }
-    nv->valuetype = TYPE_BOOLEAN;
-=======
     switch(heater) {
         case 1: { return pid1._at_set_point; }
         case 2: { return pid2._at_set_point; }
         case 3: { return pid3._at_set_point; }
-
-        default: { break; }
-    }
-
+        default: { break; }
+    }
     return false;
 }
+
 stat_t cm_get_at_temperature(nvObj_t *nv)
 {
-    nv->value = cm_get_at_temperature(_get_heater_number(nv) - '0');
-    nv->precision = GET_TABLE_WORD(precision);
-    nv->valuetype = TYPE_BOOL;
-
->>>>>>> 39c39866
-    return (STAT_OK);
-}
-
-/*
+    nv->value_int = cm_get_at_temperature(_get_heater_number(nv) - '0');
+    nv->precision = GET_TABLE_WORD(precision);
+    nv->valuetype = TYPE_BOOLEAN;
+    return (STAT_OK);
+}
+
+/****************************************************************************************
  * cm_get_heater_output() - get the output value (PWM duty cycle) of the PID
  */
+
 float cm_get_heater_output(const uint8_t heater)
 {
-<<<<<<< HEAD
-    switch(_get_heater_number(nv)) {
-        case '1': { nv->value_flt = (float)fet_pin1; break; }
-        case '2': { nv->value_flt = (float)fet_pin2; break; }
-        case '3': { nv->value_flt = (float)fet_pin3; break; }
-
-            // Failsafe. We can only get here if we set it up in config_app, but not here.
-        default: { nv->value_flt = 0.0; break; }
-=======
     switch(heater) {
         case 1: { return (float)fet_pin1; }
         case 2: { return (float)fet_pin2; }
         case 3: { return (float)fet_pin3; }
-
-        default: { break; }
->>>>>>> 39c39866
+        default: { break; }
     }
     return 0.0;
 }
+
 stat_t cm_get_heater_output(nvObj_t *nv)
 {
-    nv->value = cm_get_heater_output(_get_heater_number(nv) - '0');
-    nv->precision = GET_TABLE_WORD(precision);
-    nv->valuetype = TYPE_FLOAT;
-    return (STAT_OK);
-}
-
-/*
+    nv->value_flt = cm_get_heater_output(_get_heater_number(nv) - '0');
+    nv->precision = GET_TABLE_WORD(precision);
+    nv->valuetype = TYPE_FLOAT;
+    return (STAT_OK);
+}
+
+/****************************************************************************************
  * cm_get_heater_adc() - get the raw adc value of the PID
  */
+
 stat_t cm_get_heater_adc(nvObj_t *nv)
 {
     switch(_get_heater_number(nv)) {
         case '1': { nv->value_flt = (float)thermistor1.raw_adc_value; break; }
         case '2': { nv->value_flt = (float)thermistor2.raw_adc_value; break; }
         case '3': { nv->value_flt = (float)thermistor3.raw_adc_value; break; }
-
-<<<<<<< HEAD
-            // Failsafe. We can only get here if we set it up in config_app, but not here.
         default: { nv->value_flt = 0.0; break; }
-=======
-        default: { nv->value = 0.0; break; }
->>>>>>> 39c39866
-    }
-    nv->precision = GET_TABLE_WORD(precision);
-    nv->valuetype = TYPE_FLOAT;
-    return (STAT_OK);
-}
-
-/*
+    }
+    nv->precision = GET_TABLE_WORD(precision);
+    nv->valuetype = TYPE_FLOAT;
+    return (STAT_OK);
+}
+
+/****************************************************************************************
  * cm_get_temperature() - get the current temperature
  */
- float cm_get_temperature(const uint8_t heater)
- {
-     switch(heater) {
-         case 1: { return (last_reported_temp1 = thermistor1.temperature_exact()); }
-         case 2: { return (last_reported_temp2 = thermistor2.temperature_exact()); }
-         case 3: { return (last_reported_temp3 = thermistor3.temperature_exact()); }
-
-         default: { break; }
-     }
-
-     return 0.0;
- }
+
+float cm_get_temperature(const uint8_t heater)
+{
+    switch(heater) {
+        case 1: { return (last_reported_temp1 = thermistor1.temperature_exact()); }
+        case 2: { return (last_reported_temp2 = thermistor2.temperature_exact()); }
+        case 3: { return (last_reported_temp3 = thermistor3.temperature_exact()); }
+        default: { break; }
+    }
+    return 0.0;
+}
+
 stat_t cm_get_temperature(nvObj_t *nv)
 {
-<<<<<<< HEAD
-    switch(_get_heater_number(nv)) {
-        case '1': { nv->value_flt = last_reported_temp1 = thermistor1.temperature_exact(); break; }
-        case '2': { nv->value_flt = last_reported_temp2 = thermistor2.temperature_exact(); break; }
-        case '3': { nv->value_flt = last_reported_temp3 = thermistor3.temperature_exact(); break; }
-
-            // Failsafe. We can only get here if we set it up in config_app, but not here.
-        default: { nv->value_flt = 0.0; break; }
-    }
-=======
-    nv->value = cm_get_temperature(_get_heater_number(nv) - '0');
->>>>>>> 39c39866
-    nv->precision = GET_TABLE_WORD(precision);
-    nv->valuetype = TYPE_FLOAT;
-    return (STAT_OK);
-}
-
-/*
+    nv->value_flt = cm_get_temperature(_get_heater_number(nv) - '0');
+    nv->precision = GET_TABLE_WORD(precision);
+    nv->valuetype = TYPE_FLOAT;
+    return (STAT_OK);
+}
+
+/****************************************************************************************
  * cm_get_thermistor_resistance() - get the current temperature
  */
+
 stat_t cm_get_thermistor_resistance(nvObj_t *nv)
 {
     switch(_get_heater_number(nv)) {
@@ -1127,30 +989,20 @@
         case '2': { nv->value_flt = thermistor2.get_resistance(); break; }
         case '3': { nv->value_flt = thermistor3.get_resistance(); break; }
 
-<<<<<<< HEAD
-            // Failsafe. We can only get here if we set it up in config_app, but not here.
         default: { nv->value_flt = 0.0; break; }
-=======
-        default: { nv->value = 0.0; break; }
->>>>>>> 39c39866
-    }
-    nv->precision = GET_TABLE_WORD(precision);
-    nv->valuetype = TYPE_FLOAT;
-    return (STAT_OK);
-}
-
-// In these functions, nv->group == "pid1", "pid2", or "pid3"
-char _get_pid_number(nvObj_t *nv) {
-    if (!nv->group[0]) {
-        return nv->token[3];
-    }
-    return nv->group[3];
-}
-
-
-/*
+    }
+    nv->precision = GET_TABLE_WORD(precision);
+    nv->valuetype = TYPE_FLOAT;
+    return (STAT_OK);
+}
+
+
+/****************************************************************************************
  * cm_get_pid_p() - get the active P of the PID (read-only)
- */
+ * cm_get_pid_i() - get the active I of the PID (read-only)
+ * cm_get_pid_d() - get the active D of the PID (read-only)
+ */
+
 stat_t cm_get_pid_p(nvObj_t *nv)
 {
     switch(_get_pid_number(nv)) {
@@ -1158,21 +1010,14 @@
         case '2': { nv->value_flt = pid2._proportional; break; }
         case '3': { nv->value_flt = pid3._proportional; break; }
 
-<<<<<<< HEAD
             // Failsafe. We can only get here if we set it up in config_app, but not here.
         default: { nv->value_flt = 0.0; break; }
-=======
-        default: { nv->value = 0.0; break; }
->>>>>>> 39c39866
-    }
-    nv->precision = GET_TABLE_WORD(precision);
-    nv->valuetype = TYPE_FLOAT;
-    return (STAT_OK);
-}
-
-/*
- * cm_get_pid_i() - get the active I of the PID (read-only)
- */
+    }
+    nv->precision = GET_TABLE_WORD(precision);
+    nv->valuetype = TYPE_FLOAT;
+    return (STAT_OK);
+}
+
 stat_t cm_get_pid_i(nvObj_t *nv)
 {
     switch(_get_pid_number(nv)) {
@@ -1180,21 +1025,14 @@
         case '2': { nv->value_flt = pid2._integral; break; }
         case '3': { nv->value_flt = pid3._integral; break; }
 
-<<<<<<< HEAD
             // Failsafe. We can only get here if we set it up in config_app, but not here.
         default: { nv->value_flt = 0.0; break; }
-=======
-        default: { nv->value = 0.0; break; }
->>>>>>> 39c39866
-    }
-    nv->precision = GET_TABLE_WORD(precision);
-    nv->valuetype = TYPE_FLOAT;
-    return (STAT_OK);
-}
-
-/*
- * cm_get_pid_d() - get the active D of the PID (read-only)
- */
+    }
+    nv->precision = GET_TABLE_WORD(precision);
+    nv->valuetype = TYPE_FLOAT;
+    return (STAT_OK);
+}
+
 stat_t cm_get_pid_d(nvObj_t *nv)
 {
     switch(_get_pid_number(nv)) {
@@ -1202,22 +1040,13 @@
         case '2': { nv->value_flt = pid2._derivative; break; }
         case '3': { nv->value_flt = pid3._derivative; break; }
 
-<<<<<<< HEAD
             // Failsafe. We can only get here if we set it up in config_app, but not here.
         default: { nv->value_flt = 0.0; break; }
     }
     nv->precision = GET_TABLE_WORD(precision);
     nv->valuetype = TYPE_FLOAT;
-=======
-        default: { nv->value = 0.0; break; }
-    }
-    nv->precision = GET_TABLE_WORD(precision);
-    nv->valuetype = TYPE_FLOAT;
-
->>>>>>> 39c39866
-    return (STAT_OK);
-}
-
+    return (STAT_OK);
+}
 
 /***********************************************************************************
  * TEXT MODE SUPPORT
