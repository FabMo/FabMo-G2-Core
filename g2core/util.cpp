--- conflicted
+++ resolved
@@ -2,8 +2,8 @@
  * util.cpp - a random assortment of useful functions
  * This file is part of the g2core project
  *
- * Copyright (c) 2010 - 2018 Alden S. Hart, Jr.
- * Copyright (c) 2016 - 2018 Robert Giseburt
+ * Copyright (c) 2010 - 2019 Alden S. Hart, Jr.
+ * Copyright (c) 2016 - 2019 Robert Giseburt
  *
  * This file ("the software") is free software: you can redistribute it and/or modify
  * it under the terms of the GNU General Public License, version 2 as published by the
@@ -218,21 +218,6 @@
     return (h % HASHMASK);
 }
 
-<<<<<<< HEAD
-/***********************************************
- **** Very Fast Number to ASCII Conversions ****
- ***********************************************/
-/*
-=======
-/*
- * SysTickTimer_getValue() - this is a hack to get around some compatibility problems
- */
-
-uint32_t SysTickTimer_getValue()
-{
-    return (SysTickTimer.getValue());
-}
-
 /******************************************
  **** Fast Number to ASCII Conversions ****
  ******************************************/
@@ -242,7 +227,7 @@
  *
  *  Floattoa() is a slightly smarter, much faster version of snprintf()
  *  It suppresses trailing zeros and decimal points, 20.100 --> 20.1, 20.000 --> 20
- *  Like sprintf, floattoa returns length of string, less the terminating NUL character 
+ *  Like sprintf, floattoa returns length of string, less the terminating NUL character
  *
  *  !!! Precision cannot be greater than 10 !!!
  */
@@ -265,11 +250,11 @@
     if (isnan(n)) {
         strcpy(str, "nan");
         return (3);
-    }    
+    }
     else if (isinf(n)) {
         strcpy(str, "inf");
         return (3);
-    }    
+    }
     return(snprintf(str, maxlen, _fmt_precision[precision], (double) n));
 }
 #endif
@@ -373,7 +358,6 @@
 }
 
 /***********************************************************************************
->>>>>>> 9fd1dae6
  * inttoa() - integer to ASCII
  *
  *  Taking advantage of the fact that most ints we display are 8 bit quantities,
